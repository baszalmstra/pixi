[project]
name = "pixi"
description = "Package management made easy!"
authors = [
    "Wolf Vollprecht <wolf@prefix.dev>",
    "Bas Zalmstra <bas@prefix.dev>",
    "Tim de Jager <tim@prefix.dev>",
    "Ruben Arts <ruben@prefix.dev>",
]
# Using faster repodata fetching from our experimental fast channel, which implements https://github.com/conda/ceps/pull/75
channels = ["https://fast.prefix.dev/conda-forge"]
platforms = ["linux-64", "win-64", "osx-64", "osx-arm64"]

[tasks]
build = "cargo build --release"
install = "cargo install --path . --locked"
test = "cargo test"
test-all = "cargo test --all-features"
lint = "pre-commit run --all"
bump = "tbump --only-patch"
pypi-proxy = "python ./tests/pypi_proxy.py"

[feature.dev.dependencies]
pre-commit = "~=3.3.0"
# Needed for the citation
cffconvert = ">=2.0.0,<2.1"
tbump = ">=6.9.0,<6.10"

[feature.build.dependencies]
# Needed for building
rust = "~=1.77.0"
openssl = "3.*"
pkg-config = "0.29.*"
git = "2.42.0.*"
[feature.build.target.linux-64.dependencies]
compilers = ">=1.6.0"
make = ">=4.3,<5"

[feature.docs.dependencies]
mkdocs = "1.5.3.*"
mkdocs-material = ">=9.5.16"
mdx_truly_sane_lists = ">=1.3,<2"
pillow = ">=9.4.0"
cairosvg = "2.7.1.*"
mike = "2.0.0.*"
mkdocs-redirects = ">=1.2.1,<2"

[feature.docs.tasks]
build-docs = "mkdocs build --strict"
docs = "mkdocs serve"
deploy-latest = "mike deploy --push --update-aliases $RELEASE_VERSION latest"
deploy-dev = "mike deploy --push dev devel"
mike-serve = "mike serve"

[feature.schema.tasks]
generate-schema = { cmd = "python model.py > schema.json", cwd = "schema" }
test-schema = { cmd = "pytest -s", depends-on = "generate-schema", cwd = "schema" }
toml-lint = "taplo lint --verbose **/pixi.toml"
toml-format = "taplo fmt **/pixi.toml"

[feature.schema.dependencies]
python = ">=3.11"
pytest = ">=8.0.2,<8.1"
jsonschema = "*"
pydantic = ">=2.6.3,<2.7"
pyyaml = ">=6.0.1,<6.1"
taplo = ">=0.9.1,<0.10"

[environments]
<<<<<<< HEAD
default = { features = ["build", "dev", "docs", "schema"], solve-group = "one"}
docs = { features = ["docs"], no-default-feature = true, solve-group = "one"}
schema = { features = ["schema"], no-default-feature = true , solve-group = "one"}

[pypi-dependencies]
boltons = ">=24.0.0, <24.1"
=======
default = { features = ["build", "dev", "docs", "schema"], solve-group = "default"}
docs = { features = ["docs"], no-default-feature = true, solve-group = "default"}
schema = { features = ["schema"], no-default-feature = true , solve-group = "default"}
>>>>>>> c6b4280b
<|MERGE_RESOLUTION|>--- conflicted
+++ resolved
@@ -67,15 +67,6 @@
 taplo = ">=0.9.1,<0.10"
 
 [environments]
-<<<<<<< HEAD
-default = { features = ["build", "dev", "docs", "schema"], solve-group = "one"}
-docs = { features = ["docs"], no-default-feature = true, solve-group = "one"}
-schema = { features = ["schema"], no-default-feature = true , solve-group = "one"}
-
-[pypi-dependencies]
-boltons = ">=24.0.0, <24.1"
-=======
 default = { features = ["build", "dev", "docs", "schema"], solve-group = "default"}
 docs = { features = ["docs"], no-default-feature = true, solve-group = "default"}
-schema = { features = ["schema"], no-default-feature = true , solve-group = "default"}
->>>>>>> c6b4280b
+schema = { features = ["schema"], no-default-feature = true , solve-group = "default"}