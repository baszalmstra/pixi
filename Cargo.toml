--- conflicted
+++ resolved
@@ -114,39 +114,21 @@
 
 # Rattler crates
 file_url = "0.2.3"
-<<<<<<< HEAD
 rattler = { version = "0.33.3", default-features = false }
 rattler_cache = { version = "0.3.14", default-features = false }
 rattler_conda_types = { version = "0.31.4", default-features = false, features = [
   "rayon",
 ] }
 rattler_digest = { version = "1.0.8", default-features = false }
-rattler_lock = { version = "0.22.47", default-features = false }
+rattler_lock = { version = "0.22.48", default-features = false }
 rattler_menuinst = { version = "0.2.5", default-features = false }
-rattler_networking = { version = "0.22.9", default-features = false, features = [
-  "google-cloud-auth",
-] }
-rattler_repodata_gateway = { version = "0.22.3", default-features = false }
-rattler_shell = { version = "0.22.23", default-features = false }
-rattler_solve = { version = "1.4.1", default-features = false }
-rattler_virtual_packages = { version = "2.0.6", default-features = false }
-=======
-rattler = { version = "0.33.1", default-features = false }
-rattler_cache = { version = "0.3.15", default-features = false }
-rattler_conda_types = { version = "0.31.5", default-features = false, features = [
-  "rayon",
-] }
-rattler_digest = { version = "1.0.8", default-features = false }
-rattler_lock = { version = "0.22.48", default-features = false }
-rattler_menuinst = { version = "0.2.4", default-features = false }
 rattler_networking = { version = "0.22.10", default-features = false, features = [
   "google-cloud-auth",
 ] }
-rattler_repodata_gateway = { version = "0.22.2", default-features = false }
+rattler_repodata_gateway = { version = "0.22.3", default-features = false }
 rattler_shell = { version = "0.22.24", default-features = false }
 rattler_solve = { version = "1.4.2", default-features = false }
 rattler_virtual_packages = { version = "2.0.8", default-features = false }
->>>>>>> f722e4bf
 
 # Bumping this to a higher version breaks the Windows path handling.
 url = "2.5.4"
