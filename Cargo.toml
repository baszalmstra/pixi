[workspace]
members = ["crates/*"]

[workspace.package]
edition = "2021"
authors = ["pixi contributors <hi@prefix.dev>"]
homepage = "https://github.com/prefix-dev/pixi"
repository = "https://github.com/prefix-dev/pixi"
license = "BSD-3-Clause"
readme = "README.md"

[workspace.dependencies]
ahash = "0.8.11"
assert_matches = "1.5.0"
async-once-cell = "0.5.3"
cfg-if = "1.0"
chrono = "0.4.38"
<<<<<<< HEAD
clap = { version = "4.5.4", default-features = false }
=======
clap = { version = "4.5.9", default-features = false, features = [
    "derive",
    "usage",
    "wrap_help",
    "std",
    "color",
    "error-context",
    "env",
] }
>>>>>>> ba7d3cc2
clap-verbosity-flag = "2.2.0"
clap_complete = "4.5.2"
concat-idents = "1.1.5"
console = "0.15.8"
crossbeam-channel = "0.5.12"
csv = "1.3.0"
deno_task_shell = "0.16.0"
dialoguer = "0.11.0"
dirs = "5.0.1"
distribution-filename = { git = "https://github.com/astral-sh/uv", tag = "0.2.18" }
distribution-types = { git = "https://github.com/astral-sh/uv", tag = "0.2.18" }
dunce = "1.0.4"
fd-lock = "4.0.2"
flate2 = "1.0.28"
fs_extra = "1.3.0"
futures = "0.3.30"
http-cache-reqwest = "0.14.0"
human_bytes = "0.4.3"
humantime = "2.1.0"
ignore = "0.4.22"
indexmap = "2.2.6"
indicatif = "0.17.8"
<<<<<<< HEAD
insta = "1.38.0"
install-wheel-rs = { git = "https://github.com/astral-sh/uv", rev = "65b17f6e81125064ea04c5cfef685516ab660cf5" }
=======
install-wheel-rs = { git = "https://github.com/astral-sh/uv", tag = "0.2.18" }
>>>>>>> ba7d3cc2
is_executable = "1.0.1"
itertools = "0.12.1"
lazy_static = "1.4.0"
miette = "7.2.0"
minijinja = "1.0.20"
once_cell = "1.19.0"
parking_lot = "0.12.2"
<<<<<<< HEAD
pep440_rs = { git = "https://github.com/astral-sh/uv", rev = "65b17f6e81125064ea04c5cfef685516ab660cf5" }
pep508_rs = { git = "https://github.com/astral-sh/uv", rev = "65b17f6e81125064ea04c5cfef685516ab660cf5" }
=======
pep440_rs = { git = "https://github.com/astral-sh/uv", tag = "0.2.18" }
pep508_rs = { git = "https://github.com/astral-sh/uv", tag = "0.2.18" }
>>>>>>> ba7d3cc2
percent-encoding = "2.3.1"
platform-tags = { git = "https://github.com/astral-sh/uv", tag = "0.2.18" }
pypi-types = { git = "https://github.com/astral-sh/uv", tag = "0.2.18" }
pyproject-toml = "0.11.0"
rattler = { version = "0.26.4", default-features = false }
rattler_conda_types = { version = "0.25.2", default-features = false }
rattler_digest = { version = "0.19.4", default-features = false }
rattler_lock = { version = "0.22.12", default-features = false }
rattler_networking = { version = "0.20.8", default-features = false }
rattler_repodata_gateway = { version = "0.20.3", default-features = false }
rattler_shell = { version = "0.20.6", default-features = false }
rattler_solve = { version = "0.24.2", default-features = false }
rattler_virtual_packages = { version = "0.19.3", default-features = false }
regex = "1.10.4"
<<<<<<< HEAD
requirements-txt = { git = "https://github.com/astral-sh/uv", rev = "65b17f6e81125064ea04c5cfef685516ab660cf5" }
reqwest = { version = "0.12.4", default-features = false }
=======
requirements-txt = { git = "https://github.com/astral-sh/uv", tag = "0.2.18" }
reqwest = { version = "0.12.4", default-features = false, features = [
    "http2",
    "macos-system-configuration",
] }
>>>>>>> ba7d3cc2
reqwest-middleware = "0.3.0"
reqwest-retry = "0.5.0"
rstest = "0.19.0"
self-replace = "1.3.7"
serde = "1.0.198"
serde-untagged = "0.1.5"
serde_ignored = "0.1.10"
serde_json = "1.0.116"
serde_with = "3.7.0"
serde_yaml = "0.9.34"
serial_test = "3.0.0"
shlex = "1.3.0"
spdx = "0.10.4"
strsim = "0.11.1"
tabwriter = "1.4.0"
tar = "0.4.40"
tempfile = "3.10.1"
thiserror = "1.0.58"
tokio = "1.37.0"
tokio-util = "0.7.10"
toml_edit = "0.22.11"
tracing = "0.1.40"
tracing-subscriber = "0.3.18"
url = "2.5.0"
uv-auth = { git = "https://github.com/astral-sh/uv", tag = "0.2.18" }
uv-build = { git = "https://github.com/astral-sh/uv", tag = "0.2.18" }
uv-cache = { git = "https://github.com/astral-sh/uv", tag = "0.2.18" }
uv-client = { git = "https://github.com/astral-sh/uv", tag = "0.2.18" }
uv-configuration = { git = "https://github.com/astral-sh/uv", tag = "0.2.18" }
uv-dispatch = { git = "https://github.com/astral-sh/uv", tag = "0.2.18" }
uv-distribution = { git = "https://github.com/astral-sh/uv", tag = "0.2.18" }
uv-git = { git = "https://github.com/astral-sh/uv", tag = "0.2.18" }
uv-installer = { git = "https://github.com/astral-sh/uv", tag = "0.2.18" }
uv-normalize = { git = "https://github.com/astral-sh/uv", tag = "0.2.18" }
uv-requirements = { git = "https://github.com/astral-sh/uv", tag = "0.2.18" }
uv-resolver = { git = "https://github.com/astral-sh/uv", tag = "0.2.18" }
uv-toolchain = { git = "https://github.com/astral-sh/uv", tag = "0.2.18" }
uv-types = { git = "https://github.com/astral-sh/uv", tag = "0.2.18" }
xxhash-rust = "0.8.10"
zip = { version = "0.6.6", default-features = false }
nix = { version = "0.28.0", default-features = false }
libc = { version = "0.2.153", default-features = false }
signal-hook = "0.3.17"
winapi = { version = "0.3.9", default-features = false }

[package]
name = "pixi"
version = "0.25.0"
description = "A package management and workflow tool"
edition.workspace = true
authors.workspace = true
homepage.workspace = true
repository.workspace = true
license.workspace = true
readme.workspace = true

[features]
default = ["native-tls"]
native-tls = [
    "reqwest/native-tls",
    "reqwest/native-tls-alpn",
    "rattler_repodata_gateway/native-tls",
    "rattler/native-tls"
]
rustls-tls = [
    "reqwest/rustls-tls",
    "reqwest/rustls-tls-native-roots",
    "rattler_repodata_gateway/rustls-tls",
    "rattler/rustls-tls"
]
slow_integration_tests = []

[dependencies]
ahash = { workspace = true }
assert_matches = { workspace = true }
async-once-cell = { workspace = true }
barrier_cell = { path = "crates/barrier_cell" }
cfg-if = { workspace = true }
chrono = { workspace = true }
clap = { workspace = true, features = ["derive", "usage", "wrap_help", "std", "color", "error-context", "env"] }
clap-verbosity-flag = { workspace = true }
clap_complete = { workspace = true }
concat-idents = { workspace = true }
console = { workspace = true, features = ["windows-console-colors"] }
crossbeam-channel = { workspace = true }
csv = { workspace = true }
deno_task_shell = { workspace = true }
dialoguer = { workspace = true }
dirs = { workspace = true }
distribution-filename = { workspace = true }
distribution-types = { workspace = true }
dunce = { workspace = true }
fd-lock = { workspace = true }
flate2 = { workspace = true }
fs_extra = { workspace = true }
futures = { workspace = true }
http-cache-reqwest = { workspace = true }
human_bytes = { workspace = true }
humantime = { workspace = true }
ignore = { workspace = true }
indexmap = { workspace = true, features = ["serde"] }
indicatif = { workspace = true }
install-wheel-rs = { workspace = true }
is_executable = { workspace = true }
itertools = { workspace = true }
lazy_static = { workspace = true }
miette = { workspace = true, features = ["fancy", "supports-color", "supports-hyperlinks", "supports-unicode", "terminal_size", "textwrap"] }
minijinja = { workspace = true, features = ["builtins"] }
once_cell = { workspace = true }
parking_lot = { workspace = true }

pep440_rs = { workspace = true }
pep508_rs = { workspace = true }
percent-encoding = { workspace = true }
platform-tags = { workspace = true }
pypi-types = { workspace = true }
pyproject-toml = { workspace = true }
rattler = { workspace = true, features = ["cli-tools", "indicatif"] }
rattler_conda_types = { workspace = true }
rattler_digest = { workspace = true }
rattler_lock = { workspace = true }
rattler_networking = { workspace = true }
rattler_repodata_gateway = { workspace = true, features = ["sparse", "gateway"] }
rattler_shell = { workspace = true, features = ["sysinfo"] }
rattler_solve = { workspace = true, features = ["resolvo"] }

rattler_virtual_packages = { workspace = true }
regex = { workspace = true }
requirements-txt = { workspace = true }
reqwest = { workspace = true, features = ["http2", "macos-system-configuration"] }
reqwest-middleware = { workspace = true }
reqwest-retry = { workspace = true }
self-replace = { workspace = true }
serde = { workspace = true }
serde-untagged = { workspace = true }
serde_ignored = { workspace = true }
serde_json = { workspace = true }
serde_with = { workspace = true, features = ["indexmap"] }
serde_yaml = { workspace = true }
shlex = { workspace = true }
spdx = { workspace = true }
strsim = { workspace = true }
tabwriter = { workspace = true, features = ["ansi_formatting"] }
tar = { workspace = true }
tempfile = { workspace = true }
thiserror = { workspace = true }
tokio = { workspace = true, features = ["macros", "rt-multi-thread", "signal"] }
tokio-util = { workspace = true }
toml_edit = { workspace = true, features = ["serde"] }
tracing = { workspace = true }
tracing-subscriber = { workspace = true, features = ["env-filter"] }
url = { workspace = true }
uv-auth = { workspace = true }
uv-build = { workspace = true }
uv-cache = { workspace = true }
uv-client = { workspace = true }
uv-configuration = { workspace = true }
uv-dispatch = { workspace = true }
uv-distribution = { workspace = true }
uv-git = { workspace = true }
uv-installer = { workspace = true }
uv-interpreter = { workspace = true }
uv-normalize = { workspace = true }
uv-resolver = { workspace = true }
uv-types = { workspace = true }
xxhash-rust = { workspace = true }
zip = { workspace = true, features = ["deflate", "time"] }

[target.'cfg(unix)'.dependencies]
nix = { workspace = true, features = [
    "fs",
    "signal",
    "term",
    "poll",
] }
libc = { workspace = true, default-features = false }
signal-hook = { workspace = true }

# Remove this after updating to uv >= 0.1.40
[target.'cfg(windows)'.dependencies]
winapi = { workspace = true, features = [
    "fileapi",
    "handleapi",
    "ioapiset",
    "winbase",
    "winioctl",
    "winnt",
] }

[dev-dependencies]
insta = { workspace = true, features = ["yaml", "glob"] }
rstest = { workspace = true }
serde_json = { workspace = true }
serial_test = { workspace = true }
tokio = { workspace = true, features = ["rt"] }

[patch.crates-io]
# For pyproject-toml
# pyproject-toml = { git = "https://github.com/tdejager/pyproject-toml-rs", branch = "feat/bump-508-440" }
# If you change this also change the versions in the the patch section for uv
pep440_rs = { git = "https://github.com/astral-sh/uv", tag = "0.2.18" }
pep508_rs = { git = "https://github.com/astral-sh/uv", tag = "0.2.18" }
# deno_task_shell = { path = "../deno_task_shell" }
#rattler = { git = "https://github.com/mamba-org/rattler", branch = "main" }
#rattler_conda_types = { git = "https://github.com/mamba-org/rattler", branch = "main" }
#rattler_digest = { git = "https://github.com/mamba-org/rattler", branch = "main" }
#rattler_lock = { git = "https://github.com/mamba-org/rattler", branch = "main" }
#rattler_networking = { git = "https://github.com/mamba-org/rattler", branch = "main" }
#rattler_repodata_gateway = { git = "https://github.com/mamba-org/rattler", branch = "main" }
#rattler_shell = { git = "https://github.com/mamba-org/rattler", branch = "main" }
#rattler_solve = { git = "https://github.com/mamba-org/rattler", branch = "main" }
#rattler_virtual_packages = { git = "https://github.com/mamba-org/rattler", branch = "main" }
#rattler_conda_types = { path = "../rattler/crates/rattler_conda_types" }
#rattler_digest = { path = "../rattler/crates/rattler_digest" }
#rattler_networking = { path = "../rattler/crates/rattler_networking" }
#rattler_repodata_gateway = { path = "../rattler/crates/rattler_repodata_gateway" }
#rattler_shell = { path = "../rattler/crates/rattler_shell" }
#rattler_solve = { path = "../rattler/crates/rattler_solve" }
#rattler_virtual_packages = { path = "../rattler/crates/rattler_virtual_packages" }
#rattler_lock = { path = "../rattler/crates/rattler_lock" }
#rattler_package_streaming = { path = "../rattler/crates/rattler_package_streaming" }
#rattler = { path = "../rattler/crates/rattler" }
# Change these lines if you want a patched version of uv
# [patch.'https://github.com/astral-sh/uv']
# pep440_rs = { git = "https://github.com/astral-sh/uv", rev = "65b17f6e81125064ea04c5cfef685516ab660cf5" }
# pep508_rs = { git = "https://github.com/astral-sh/uv", rev = "65b17f6e81125064ea04c5cfef685516ab660cf5" }
# uv-build = { git = "https://github.com/astral-sh/uv", rev = "65b17f6e81125064ea04c5cfef685516ab660cf5" }
# uv-cache = { git = "https://github.com/astral-sh/uv", rev = "65b17f6e81125064ea04c5cfef685516ab660cf5" }
# uv-client = { git = "https://github.com/astral-sh/uv", rev = "65b17f6e81125064ea04c5cfef685516ab660cf5" }
# uv-configuration = { git = "https://github.com/astral-sh/uv", rev = "65b17f6e81125064ea04c5cfef685516ab660cf5" }
# uv-git = { git = "https://github.com/astral-sh/uv", rev = "65b17f6e81125064ea04c5cfef685516ab660cf5" }
# uv-dispatch = { git = "https://github.com/astral-sh/uv", rev = "65b17f6e81125064ea04c5cfef685516ab660cf5" }
# uv-distribution = { git = "https://github.com/astral-sh/uv", rev = "65b17f6e81125064ea04c5cfef685516ab660cf5" }
# uv-installer = { git = "https://github.com/astral-sh/uv", rev = "65b17f6e81125064ea04c5cfef685516ab660cf5" }
# uv-interpreter = { git = "https://github.com/astral-sh/uv", rev = "65b17f6e81125064ea04c5cfef685516ab660cf5" }
# uv-normalize = { git = "https://github.com/astral-sh/uv", rev = "65b17f6e81125064ea04c5cfef685516ab660cf5" }
# uv-resolver = { git = "https://github.com/astral-sh/uv", rev = "65b17f6e81125064ea04c5cfef685516ab660cf5" }
# uv-types = { git = "https://github.com/astral-sh/uv", rev = "65b17f6e81125064ea04c5cfef685516ab660cf5" }
# distribution-filename = { git = "https://github.com/astral-sh/uv", rev = "65b17f6e81125064ea04c5cfef685516ab660cf5" }
# distribution-types = { git = "https://github.com/astral-sh/uv", rev = "65b17f6e81125064ea04c5cfef685516ab660cf5" }
# install-wheel-rs = { git = "https://github.com/astral-sh/uv", rev = "65b17f6e81125064ea04c5cfef685516ab660cf5" }
# platform-tags = { git = "https://github.com/astral-sh/uv", rev = "65b17f6e81125064ea04c5cfef685516ab660cf5" }
# pypi-types = { git = "https://github.com/astral-sh/uv", rev = "65b17f6e81125064ea04c5cfef685516ab660cf5" }
# requirements-txt = { git = "https://github.com/astral-sh/uv", rev = "65b17f6e81125064ea04c5cfef685516ab660cf5" }<|MERGE_RESOLUTION|>--- conflicted
+++ resolved
@@ -15,19 +15,7 @@
 async-once-cell = "0.5.3"
 cfg-if = "1.0"
 chrono = "0.4.38"
-<<<<<<< HEAD
-clap = { version = "4.5.4", default-features = false }
-=======
-clap = { version = "4.5.9", default-features = false, features = [
-    "derive",
-    "usage",
-    "wrap_help",
-    "std",
-    "color",
-    "error-context",
-    "env",
-] }
->>>>>>> ba7d3cc2
+clap = { version = "4.5.9", default-features = false }
 clap-verbosity-flag = "2.2.0"
 clap_complete = "4.5.2"
 concat-idents = "1.1.5"
@@ -50,12 +38,8 @@
 ignore = "0.4.22"
 indexmap = "2.2.6"
 indicatif = "0.17.8"
-<<<<<<< HEAD
 insta = "1.38.0"
-install-wheel-rs = { git = "https://github.com/astral-sh/uv", rev = "65b17f6e81125064ea04c5cfef685516ab660cf5" }
-=======
 install-wheel-rs = { git = "https://github.com/astral-sh/uv", tag = "0.2.18" }
->>>>>>> ba7d3cc2
 is_executable = "1.0.1"
 itertools = "0.12.1"
 lazy_static = "1.4.0"
@@ -63,13 +47,8 @@
 minijinja = "1.0.20"
 once_cell = "1.19.0"
 parking_lot = "0.12.2"
-<<<<<<< HEAD
-pep440_rs = { git = "https://github.com/astral-sh/uv", rev = "65b17f6e81125064ea04c5cfef685516ab660cf5" }
-pep508_rs = { git = "https://github.com/astral-sh/uv", rev = "65b17f6e81125064ea04c5cfef685516ab660cf5" }
-=======
 pep440_rs = { git = "https://github.com/astral-sh/uv", tag = "0.2.18" }
 pep508_rs = { git = "https://github.com/astral-sh/uv", tag = "0.2.18" }
->>>>>>> ba7d3cc2
 percent-encoding = "2.3.1"
 platform-tags = { git = "https://github.com/astral-sh/uv", tag = "0.2.18" }
 pypi-types = { git = "https://github.com/astral-sh/uv", tag = "0.2.18" }
@@ -84,16 +63,8 @@
 rattler_solve = { version = "0.24.2", default-features = false }
 rattler_virtual_packages = { version = "0.19.3", default-features = false }
 regex = "1.10.4"
-<<<<<<< HEAD
-requirements-txt = { git = "https://github.com/astral-sh/uv", rev = "65b17f6e81125064ea04c5cfef685516ab660cf5" }
+requirements-txt = { git = "https://github.com/astral-sh/uv", tag = "0.2.18" }
 reqwest = { version = "0.12.4", default-features = false }
-=======
-requirements-txt = { git = "https://github.com/astral-sh/uv", tag = "0.2.18" }
-reqwest = { version = "0.12.4", default-features = false, features = [
-    "http2",
-    "macos-system-configuration",
-] }
->>>>>>> ba7d3cc2
 reqwest-middleware = "0.3.0"
 reqwest-retry = "0.5.0"
 rstest = "0.19.0"
@@ -255,10 +226,10 @@
 uv-distribution = { workspace = true }
 uv-git = { workspace = true }
 uv-installer = { workspace = true }
-uv-interpreter = { workspace = true }
 uv-normalize = { workspace = true }
 uv-resolver = { workspace = true }
 uv-types = { workspace = true }
+uv-toolchain = { workspace = true }
 xxhash-rust = { workspace = true }
 zip = { workspace = true, features = ["deflate", "time"] }
 
