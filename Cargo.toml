[package]
name = "pixi"
version = "0.7.0"
description = "A package management and workflow tool"
edition = "2021"
authors = ["pixi contributors <hi@prefix.dev>"]
homepage = "https://github.com/prefix-dev/pixi"
repository = "https://github.com/prefix-dev/pixi"
license = "BSD-3-Clause"
readme = "README.md"

[features]
default = ["native-tls"]
native-tls = ["reqwest/native-tls", "rattler_repodata_gateway/native-tls", "rattler/native-tls", "rip/native-tls"]
rustls-tls = ["reqwest/rustls-tls", "reqwest/rustls-tls-native-roots", "rattler_repodata_gateway/rustls-tls", "rattler/rustls-tls", "rip/rustls-tls"]
slow_integration_tests = []

[dependencies]
atty = "0.2"
chrono = "0.4.31"
clap = { version = "4.4.5", default-features = false, features = ["derive", "usage", "wrap_help", "std", "color", "error-context"] }
clap-verbosity-flag = "2.0.1"
clap_complete = "4.4.2"
console = { version = "0.15.7", features = ["windows-console-colors"] }
deno_task_shell = "0.13.2"
# deno_task_shell = { path = "../deno_task_shell" }
dirs = "5.0.1"
dunce = "1.0.4"
futures = "0.3.28"
indexmap = { version = "2.0.2", features = ["serde"] }
indicatif = "0.17.7"
insta = { version = "1.32.0", features = ["yaml"] }
is_executable = "1.0.1"
itertools = "0.11.0"
miette = { version = "5.10.0", features = ["fancy", "supports-color", "supports-hyperlinks", "supports-unicode", "terminal_size", "textwrap"] }
minijinja = { version = "1.0.8", features = ["builtins"] }
once_cell = "1.18.0"
<<<<<<< HEAD
pep440_rs = "0.3.12"
pep508_rs = { version = "0.2.3", features = ["modern"] }
rattler = { version = "0.11.0", default-features = false }
rattler_conda_types = { version = "0.11.0", default-features = false }
rattler_digest = { version = "0.11.0", default-features = false }
rattler_lock = { version = "0.11.0", default-features = false }
rattler_networking = { version = "0.11.0", default-features = false }
rattler_repodata_gateway = { version = "0.11.0", default-features = false, features = ["sparse"] }
rattler_shell = { version = "0.11.0", default-features = false, features = ["sysinfo"] }
rattler_solve = { version = "0.11.0", default-features = false, features = ["resolvo"] }
rattler_virtual_packages = { version = "0.11.0", default-features = false }
#rip = { package = "rattler_installs_packages", path = "../rattler_installs_packages/crates/rattler_installs_packages", default-features = false, features = ["resolvo"] }
=======
rattler = { version = "0.12.0", default-features = false }
rattler_conda_types = { version = "0.12.0", default-features = false }
rattler_digest = { version = "0.12.0", default-features = false }
rattler_lock = { version = "0.12.0", default-features = false }
rattler_networking = { version = "0.12.0", default-features = false }
rattler_repodata_gateway = { version = "0.12.0", default-features = false, features = ["sparse"] }
rattler_shell = { version = "0.12.0", default-features = false, features = ["sysinfo"] }
rattler_solve = { version = "0.12.0", default-features = false, features = ["resolvo"] }
rattler_virtual_packages = { version = "0.12.0", default-features = false }
>>>>>>> fe58c460
regex = "1.9.5"
reqwest = { version = "0.11.20", default-features = false }
rip = { package = "rattler_installs_packages", git = "https://github.com/prefix-dev/rattler_installs_packages", branch = "main", default-features = false, features = ["resolvo"] }
serde = "1.0.188"
serde_json = "1.0.107"
serde_spanned = "0.6.3"
serde_with = { version = "3.3.0", features = ["indexmap"] }
spdx = "0.10.2"
strsim = "0.10.0"
tempfile = "3.8.0"
thiserror = "1.0.50"
tokio = { version = "1.32.0", features = ["macros", "rt-multi-thread", "signal"] }
tokio-util = "0.7.9"
toml_edit = { version = "0.20.1", features = ["serde"] }
tracing = "0.1.37"
tracing-subscriber = { version = "0.3.17", features = ["env-filter"] }
url = "2.4.1"

[target.'cfg(unix)'.dependencies]
nix = { version = "0.27.1", default-features = false, features = ["fs", "signal", "term", "poll"] }
libc = { version = "0.2.148", default-features = false }
signal-hook = "0.3.17"

[dev-dependencies]
rattler_digest = "0.12.0"
serde_json = "1.0.107"
tokio = { version = "1.32.0", features = ["rt"] }
toml = "0.8.1"

[patch.crates-io]
#rattler = { git = "https://github.com/mamba-org/rattler", branch = "main" }
#rattler_conda_types = { git = "https://github.com/mamba-org/rattler", branch = "main" }
#rattler_digest = { git = "https://github.com/mamba-org/rattler", branch = "main" }
#rattler_networking = { git = "https://github.com/mamba-org/rattler", branch = "main" }
#rattler_repodata_gateway = { git = "https://github.com/mamba-org/rattler", branch = "main" }
#rattler_shell = { git = "https://github.com/mamba-org/rattler", branch = "main" }
#rattler_solve = { git = "https://github.com/mamba-org/rattler", branch = "main" }
#rattler_virtual_packages = { git = "https://github.com/mamba-org/rattler", branch = "main" }

#rattler = { path = "../rattler/crates/rattler" }
#rattler_conda_types = { path = "../rattler/crates/rattler_conda_types" }
#rattler_digest = { path = "../rattler/crates/rattler_digest" }
#rattler_networking = { path = "../rattler/crates/rattler_networking" }
#rattler_repodata_gateway = { path = "../rattler/crates/rattler_repodata_gateway" }
#rattler_shell = { path = "../rattler/crates/rattler_shell" }
#rattler_solve = { path = "../rattler/crates/rattler_solve" }
#rattler_virtual_packages = { path = "../rattler/crates/rattler_virtual_packages" }
#rattler_lock = { path = "../rattler/crates/rattler_lock" }<|MERGE_RESOLUTION|>--- conflicted
+++ resolved
@@ -35,20 +35,8 @@
 miette = { version = "5.10.0", features = ["fancy", "supports-color", "supports-hyperlinks", "supports-unicode", "terminal_size", "textwrap"] }
 minijinja = { version = "1.0.8", features = ["builtins"] }
 once_cell = "1.18.0"
-<<<<<<< HEAD
 pep440_rs = "0.3.12"
 pep508_rs = { version = "0.2.3", features = ["modern"] }
-rattler = { version = "0.11.0", default-features = false }
-rattler_conda_types = { version = "0.11.0", default-features = false }
-rattler_digest = { version = "0.11.0", default-features = false }
-rattler_lock = { version = "0.11.0", default-features = false }
-rattler_networking = { version = "0.11.0", default-features = false }
-rattler_repodata_gateway = { version = "0.11.0", default-features = false, features = ["sparse"] }
-rattler_shell = { version = "0.11.0", default-features = false, features = ["sysinfo"] }
-rattler_solve = { version = "0.11.0", default-features = false, features = ["resolvo"] }
-rattler_virtual_packages = { version = "0.11.0", default-features = false }
-#rip = { package = "rattler_installs_packages", path = "../rattler_installs_packages/crates/rattler_installs_packages", default-features = false, features = ["resolvo"] }
-=======
 rattler = { version = "0.12.0", default-features = false }
 rattler_conda_types = { version = "0.12.0", default-features = false }
 rattler_digest = { version = "0.12.0", default-features = false }
@@ -58,7 +46,7 @@
 rattler_shell = { version = "0.12.0", default-features = false, features = ["sysinfo"] }
 rattler_solve = { version = "0.12.0", default-features = false, features = ["resolvo"] }
 rattler_virtual_packages = { version = "0.12.0", default-features = false }
->>>>>>> fe58c460
+#rip = { package = "rattler_installs_packages", path = "../rattler_installs_packages/crates/rattler_installs_packages", default-features = false, features = ["resolvo"] }
 regex = "1.9.5"
 reqwest = { version = "0.11.20", default-features = false }
 rip = { package = "rattler_installs_packages", git = "https://github.com/prefix-dev/rattler_installs_packages", branch = "main", default-features = false, features = ["resolvo"] }
