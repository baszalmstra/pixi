--- conflicted
+++ resolved
@@ -34,11 +34,7 @@
 use pixi_manifest::{EnvironmentName, FeatureName};
 use pixi_progress::global_multi_progress;
 use rattler_conda_types::{MatchSpec, ParseStrictness::Lenient, Platform};
-<<<<<<< HEAD
-use rattler_lock::{LockFile, LockedPackageRef};
-=======
-use rattler_lock::{LockFile, Package, UrlOrPath};
->>>>>>> e876d4e6
+use rattler_lock::{LockFile, LockedPackageRef, UrlOrPath};
 use tempfile::TempDir;
 use thiserror::Error;
 
@@ -205,7 +201,7 @@
                 env.packages(platform)
                     .and_then(|mut packages| packages.find(|p| p.name() == package))
             })
-            .map(|p| p.url_or_path().into_owned())
+            .map(|p| p.location().clone())
     }
 }
 
