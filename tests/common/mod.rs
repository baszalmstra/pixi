--- conflicted
+++ resolved
@@ -14,26 +14,15 @@
         project, run,
         task::{self, AddArgs, AliasArgs},
     },
-<<<<<<< HEAD
-    consts, get_activation_env, ExecutableTask, Project, RunOutput, TraversalError,
-=======
-    consts,
-    task::{ExecutableTask, RunOutput},
-    Project,
->>>>>>> e1806521
+    consts, ExecutableTask, Project, RunOutput, TaskGraph, TaskGraphError,
 };
 use rattler_conda_types::{MatchSpec, Platform};
 
 use miette::{Diagnostic, IntoDiagnostic};
 use pixi::cli::run::get_task_env;
 use pixi::cli::LockFileUsageArgs;
-<<<<<<< HEAD
 use pixi::FeatureName;
 use pixi::TaskExecutionError;
-=======
-use pixi::project::manifest::FeatureName;
-use pixi::task::{TaskExecutionError, TaskGraph, TaskGraphError};
->>>>>>> e1806521
 use rattler_lock::{LockFile, Package};
 use std::{
     path::{Path, PathBuf},
