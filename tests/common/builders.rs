//! Contains builders for the CLI commands
//! We are using a builder pattern here to make it easier to write tests.
//! And are kinda abusing the `IntoFuture` trait to make it easier to execute as
//! close as we can get to the command line args
//!
//! # Using IntoFuture
//!
//! When `.await` is called on an object that is not a `Future` the compiler
//! will first check if the type implements `IntoFuture`. If it does it will
//! call the `IntoFuture::into_future()` method and await the resulting
//! `Future`. We can abuse this behavior in builder patterns because the
//! `into_future` method can also be used as a `finish` function. This allows
//! you to reduce the required code.
//!
//! ```rust
//! impl IntoFuture for InitBuilder {
//!     type Output = miette::Result<()>;
//!     type IntoFuture = Pin<Box<dyn Future<Output = Self::Output> + Send + 'static>>;
//!
//!     fn into_future(self) -> Self::IntoFuture {
//!         Box::pin(init::execute(self.args))
//!     }
//! }
//! ```

use std::{
    future::{Future, IntoFuture},
    path::{Path, PathBuf},
    pin::Pin,
};

use futures::FutureExt;
use pixi::{
<<<<<<< HEAD
    cli::{add, add::DependencyConfig, init, install, project, remove, task},
    task::TaskName,
    DependencyType, SpecType,
=======
    cli::{add, add::DependencyConfig, init, install, project, remove, task, update},
    task::TaskName,
    DependencyType, EnvironmentName, SpecType,
>>>>>>> 6b194e82
};
use rattler_conda_types::Platform;
use url::Url;

/// Strings from an iterator
pub fn string_from_iter(iter: impl IntoIterator<Item = impl AsRef<str>>) -> Vec<String> {
    iter.into_iter().map(|s| s.as_ref().to_string()).collect()
}

/// Contains the arguments to pass to [`init::execute()`]. Call `.await` to call
/// the CLI execute method and await the result at the same time.
pub struct InitBuilder {
    pub args: init::Args,
}

impl InitBuilder {
    pub fn with_channel(mut self, channel: impl ToString) -> Self {
        self.args
            .channels
            .get_or_insert_with(Default::default)
            .push(channel.to_string());
        self
    }

    pub fn with_local_channel(self, channel: impl AsRef<Path>) -> Self {
        self.with_channel(Url::from_directory_path(channel).unwrap())
    }

    pub fn without_channels(mut self) -> Self {
        self.args.channels = Some(vec![]);
        self
    }
}

impl IntoFuture for InitBuilder {
    type Output = miette::Result<()>;
    type IntoFuture = Pin<Box<dyn Future<Output = Self::Output> + 'static>>;

    fn into_future(self) -> Self::IntoFuture {
        init::execute(self.args).boxed_local()
    }
}

/// A trait used by AddBuilder and RemoveBuilder to set their inner
/// DependencyConfig
pub trait HasDependencyConfig: Sized {
    fn dependency_config(&mut self) -> &mut DependencyConfig;

    fn dependency_config_with_specs(specs: Vec<&str>, manifest_path: PathBuf) -> DependencyConfig {
        DependencyConfig {
            specs: specs.iter().map(|s| s.to_string()).collect(),
            manifest_path: Some(manifest_path),
            host: false,
            build: false,
            pypi: false,
            platform: Default::default(),
            feature: None,
            no_install: true,
            no_lockfile_update: false,
        }
    }

    fn with_spec(mut self, spec: &str) -> Self {
        self.dependency_config().specs.push(spec.to_string());
        self
    }

    /// Set as a host
    fn set_type(mut self, t: DependencyType) -> Self {
        match t {
            DependencyType::CondaDependency(spec_type) => match spec_type {
                SpecType::Host => {
                    self.dependency_config().host = true;
                    self.dependency_config().build = false;
                }
                SpecType::Build => {
                    self.dependency_config().host = false;
                    self.dependency_config().build = true;
                }
                SpecType::Run => {
                    self.dependency_config().host = false;
                    self.dependency_config().build = false;
                }
            },
            DependencyType::PypiDependency => {
                self.dependency_config().host = false;
                self.dependency_config().build = false;
                self.dependency_config().pypi = true;
            }
        }
        self
    }

    /// Set whether to also install the environment. By default, the environment
    /// is NOT installed to reduce test times.
    fn with_install(mut self, install: bool) -> Self {
        self.dependency_config().no_install = !install;
        self
    }

    /// Skip updating lockfile, this will only check if it can add a
    /// dependencies. If it can add it will only add it to the manifest.
    /// Install will be skipped by default.
    fn without_lockfile_update(mut self) -> Self {
        self.dependency_config().no_lockfile_update = true;
        self
    }

    fn set_platforms(mut self, platforms: &[Platform]) -> Self {
        self.dependency_config().platform.extend(platforms.iter());
        self
    }
}

/// Contains the arguments to pass to [`add::execute()`]. Call `.await` to call
/// the CLI execute method and await the result at the same time.
pub struct AddBuilder {
    pub args: add::Args,
}

impl AddBuilder {
    pub fn set_editable(mut self, editable: bool) -> Self {
        self.args.editable = editable;
        self
    }

    pub fn with_feature(mut self, feature: impl ToString) -> Self {
        self.args.dependency_config.feature = Some(feature.to_string());
        self
    }
}

impl HasDependencyConfig for AddBuilder {
    fn dependency_config(&mut self) -> &mut DependencyConfig {
        &mut self.args.dependency_config
    }
}

impl IntoFuture for AddBuilder {
    type Output = miette::Result<()>;
    type IntoFuture = Pin<Box<dyn Future<Output = Self::Output> + 'static>>;

    fn into_future(self) -> Self::IntoFuture {
        add::execute(self.args).boxed_local()
    }
}

/// Contains the arguments to pass to [`remove::execute()`]. Call `.await` to
/// call the CLI execute method and await the result at the same time.
pub struct RemoveBuilder {
    pub args: remove::Args,
}

impl HasDependencyConfig for RemoveBuilder {
    fn dependency_config(&mut self) -> &mut DependencyConfig {
        &mut self.args.dependency_config
    }
}

impl IntoFuture for RemoveBuilder {
    type Output = miette::Result<()>;
    type IntoFuture = Pin<Box<dyn Future<Output = Self::Output> + 'static>>;

    fn into_future(self) -> Self::IntoFuture {
        remove::execute(self.args).boxed_local()
    }
}
pub struct TaskAddBuilder {
    pub manifest_path: Option<PathBuf>,
    pub args: task::AddArgs,
}

impl TaskAddBuilder {
    /// Execute these commands
    pub fn with_commands(mut self, commands: impl IntoIterator<Item = impl AsRef<str>>) -> Self {
        self.args.commands = string_from_iter(commands);
        self
    }

    /// Depends on these commands
    pub fn with_depends_on(mut self, depends: Vec<TaskName>) -> Self {
        self.args.depends_on = Some(depends);
        self
    }

    /// With this working directory
    pub fn with_cwd(mut self, cwd: PathBuf) -> Self {
        self.args.cwd = Some(cwd);
        self
    }

    /// With this environment variable
    pub fn with_env(mut self, env: Vec<(String, String)>) -> Self {
        self.args.env = env;
        self
    }

    /// Execute the CLI command
    pub fn execute(self) -> miette::Result<()> {
        task::execute(task::Args {
            operation: task::Operation::Add(self.args),
            manifest_path: self.manifest_path,
        })
    }
}

pub struct TaskAliasBuilder {
    pub manifest_path: Option<PathBuf>,
    pub args: task::AliasArgs,
}

impl TaskAliasBuilder {
    /// Depends on these commands
    pub fn with_depends_on(mut self, depends: Vec<TaskName>) -> Self {
        self.args.depends_on = depends;
        self
    }

    /// Execute the CLI command
    pub fn execute(self) -> miette::Result<()> {
        task::execute(task::Args {
            operation: task::Operation::Alias(self.args),
            manifest_path: self.manifest_path,
        })
    }
}

pub struct ProjectChannelAddBuilder {
    pub manifest_path: Option<PathBuf>,
    pub args: project::channel::add::Args,
}

impl ProjectChannelAddBuilder {
    /// Adds the specified channel
    pub fn with_channel(mut self, name: impl Into<String>) -> Self {
        self.args.channel.push(name.into());
        self
    }

    /// Alias to add a local channel.
    pub fn with_local_channel(self, channel: impl AsRef<Path>) -> Self {
        self.with_channel(Url::from_directory_path(channel).unwrap())
    }
}

impl IntoFuture for ProjectChannelAddBuilder {
    type Output = miette::Result<()>;
    type IntoFuture = Pin<Box<dyn Future<Output = Self::Output> + 'static>>;

    fn into_future(self) -> Self::IntoFuture {
        project::channel::execute(project::channel::Args {
            manifest_path: self.manifest_path,
            command: project::channel::Command::Add(self.args),
        })
        .boxed_local()
    }
}

/// Contains the arguments to pass to [`install::execute()`]. Call `.await` to
/// call the CLI execute method and await the result at the same time.
pub struct InstallBuilder {
    pub args: install::Args,
}

impl InstallBuilder {
    pub fn with_locked(mut self) -> Self {
        self.args.lock_file_usage.locked = true;
        self
    }
    pub fn with_frozen(mut self) -> Self {
        self.args.lock_file_usage.frozen = true;
        self
    }
}

impl IntoFuture for InstallBuilder {
    type Output = miette::Result<()>;
    type IntoFuture = Pin<Box<dyn Future<Output = Self::Output> + 'static>>;
    fn into_future(self) -> Self::IntoFuture {
        install::execute(self.args).boxed_local()
    }
}

<<<<<<< HEAD
pub struct ProjectEnvironmentAddBuilder {
    pub args: project::environment::add::Args,
    pub manifest_path: Option<PathBuf>,
}

impl ProjectEnvironmentAddBuilder {
    pub fn with_feature(mut self, feature: impl Into<String>) -> Self {
        self.args
            .features
            .get_or_insert_with(Vec::new)
            .push(feature.into());
        self
    }

    pub fn with_no_default_features(mut self, no_default_features: bool) -> Self {
        self.args.no_default_feature = no_default_features;
        self
    }

    pub fn force(mut self, force: bool) -> Self {
        self.args.force = force;
        self
    }

    pub fn with_solve_group(mut self, solve_group: impl Into<String>) -> Self {
        self.args.solve_group = Some(solve_group.into());
=======
/// Contains the arguments to pass to [`update::exeecute()`]. Call `.await` to
/// call the CLI execute method and await the result at the same time.
pub struct UpdateBuilder {
    pub args: update::Args,
}

impl UpdateBuilder {
    pub fn with_package(mut self, package: impl ToString) -> Self {
        self.args
            .specs
            .packages
            .get_or_insert_with(Vec::new)
            .push(package.to_string());
        self
    }

    pub fn with_environment(mut self, env: impl Into<EnvironmentName>) -> Self {
        self.args
            .specs
            .environments
            .get_or_insert_with(Vec::new)
            .push(env.into());
        self
    }

    pub fn with_platform(mut self, platform: Platform) -> Self {
        self.args
            .specs
            .platforms
            .get_or_insert_with(Vec::new)
            .push(platform);
        self
    }

    pub fn dry_run(mut self, dry_run: bool) -> Self {
        self.args.dry_run = dry_run;
>>>>>>> 6b194e82
        self
    }
}

<<<<<<< HEAD
impl IntoFuture for ProjectEnvironmentAddBuilder {
    type Output = miette::Result<()>;
    type IntoFuture = Pin<Box<dyn Future<Output = Self::Output> + 'static>>;
    fn into_future(self) -> Self::IntoFuture {
        project::environment::execute(project::environment::Args {
            manifest_path: self.manifest_path,
            command: project::environment::Command::Add(self.args),
        })
        .boxed_local()
=======
impl IntoFuture for UpdateBuilder {
    type Output = miette::Result<()>;
    type IntoFuture = Pin<Box<dyn Future<Output = Self::Output> + 'static>>;
    fn into_future(self) -> Self::IntoFuture {
        update::execute(self.args).boxed_local()
>>>>>>> 6b194e82
    }
}<|MERGE_RESOLUTION|>--- conflicted
+++ resolved
@@ -31,15 +31,9 @@
 
 use futures::FutureExt;
 use pixi::{
-<<<<<<< HEAD
-    cli::{add, add::DependencyConfig, init, install, project, remove, task},
-    task::TaskName,
-    DependencyType, SpecType,
-=======
     cli::{add, add::DependencyConfig, init, install, project, remove, task, update},
     task::TaskName,
     DependencyType, EnvironmentName, SpecType,
->>>>>>> 6b194e82
 };
 use rattler_conda_types::Platform;
 use url::Url;
@@ -323,7 +317,6 @@
     }
 }
 
-<<<<<<< HEAD
 pub struct ProjectEnvironmentAddBuilder {
     pub args: project::environment::add::Args,
     pub manifest_path: Option<PathBuf>,
@@ -350,7 +343,22 @@
 
     pub fn with_solve_group(mut self, solve_group: impl Into<String>) -> Self {
         self.args.solve_group = Some(solve_group.into());
-=======
+        self
+    }
+}
+
+impl IntoFuture for ProjectEnvironmentAddBuilder {
+    type Output = miette::Result<()>;
+    type IntoFuture = Pin<Box<dyn Future<Output = Self::Output> + 'static>>;
+    fn into_future(self) -> Self::IntoFuture {
+        project::environment::execute(project::environment::Args {
+            manifest_path: self.manifest_path,
+            command: project::environment::Command::Add(self.args),
+        })
+        .boxed_local()
+    }
+}
+
 /// Contains the arguments to pass to [`update::exeecute()`]. Call `.await` to
 /// call the CLI execute method and await the result at the same time.
 pub struct UpdateBuilder {
@@ -387,27 +395,14 @@
 
     pub fn dry_run(mut self, dry_run: bool) -> Self {
         self.args.dry_run = dry_run;
->>>>>>> 6b194e82
-        self
-    }
-}
-
-<<<<<<< HEAD
-impl IntoFuture for ProjectEnvironmentAddBuilder {
-    type Output = miette::Result<()>;
-    type IntoFuture = Pin<Box<dyn Future<Output = Self::Output> + 'static>>;
-    fn into_future(self) -> Self::IntoFuture {
-        project::environment::execute(project::environment::Args {
-            manifest_path: self.manifest_path,
-            command: project::environment::Command::Add(self.args),
-        })
-        .boxed_local()
-=======
+        self
+    }
+}
+
 impl IntoFuture for UpdateBuilder {
     type Output = miette::Result<()>;
     type IntoFuture = Pin<Box<dyn Future<Output = Self::Output> + 'static>>;
     fn into_future(self) -> Self::IntoFuture {
         update::execute(self.args).boxed_local()
->>>>>>> 6b194e82
     }
 }