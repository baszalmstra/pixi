--- conflicted
+++ resolved
@@ -109,19 +109,7 @@
     let mut activation_env = run_activation(&prefix).await?;
 
     // Collect unique package names for environment naming
-<<<<<<< HEAD
-    let package_names: BTreeSet<String> = name_specs
-        .iter()
-        .filter_map(|spec| {
-            spec.name
-                .as_ref()
-                .and_then(|n| n.as_exact())
-                .map(|n| n.as_normalized().to_string())
-        })
-        .collect();
-=======
     let package_names: BTreeSet<String> = display_names.into_iter().collect();
->>>>>>> 0d8b2c2f
 
     if !package_names.is_empty() {
         let env_name = format!("temp:{}", package_names.into_iter().format(","));
