--- conflicted
+++ resolved
@@ -142,35 +142,28 @@
     }
 
     fn get_tool_spec(&self, channel_config: &ChannelConfig) -> Result<ToolSpec, FinishError> {
-        // The tool is either overridden or its not, with pixi the backend is specified in the toml
-        // so it's unclear if we need to override the tool until this point, lets check that now
+        // The tool is either overridden or its not, with pixi the backend is specified
+        // in the toml so it's unclear if we need to override the tool until
+        // this point, lets check that now
         if let Some(backend_override) = self.backend_override.as_ref() {
-            let tool_name = self
-                .package_manifest
-                .build_system
-                .build_backend
-                .name
-                .clone();
+            let tool_name = self.package_manifest.build.backend.name.clone();
             if let Some(tool) = backend_override.overridden_tool(tool_name.as_normalized()) {
                 return Ok(tool.as_spec());
             }
         }
 
         // If we get here the tool is not overridden, so we use the isolated variant
-        let build_system = &self.package_manifest.build_system;
-        let specs = [(
-            &build_system.build_backend.name,
-            &build_system.build_backend.spec,
-        )]
-        .into_iter()
-        .chain(build_system.additional_dependencies.iter())
-        .map(|(name, spec)| {
-            spec.clone()
-                .try_into_nameless_match_spec(channel_config)
-                .map(|spec| MatchSpec::from_nameless(spec, Some(name.clone())))
-        })
-        .collect::<Result<_, _>>()
-        .map_err(FinishError::SpecConversionError)?;
+        let build_system = &self.package_manifest.build;
+        let specs = [(&build_system.backend.name, &build_system.backend.spec)]
+            .into_iter()
+            .chain(build_system.additional_dependencies.iter())
+            .map(|(name, spec)| {
+                spec.clone()
+                    .try_into_nameless_match_spec(channel_config)
+                    .map(|spec| MatchSpec::from_nameless(spec, Some(name.clone())))
+            })
+            .collect::<Result<_, _>>()
+            .map_err(FinishError::SpecConversionError)?;
 
         // Figure out the channels to use
         let channels = build_system.channels.clone().unwrap_or_else(|| {
@@ -183,7 +176,7 @@
 
         Ok(ToolSpec::Isolated(IsolatedToolSpec {
             specs,
-            command: build_system.build_backend.name.as_source().to_string(),
+            command: build_system.backend.name.as_source().to_string(),
             channels,
         }))
     }
@@ -202,40 +195,7 @@
             )
         });
 
-<<<<<<< HEAD
-        let tool_spec = if let Some(backend_spec) = self.override_backend_spec {
-            backend_spec
-        } else {
-            let build_system = &self.package_manifest.build;
-            let specs = [(&build_system.backend.name, &build_system.backend.spec)]
-                .into_iter()
-                .chain(build_system.additional_dependencies.iter())
-                .map(|(name, spec)| {
-                    spec.clone()
-                        .try_into_nameless_match_spec(&channel_config)
-                        .map(|spec| MatchSpec::from_nameless(spec, Some(name.clone())))
-                })
-                .collect::<Result<_, _>>()
-                .map_err(FinishError::SpecConversionError)?;
-
-            // Figure out the channels to use
-            let channels = build_system.channels.clone().unwrap_or_else(|| {
-                PrioritizedChannel::sort_channels_by_priority(
-                    self.workspace_manifest.workspace.channels.iter(),
-                )
-                .cloned()
-                .collect()
-            });
-
-            ToolSpec::Isolated(IsolatedToolSpec {
-                specs,
-                command: build_system.backend.name.as_source().to_string(),
-                channels,
-            })
-        };
-=======
         let tool_spec = self.get_tool_spec(&channel_config)?;
->>>>>>> bc79dc38
 
         let tool = tool
             .instantiate(tool_spec, &channel_config)
