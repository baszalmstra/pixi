//! This module is a collection of types that represent a pixi package in a protocol
//! format that can be sent over the wire.
//! We need to vendor a lot of the types, and simplify them in some cases, so that
//! we have a stable protocol that can be used to communicate in the build tasks.
//!
//! The rationale is that we want to have a stable protocol to provide forwards and backwards compatibility.
//! The idea for **backwards compatibility** is that we try not to break this in pixi as much as possible.
//! So as long as older pixi TOMLs keep loading, we can send them to the backend.
//!
//! In regards to forwards compatibility, we want to be able to keep converting to all versions of the `VersionedProjectModel`
//! as much as possible.
//!
//! This is why we append a `V{version}` to the type names, to indicate the version
//! of the protocol.
//!
//! Only the whole ProjectModel is versioned explicitly in an enum.
//! When making a change to one of the types, be sure to add another enum declaration if it is breaking.
use ordermap::OrderMap;
use rattler_conda_types::{BuildNumberSpec, StringMatcher, Version, VersionSpec};
use rattler_digest::{Md5, Md5Hash, Sha256, Sha256Hash, serde::SerializableHash};
use serde::{Deserialize, Serialize};
use serde_with::serde_as;
use serde_with::{DeserializeFromStr, DisplayFromStr, SerializeDisplay};
use std::convert::Infallible;
use std::fmt::Display;
use std::hash::Hash;
use std::path::PathBuf;
use std::str::FromStr;
use url::Url;

/// Enum containing all versions of the project model.
#[derive(Debug, Clone, Serialize, Deserialize)]
#[serde(tag = "version", content = "data")]
#[serde(rename_all = "camelCase")]
pub enum VersionedProjectModel {
    /// Version 1 of the project model.
    #[serde(rename = "1")]
    V1(ProjectModelV1),
    // When adding don't forget to update the highest_version function
}

impl VersionedProjectModel {
    /// Highest version of the project model.
    pub fn highest_version() -> u32 {
        // increase this when adding a new version
        1
    }

    /// Move into the v1 type, returns None if the version is not v1.
    pub fn into_v1(self) -> Option<ProjectModelV1> {
        match self {
            VersionedProjectModel::V1(v) => Some(v),
            // Add this once we have more versions
            //_ => None,
        }
    }

    /// Returns a reference to the v1 type, returns None if the version is not v1.
    pub fn as_v1(&self) -> Option<&ProjectModelV1> {
        match self {
            VersionedProjectModel::V1(v) => Some(v),
            // Add this once we have more versions
            //_ => None,
        }
    }
}

/// The source package name of a package. Not normalized per se.
pub type SourcePackageName = String;

#[derive(Debug, Clone, Serialize, Deserialize, PartialEq, Eq)]
#[serde(rename_all = "camelCase")]
pub struct ProjectModelV1 {
    /// The name of the project
    pub name: String,

    /// The version of the project
    pub version: Option<Version>,

    /// An optional project description
    pub description: Option<String>,

    /// Optional authors
    pub authors: Option<Vec<String>>,

    /// The license as a valid SPDX string (e.g. MIT AND Apache-2.0)
    pub license: Option<String>,

    /// The license file (relative to the project root)
    pub license_file: Option<PathBuf>,

    /// Path to the README file of the project (relative to the project root)
    pub readme: Option<PathBuf>,

    /// URL of the project homepage
    pub homepage: Option<Url>,

    /// URL of the project source repository
    pub repository: Option<Url>,

    /// URL of the project documentation
    pub documentation: Option<Url>,

    /// The target of the project, this may contain
    /// platform specific configurations.
    pub targets: Option<TargetsV1>,
}

impl From<ProjectModelV1> for VersionedProjectModel {
    fn from(value: ProjectModelV1) -> Self {
        VersionedProjectModel::V1(value)
    }
}

/// Represents a target selector. Currently, we only support explicit platform
/// selection.
#[derive(Debug, Clone, DeserializeFromStr, SerializeDisplay, Eq, PartialEq)]
pub enum TargetSelectorV1 {
    // Platform specific configuration
    Unix,
    Linux,
    Win,
    MacOs,
    Platform(String),
    // TODO: Add minijinja coolness here.
}

impl Display for TargetSelectorV1 {
    fn fmt(&self, f: &mut std::fmt::Formatter<'_>) -> std::fmt::Result {
        match self {
            TargetSelectorV1::Unix => write!(f, "unix"),
            TargetSelectorV1::Linux => write!(f, "linux"),
            TargetSelectorV1::Win => write!(f, "win"),
            TargetSelectorV1::MacOs => write!(f, "macos"),
            TargetSelectorV1::Platform(p) => write!(f, "{}", p),
        }
    }
}
impl FromStr for TargetSelectorV1 {
    type Err = Infallible;

    fn from_str(s: &str) -> Result<Self, Self::Err> {
        match s {
            "unix" => Ok(TargetSelectorV1::Unix),
            "linux" => Ok(TargetSelectorV1::Linux),
            "win" => Ok(TargetSelectorV1::Win),
            "macos" => Ok(TargetSelectorV1::MacOs),
            _ => Ok(TargetSelectorV1::Platform(s.to_string())),
        }
    }
}

/// A collect of targets including a default target.
#[derive(Debug, Clone, Default, Serialize, Deserialize, PartialEq, Eq)]
#[serde(rename_all = "camelCase")]
pub struct TargetsV1 {
    pub default_target: Option<TargetV1>,

    /// We use an [`OrderMap`] to preserve the order in which the items where
    /// defined in the manifest.
    pub targets: Option<OrderMap<TargetSelectorV1, TargetV1>>,
}

#[derive(Debug, Clone, Default, Serialize, Deserialize, PartialEq, Eq)]
#[serde(rename_all = "camelCase")]
pub struct TargetV1 {
    /// Host dependencies of the project
    pub host_dependencies: Option<OrderMap<SourcePackageName, PackageSpecV1>>,

    /// Build dependencies of the project
    pub build_dependencies: Option<OrderMap<SourcePackageName, PackageSpecV1>>,

    /// Run dependencies of the project
    pub run_dependencies: Option<OrderMap<SourcePackageName, PackageSpecV1>>,
}

#[derive(Debug, Clone, Serialize, Deserialize, Eq, PartialEq)]
#[serde(rename_all = "camelCase")]
pub enum PackageSpecV1 {
    /// This is a binary dependency
    Binary(Box<BinaryPackageSpecV1>),
    /// This is a dependency on a source package
    Source(SourcePackageSpecV1),
}

<<<<<<< HEAD
#[derive(Debug, Clone, Serialize, Deserialize, Hash, Eq, PartialEq)]
#[serde(rename_all = "camelCase")]
pub struct NamedSpecV1<T> {
    pub name: SourcePackageName,

    #[serde(flatten)]
    pub spec: T,
}

#[derive(Debug, Clone, Serialize, Deserialize, Hash, Eq, PartialEq)]
=======
#[derive(Debug, Clone, Serialize, Deserialize, Eq, PartialEq)]
>>>>>>> e1ee4495
pub enum SourcePackageSpecV1 {
    /// The spec is represented as an archive that can be downloaded from the
    /// specified URL. The package should be retrieved from the URL and can
    /// either represent a source or binary package depending on the archive
    /// type.
    Url(UrlSpecV1),

    /// The spec is represented as a git repository. The package represents a
    /// source distribution of some kind.
    Git(GitSpecV1),

    /// The spec is represented as a local path. The package should be retrieved
    /// from the local filesystem. The package can be either a source or binary
    /// package.
    Path(PathSpecV1),
}

#[serde_as]
#[derive(Clone, Serialize, Deserialize, Eq, PartialEq)]
#[serde(rename_all = "camelCase")]
pub struct UrlSpecV1 {
    /// The URL of the package
    pub url: Url,

    /// The md5 hash of the package
    #[serde_as(as = "Option<rattler_digest::serde::SerializableHash::<rattler_digest::Md5>>")]
    pub md5: Option<Md5Hash>,

    /// The sha256 hash of the package
    #[serde_as(as = "Option<rattler_digest::serde::SerializableHash::<rattler_digest::Sha256>>")]
    pub sha256: Option<Sha256Hash>,
}

impl std::fmt::Debug for UrlSpecV1 {
    fn fmt(&self, f: &mut std::fmt::Formatter<'_>) -> std::fmt::Result {
        let mut debug_struct = f.debug_struct("UrlSpecV1");

        debug_struct.field("url", &self.url);
        if let Some(md5) = &self.md5 {
            debug_struct.field("md5", &format!("{:x}", md5));
        }
        if let Some(sha256) = &self.sha256 {
            debug_struct.field("sha256", &format!("{:x}", sha256));
        }
        debug_struct.finish()
    }
}

/// A specification of a package from a git repository.
#[derive(Debug, Clone, Serialize, Deserialize, Eq, PartialEq)]
#[serde(rename_all = "camelCase")]
pub struct GitSpecV1 {
    /// The git url of the package which can contain git+ prefixes.
    pub git: Url,

    /// The git revision of the package
    pub rev: Option<GitReferenceV1>,

    /// The git subdirectory of the package
    pub subdirectory: Option<String>,
}

/// A specification of a package from a path
#[derive(Debug, Clone, Serialize, Deserialize, Eq, PartialEq)]
#[serde(rename_all = "camelCase")]
pub struct PathSpecV1 {
    /// The path to the package
    pub path: String,
}

/// A reference to a specific commit in a git repository.
#[derive(Debug, Clone, Serialize, Deserialize, Eq, PartialEq)]
#[serde(rename_all = "camelCase")]
pub enum GitReferenceV1 {
    /// The HEAD commit of a branch.
    Branch(String),

    /// A specific tag.
    Tag(String),

    /// A specific commit.
    Rev(String),

    /// A default branch.
    DefaultBranch,
}

/// Similar to a [`rattler_conda_types::NamelessMatchSpec`]
#[serde_as]
#[derive(Clone, Serialize, Deserialize, Default, Eq, PartialEq)]
#[serde(rename_all = "camelCase")]
pub struct BinaryPackageSpecV1 {
    /// The version spec of the package (e.g. `1.2.3`, `>=1.2.3`, `1.2.*`)
    #[serde_as(as = "Option<DisplayFromStr>")]
    pub version: Option<VersionSpec>,
    /// The build string of the package (e.g. `py37_0`, `py37h6de7cb9_0`, `py*`)
    #[serde_as(as = "Option<DisplayFromStr>")]
    pub build: Option<StringMatcher>,
    /// The build number of the package
    pub build_number: Option<BuildNumberSpec>,
    /// Match the specific filename of the package
    pub file_name: Option<String>,
    /// The channel of the package
    pub channel: Option<Url>,
    /// The subdir of the channel
    pub subdir: Option<String>,
    /// The md5 hash of the package
    #[serde_as(as = "Option<SerializableHash<Md5>>")]
    pub md5: Option<Md5Hash>,
    /// The sha256 hash of the package
    #[serde_as(as = "Option<SerializableHash<Sha256>>")]
    pub sha256: Option<Sha256Hash>,
    /// The URL of the package, if it is available
    pub url: Option<Url>,
    /// The license of the package
    pub license: Option<String>,
}

impl From<VersionSpec> for BinaryPackageSpecV1 {
    fn from(value: VersionSpec) -> Self {
        Self {
            version: Some(value),
            ..Default::default()
        }
    }
}

impl From<&VersionSpec> for BinaryPackageSpecV1 {
    fn from(value: &VersionSpec) -> Self {
        Self {
            version: Some(value.clone()),
            ..Default::default()
        }
    }
}

impl std::fmt::Debug for BinaryPackageSpecV1 {
    fn fmt(&self, f: &mut std::fmt::Formatter<'_>) -> std::fmt::Result {
        let mut debug_struct = f.debug_struct("NamelessMatchSpecV1");

        if let Some(version) = &self.version {
            debug_struct.field("version", version);
        }
        if let Some(build) = &self.build {
            debug_struct.field("build", build);
        }
        if let Some(build_number) = &self.build_number {
            debug_struct.field("build_number", build_number);
        }
        if let Some(file_name) = &self.file_name {
            debug_struct.field("file_name", file_name);
        }
        if let Some(channel) = &self.channel {
            debug_struct.field("channel", channel);
        }
        if let Some(subdir) = &self.subdir {
            debug_struct.field("subdir", subdir);
        }
        if let Some(md5) = &self.md5 {
            debug_struct.field("md5", &format!("{:x}", md5));
        }
        if let Some(sha256) = &self.sha256 {
            debug_struct.field("sha256", &format!("{:x}", sha256));
        }

        debug_struct.finish()
    }
}

// Custom Hash implementations that skip default values for stability
impl Hash for ProjectModelV1 {
    /// Custom hash implementation that skips default/empty values to keep the hash
    /// as stable as possible when adding new optional fields to the struct.
    fn hash<H: std::hash::Hasher>(&self, state: &mut H) {
        let ProjectModelV1 {
            name,
            version,
            description,
            authors,
            license,
            license_file,
            readme,
            homepage,
            repository,
            documentation,
            targets,
        } = self;

        name.hash(state);
        if let Some(version) = version {
            version.hash(state);
        }
        if let Some(description) = description {
            description.hash(state);
        }
        if let Some(authors) = authors {
            authors.hash(state);
        }
        if let Some(license) = license {
            license.hash(state);
        }
        if let Some(license_file) = license_file {
            license_file.hash(state);
        }
        if let Some(readme) = readme {
            readme.hash(state);
        }
        if let Some(homepage) = homepage {
            homepage.hash(state);
        }
        if let Some(repository) = repository {
            repository.hash(state);
        }
        if let Some(documentation) = documentation {
            documentation.hash(state);
        }
        if let Some(targets) = targets {
            targets.hash(state);
        }
    }
}

impl Hash for TargetSelectorV1 {
    /// Custom hash implementation that uses discriminant values to keep the hash
    /// as stable as possible when adding new enum variants.
    fn hash<H: std::hash::Hasher>(&self, state: &mut H) {
        match self {
            TargetSelectorV1::Unix => 0u8.hash(state),
            TargetSelectorV1::Linux => 1u8.hash(state),
            TargetSelectorV1::Win => 2u8.hash(state),
            TargetSelectorV1::MacOs => 3u8.hash(state),
            TargetSelectorV1::Platform(p) => {
                4u8.hash(state);
                p.hash(state);
            }
        }
    }
}

impl Hash for TargetsV1 {
    /// Custom hash implementation that skips empty collections to keep the hash
    /// as stable as possible when adding new optional fields to the struct.
    fn hash<H: std::hash::Hasher>(&self, state: &mut H) {
        let TargetsV1 {
            default_target,
            targets,
        } = self;

        if let Some(default_target) = default_target {
            default_target.hash(state);
        }
        if let Some(targets) = targets {
            if !targets.is_empty() {
                targets.hash(state);
            }
        }
    }
}

impl Hash for TargetV1 {
    /// Custom hash implementation that skips empty collections to keep the hash
    /// as stable as possible when adding new optional fields to the struct.
    fn hash<H: std::hash::Hasher>(&self, state: &mut H) {
        let TargetV1 {
            host_dependencies,
            build_dependencies,
            run_dependencies,
        } = self;

        if let Some(host_dependencies) = host_dependencies {
            if !host_dependencies.is_empty() {
                host_dependencies.hash(state);
            }
        }
        if let Some(build_dependencies) = build_dependencies {
            if !build_dependencies.is_empty() {
                build_dependencies.hash(state);
            }
        }
        if let Some(run_dependencies) = run_dependencies {
            if !run_dependencies.is_empty() {
                run_dependencies.hash(state);
            }
        }
    }
}

impl Hash for PackageSpecV1 {
    /// Custom hash implementation that uses discriminant values to keep the hash
    /// as stable as possible when adding new enum variants.
    fn hash<H: std::hash::Hasher>(&self, state: &mut H) {
        match self {
            PackageSpecV1::Binary(spec) => {
                0u8.hash(state);
                spec.hash(state);
            }
            PackageSpecV1::Source(spec) => {
                1u8.hash(state);
                spec.hash(state);
            }
        }
    }
}

impl Hash for SourcePackageSpecV1 {
    /// Custom hash implementation that uses discriminant values to keep the hash
    /// as stable as possible when adding new enum variants.
    fn hash<H: std::hash::Hasher>(&self, state: &mut H) {
        match self {
            SourcePackageSpecV1::Url(spec) => {
                0u8.hash(state);
                spec.hash(state);
            }
            SourcePackageSpecV1::Git(spec) => {
                1u8.hash(state);
                spec.hash(state);
            }
            SourcePackageSpecV1::Path(spec) => {
                2u8.hash(state);
                spec.hash(state);
            }
        }
    }
}

impl Hash for UrlSpecV1 {
    /// Custom hash implementation that skips None values to keep the hash
    /// as stable as possible when adding new optional fields to the struct.
    fn hash<H: std::hash::Hasher>(&self, state: &mut H) {
        let UrlSpecV1 { url, md5, sha256 } = self;

        url.hash(state);
        if let Some(md5) = md5 {
            md5.hash(state);
        }
        if let Some(sha256) = sha256 {
            sha256.hash(state);
        }
    }
}

impl Hash for GitSpecV1 {
    /// Custom hash implementation that skips None values to keep the hash
    /// as stable as possible when adding new optional fields to the struct.
    fn hash<H: std::hash::Hasher>(&self, state: &mut H) {
        let GitSpecV1 {
            git,
            rev,
            subdirectory,
        } = self;

        git.hash(state);
        if let Some(rev) = rev {
            rev.hash(state);
        }
        if let Some(subdirectory) = subdirectory {
            subdirectory.hash(state);
        }
    }
}

impl Hash for PathSpecV1 {
    /// Custom hash implementation to keep the hash as stable as possible.
    fn hash<H: std::hash::Hasher>(&self, state: &mut H) {
        let PathSpecV1 { path } = self;

        path.hash(state);
    }
}

impl Hash for GitReferenceV1 {
    /// Custom hash implementation that uses discriminant values to keep the hash
    /// as stable as possible when adding new enum variants.
    fn hash<H: std::hash::Hasher>(&self, state: &mut H) {
        match self {
            GitReferenceV1::Branch(b) => {
                0u8.hash(state);
                b.hash(state);
            }
            GitReferenceV1::Tag(t) => {
                1u8.hash(state);
                t.hash(state);
            }
            GitReferenceV1::Rev(r) => {
                2u8.hash(state);
                r.hash(state);
            }
            GitReferenceV1::DefaultBranch => {
                3u8.hash(state);
            }
        }
    }
}

impl Hash for BinaryPackageSpecV1 {
    /// Custom hash implementation that skips None values to keep the hash
    /// as stable as possible when adding new optional fields to the struct.
    fn hash<H: std::hash::Hasher>(&self, state: &mut H) {
        let BinaryPackageSpecV1 {
            version,
            build,
            build_number,
            file_name,
            channel,
            subdir,
            md5,
            sha256,
        } = self;

        if let Some(version) = version {
            version.hash(state);
        }
        if let Some(build) = build {
            build.hash(state);
        }
        if let Some(build_number) = build_number {
            build_number.hash(state);
        }
        if let Some(file_name) = file_name {
            file_name.hash(state);
        }
        if let Some(channel) = channel {
            channel.hash(state);
        }
        if let Some(subdir) = subdir {
            subdir.hash(state);
        }
        if let Some(md5) = md5 {
            md5.hash(state);
        }
        if let Some(sha256) = sha256 {
            sha256.hash(state);
        }
    }
}

#[cfg(test)]
mod tests {
    use super::*;
    use std::hash::{DefaultHasher, Hash, Hasher};

    fn calculate_hash<T: Hash>(obj: &T) -> u64 {
        let mut hasher = DefaultHasher::new();
        obj.hash(&mut hasher);
        hasher.finish()
    }

    #[test]
    fn test_hash_stability_with_default_values() {
        // Create a minimal ProjectModelV1 instance
        let mut project_model = ProjectModelV1 {
            name: "test-project".to_string(),
            version: None,
            description: None,
            authors: None,
            license: None,
            license_file: None,
            readme: None,
            homepage: None,
            repository: None,
            documentation: None,
            targets: None,
        };

        let hash1 = calculate_hash(&project_model);

        // Add empty targets field (should NOT change hash due to our custom implementation)
        project_model.targets = Some(TargetsV1 {
            default_target: None,
            targets: Some(OrderMap::new()),
        });
        let hash2 = calculate_hash(&project_model);

        // Add a target with empty dependencies (should NOT change hash)
        let empty_target = TargetV1 {
            host_dependencies: Some(OrderMap::new()),
            build_dependencies: Some(OrderMap::new()),
            run_dependencies: Some(OrderMap::new()),
        };
        project_model.targets = Some(TargetsV1 {
            default_target: Some(empty_target),
            targets: Some(OrderMap::new()),
        });
        let hash3 = calculate_hash(&project_model);

        // Hash should remain the same when adding empty/default values
        assert_eq!(
            hash1, hash2,
            "Hash should not change when adding empty targets"
        );
        assert_eq!(
            hash1, hash3,
            "Hash should not change when adding empty target with empty dependencies"
        );
    }

    #[test]
    fn test_hash_changes_with_meaningful_values() {
        // Create a minimal ProjectModelV1 instance
        let mut project_model = ProjectModelV1 {
            name: "test-project".to_string(),
            version: None,
            description: None,
            authors: None,
            license: None,
            license_file: None,
            readme: None,
            homepage: None,
            repository: None,
            documentation: None,
            targets: None,
        };

        let hash1 = calculate_hash(&project_model);

        // Add a meaningful field (should change hash)
        project_model.description = Some("A test project".to_string());
        let hash2 = calculate_hash(&project_model);

        // Add a real dependency (should change hash)
        let mut deps = OrderMap::new();
        deps.insert("python".to_string(), PackageSpecV1::Binary(Box::default()));

        let target_with_deps = TargetV1 {
            host_dependencies: Some(deps),
            build_dependencies: Some(OrderMap::new()),
            run_dependencies: Some(OrderMap::new()),
        };
        project_model.targets = Some(TargetsV1 {
            default_target: Some(target_with_deps),
            targets: Some(OrderMap::new()),
        });
        let hash3 = calculate_hash(&project_model);

        // Hash should change when adding meaningful values
        assert_ne!(hash1, hash2, "Hash should change when adding description");
        assert_ne!(
            hash1, hash3,
            "Hash should change when adding real dependency"
        );
        assert_ne!(
            hash2, hash3,
            "Hash should change when adding dependency to project with description"
        );
    }

    #[test]
    fn test_binary_package_spec_hash_stability() {
        let spec1 = BinaryPackageSpecV1::default();
        let hash1 = calculate_hash(&spec1);

        // Create another default spec with explicit None values
        let spec2 = BinaryPackageSpecV1 {
            version: None,
            build: None,
            build_number: None,
            file_name: None,
            channel: None,
            subdir: None,
            md5: None,
            sha256: None,
        };
        let hash2 = calculate_hash(&spec2);

        // Both should have the same hash since they're effectively the same
        assert_eq!(
            hash1, hash2,
            "Default spec and explicit None spec should have same hash"
        );

        // Add a meaningful value
        let spec3 = BinaryPackageSpecV1 {
            file_name: Some("test.tar.bz2".to_string()),
            ..Default::default()
        };
        let hash3 = calculate_hash(&spec3);

        assert_ne!(
            hash1, hash3,
            "Hash should change when adding meaningful value"
        );
    }

    #[test]
    fn test_enum_variant_hash_stability() {
        // Test PackageSpecV1 enum variants
        let binary_spec = PackageSpecV1::Binary(Box::default());
        let source_spec = PackageSpecV1::Source(SourcePackageSpecV1::Path(PathSpecV1 {
            path: "test".to_string(),
        }));

        let hash1 = calculate_hash(&binary_spec);
        let hash2 = calculate_hash(&source_spec);

        // Different enum variants should have different hashes
        assert_ne!(
            hash1, hash2,
            "Different enum variants should have different hashes"
        );

        // Same variant with same content should have same hash
        let binary_spec2 = PackageSpecV1::Binary(Box::default());
        let hash3 = calculate_hash(&binary_spec2);

        assert_eq!(
            hash1, hash3,
            "Same enum variant with same content should have same hash"
        );
    }

    fn create_sample_target_v1() -> TargetV1 {
        TargetV1 {
            host_dependencies: Some(OrderMap::from([(
                "host_dep1".to_string(),
                PackageSpecV1::Binary(Box::default()),
            )])),
            build_dependencies: Some(OrderMap::from([(
                "build_dep1".to_string(),
                PackageSpecV1::Binary(Box::default()),
            )])),
            run_dependencies: Some(OrderMap::from([(
                "run_dep1".to_string(),
                PackageSpecV1::Binary(Box::default()),
            )])),
        }
    }

    #[test]
    fn serialize_targets_v1_with_default_target() {
        let targets = TargetsV1 {
            default_target: Some(create_sample_target_v1()),
            targets: None,
        };

        let serialized = serde_json::to_string(&targets).unwrap();
        assert!(serialized.contains("defaultTarget"));
        assert!(serialized.contains("hostDependencies"));
    }

    #[test]
    fn serialize_targets_v1_with_multiple_targets() {
        let platform_strs = [
            "unix",
            "win",
            "macos",
            "linux-64",
            "linux-arm64",
            "linux-ppc64le",
            "osx-64",
            "osx-arm64",
            "win-64",
            "win-arm64",
        ];

        let targets = TargetsV1 {
            default_target: None,
            targets: Some(
                platform_strs
                    .iter()
                    .map(|s| {
                        let selector = match *s {
                            "unix" => TargetSelectorV1::Unix,
                            "win" => TargetSelectorV1::Win,
                            "macos" => TargetSelectorV1::MacOs,
                            other => TargetSelectorV1::Platform(other.to_string()),
                        };
                        (selector, create_sample_target_v1())
                    })
                    .collect(),
            ),
        };

        let serialized = serde_json::to_string(&targets).unwrap();

        for platform in platform_strs {
            assert!(serialized.contains(platform), "Missing: {}", platform);
        }
    }

    #[test]
    fn deserialize_targets_v1_with_empty_fields() {
        let json = r#"{
            "defaultTarget": null,
            "targets": null
        }"#;

        let deserialized: TargetsV1 = serde_json::from_str(json).unwrap();
        assert!(deserialized.default_target.is_none());
        assert!(deserialized.targets.is_none());
    }

    #[test]
    fn deserialize_targets_v1_with_valid_data() {
        let json = r#"{
            "defaultTarget": {
                "hostDependencies": {
                    "host_dep1": {
                        "binary": {}
                    }
                },
                "buildDependencies": null,
                "runDependencies": null
            },
            "targets": {
                "unix": {
                    "hostDependencies": null,
                    "buildDependencies": null,
                    "runDependencies": null
                }
            }
        }"#;

        let deserialized: TargetsV1 = serde_json::from_str(json).unwrap();
        assert!(deserialized.default_target.is_some());
        assert!(deserialized.targets.is_some());
        assert!(
            deserialized
                .targets
                .unwrap()
                .contains_key(&TargetSelectorV1::Unix)
        );
    }
}<|MERGE_RESOLUTION|>--- conflicted
+++ resolved
@@ -183,7 +183,6 @@
     Source(SourcePackageSpecV1),
 }
 
-<<<<<<< HEAD
 #[derive(Debug, Clone, Serialize, Deserialize, Hash, Eq, PartialEq)]
 #[serde(rename_all = "camelCase")]
 pub struct NamedSpecV1<T> {
@@ -193,10 +192,7 @@
     pub spec: T,
 }
 
-#[derive(Debug, Clone, Serialize, Deserialize, Hash, Eq, PartialEq)]
-=======
 #[derive(Debug, Clone, Serialize, Deserialize, Eq, PartialEq)]
->>>>>>> e1ee4495
 pub enum SourcePackageSpecV1 {
     /// The spec is represented as an archive that can be downloaded from the
     /// specified URL. The package should be retrieved from the URL and can
@@ -604,6 +600,8 @@
             subdir,
             md5,
             sha256,
+            url,
+            license,
         } = self;
 
         if let Some(version) = version {
@@ -629,6 +627,12 @@
         }
         if let Some(sha256) = sha256 {
             sha256.hash(state);
+        }
+        if let Some(url) = url {
+            url.hash(state);
+        }
+        if let Some(license) = license {
+            license.hash(state);
         }
     }
 }
