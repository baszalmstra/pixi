--- conflicted
+++ resolved
@@ -11,11 +11,7 @@
     /// should be used.
     fn should_combine_dependencies(&self) -> bool {
         // If the manifest has a build section defined we should not combine.
-<<<<<<< HEAD
-        if self.manifest().workspace.build.is_some() {
-=======
         if self.manifest().workspace.build_system.is_some() {
->>>>>>> 34115e92
             return false;
         }
         true
