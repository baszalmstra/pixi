use std::{collections::HashMap, fmt::Display, hash::Hash, str::FromStr};

<<<<<<< HEAD
use indexmap::{Equivalent, IndexMap, IndexSet};
use itertools::Itertools;
use miette::{miette, Context, IntoDiagnostic, SourceCode};
use pixi_spec::PixiSpec;
use rattler_conda_types::{Platform, Version};
use toml_edit::Value;

use crate::manifests::document::ManifestDocument;
use crate::toml::{ExternalWorkspaceProperties, PackageDefaults};
=======
use crate::toml::ExternalPackageProperties;
>>>>>>> ed08e5ac
use crate::{
    DependencyOverwriteBehavior, GetFeatureError, Preview, PrioritizedChannel,
    PypiDependencyLocation, SpecType, SystemRequirements, TargetSelector, Task, TaskName,
    TomlError, WorkspaceTarget, consts,
    environment::{Environment, EnvironmentName},
    environments::Environments,
    error::{DependencyError, UnknownFeature},
    feature::{Feature, FeatureName},
    manifests::document::ManifestDocument,
    solve_group::SolveGroups,
    to_options,
    toml::{ExternalWorkspaceProperties, FromTomlStr, TomlManifest},
    utils::WithSourceCode,
    workspace::Workspace,
};
use indexmap::{Equivalent, IndexMap, IndexSet};
use itertools::Itertools;
use miette::{Context, IntoDiagnostic, SourceCode, miette};
use pixi_pypi_spec::{PixiPypiSpec, PypiPackageName};
use pixi_spec::PixiSpec;
use rattler_conda_types::{ParseStrictness::Strict, Platform, Version, VersionSpec};
use toml_edit::Value;

/// Holds the parsed content of the workspace part of a pixi manifest. This
/// describes the part related to the workspace only.
#[derive(Debug, Default, Clone)]
pub struct WorkspaceManifest {
    /// Information about the project
    pub workspace: Workspace,

    /// All the features defined in the project.
    pub features: IndexMap<FeatureName, Feature>,

    /// All the environments defined in the project.
    pub environments: Environments,

    /// The solve groups that are part of the project.
    pub solve_groups: SolveGroups,
}

impl WorkspaceManifest {
    /// Parses a TOML string into a [`WorkspaceManifest`].
    pub fn from_toml_str<S: AsRef<str> + SourceCode>(
        source: S,
    ) -> Result<Self, WithSourceCode<TomlError, S>> {
        TomlManifest::from_toml_str(source.as_ref())
            .and_then(|manifest| {
                manifest.into_workspace_manifest(ExternalWorkspaceProperties::default(), PackageDefaults::default(), None)
            })
            .map(|manifests| manifests.0)
            .map_err(|e| WithSourceCode { source, error: e })
    }

    /// Returns the default feature.
    ///
    /// This is the feature that is added implicitly by the tables at the root
    /// of the project manifest.
    pub fn default_feature(&self) -> &Feature {
        self.features
            .get(&FeatureName::DEFAULT)
            .expect("default feature should always exist")
    }

    /// Returns a mutable reference to the default feature.
    pub(crate) fn default_feature_mut(&mut self) -> &mut Feature {
        self.features
            .get_mut(&FeatureName::DEFAULT)
            .expect("default feature should always exist")
    }

    /// Returns the mutable feature with the given name or `Err` if it does not
    /// exist.
    pub fn feature_mut<Q>(&mut self, name: &Q) -> miette::Result<&mut Feature>
    where
        Q: ?Sized + Hash + Equivalent<FeatureName> + Display,
    {
        self.features.get_mut(name).ok_or_else(|| {
            miette!(
                "Feature {} does not exist",
                consts::FEATURE_STYLE.apply_to(name)
            )
        })
    }

    /// Returns the mutable feature with the given name
    pub fn get_or_insert_feature_mut(&mut self, name: &FeatureName) -> &mut Feature {
        self.features
            .entry(name.clone())
            .or_insert_with(|| Feature::new(name.clone()))
    }

    /// Returns the default environment
    ///
    /// This is the environment that is added implicitly as the environment with
    /// only the default feature. The default environment can be overwritten
    /// by a environment named `default`.
    pub fn default_environment(&self) -> &Environment {
        let envs = &self.environments;
        envs.find(&EnvironmentName::Named(String::from(
            consts::DEFAULT_ENVIRONMENT_NAME,
        )))
        .or_else(|| envs.find(&EnvironmentName::Default))
        .expect("default environment should always exist")
    }

    /// Returns the environment with the given name or `None` if it does not
    /// exist.
    pub fn environment<Q>(&self, name: &Q) -> Option<&Environment>
    where
        Q: ?Sized + Hash + Equivalent<EnvironmentName>,
    {
        self.environments.find(name)
    }

    /// Returns a hashmap of the tasks that should run only the given platform.
    /// If the platform is `None`, only the default targets tasks are
    /// returned.
    pub fn tasks(
        &self,
        platform: Option<Platform>,
        feature_name: &FeatureName,
    ) -> Result<HashMap<TaskName, &Task>, GetFeatureError> {
        Ok(self
            .features
            .get(feature_name)
            // Return error if feature does not exist
            .ok_or(GetFeatureError::FeatureDoesNotExist(feature_name.clone()))?
            .targets
            .resolve(platform)
            .rev()
            .flat_map(|target| target.tasks.iter())
            .map(|(name, task)| (name.clone(), task))
            .collect())
    }

    /// Returns a mutable reference to a [`WorkspaceTarget`], creating it if
    /// needed.
    pub fn get_or_insert_target_mut(
        &mut self,
        platform: Option<Platform>,
        name: Option<&FeatureName>,
    ) -> &mut WorkspaceTarget {
        let feature = match name {
            Some(feature) => self.get_or_insert_feature_mut(feature),
            None => self.default_feature_mut(),
        };
        feature
            .targets
            .for_opt_target_or_default_mut(platform.map(TargetSelector::from).as_ref())
    }

    /// Returns a mutable reference to a [`WorkspaceTarget`]. Returns `None` if
    /// the target doesnt exist.
    pub fn target_mut(
        &mut self,
        platform: Option<Platform>,
        name: &FeatureName,
    ) -> Option<&mut WorkspaceTarget> {
        self.feature_mut(name)
            .unwrap()
            .targets
            .for_opt_target_mut(platform.map(TargetSelector::Platform).as_ref())
    }

    /// Returns the feature with the given name or `None` if it does not exist.
    pub fn feature<Q>(&self, name: &Q) -> Option<&Feature>
    where
        Q: ?Sized + Hash + Equivalent<FeatureName>,
    {
        self.features.get(name)
    }

    /// Returns the preview field of the project
    pub fn preview(&self) -> &Preview {
        &self.workspace.preview
    }

    /// Returns true if any of the features has pypi dependencies defined.
    ///
    /// This also returns true if the `pypi-dependencies` key is defined but
    /// empty.
    pub fn has_pypi_dependencies(&self) -> bool {
        self.features
            .values()
            .flat_map(|f| f.targets.targets())
            .any(|f| f.pypi_dependencies.is_some())
    }

    /// Returns default values for the external package properties.
    pub(crate) fn derived_external_package_properties(&self) -> ExternalPackageProperties {
        ExternalPackageProperties {
            name: self.workspace.name.clone(),
            version: self.workspace.version.clone(),
            description: self.workspace.description.clone(),
            repository: self.workspace.repository.clone(),
            license: self.workspace.license.clone(),
            license_file: self.workspace.license_file.clone(),
            readme: self.workspace.readme.clone(),
            authors: self.workspace.authors.clone(),
            documentation: self.workspace.documentation.clone(),
            homepage: self.workspace.homepage.clone(),
        }
    }
}

/// A mutable context that allows modifying the workspace manifest both in
/// memory and on disk.
pub struct WorkspaceManifestMut<'a> {
    pub workspace: &'a mut WorkspaceManifest,
    pub document: &'a mut ManifestDocument,
}

impl WorkspaceManifestMut<'_> {
    /// Add a task to the project.
    ///
    /// This function modifies both the workspace and the TOML document. Use
    /// `ManifestProvenance::save` to persist the changes to disk.
    pub fn add_task(
        &mut self,
        name: TaskName,
        task: Task,
        platform: Option<Platform>,
        feature_name: &FeatureName,
    ) -> miette::Result<()> {
        // Check if the task already exists
        if let Ok(tasks) = self.workspace.tasks(platform, feature_name) {
            if tasks.contains_key(&name) {
                miette::bail!("task {} already exists", name);
            }
        }

        // Add the task to the Toml manifest
        self.document
            .add_task(name.as_str(), task.clone(), platform, feature_name)?;

        // Add the task to the manifest
        self.workspace
            .get_or_insert_target_mut(platform, Some(feature_name))
            .tasks
            .insert(name, task);

        Ok(())
    }

    /// Remove a task from the project.
    ///
    /// This function modifies both the workspace and the TOML document. Use
    /// `ManifestProvenance::save` to persist the changes to disk.
    pub fn remove_task(
        &mut self,
        name: TaskName,
        platform: Option<Platform>,
        feature_name: &FeatureName,
    ) -> miette::Result<()> {
        // Check if the task exists
        self.workspace
            .tasks(platform, feature_name)?
            .get(&name)
            .ok_or_else(|| miette::miette!("task {} does not exist", name))?;

        // Remove the task from the Toml manifest
        self.document
            .remove_task(name.as_str(), platform, feature_name)?;

        // Remove the task from the internal manifest
        self.workspace
            .feature_mut(feature_name)?
            .targets
            .for_opt_target_mut(platform.map(TargetSelector::from).as_ref())
            .map(|target| target.tasks.remove(&name));

        Ok(())
    }

    /// Adds an environment to the workspace. Overwrites the entry if it already
    /// exists.
    ///
    /// This function modifies both the workspace and the TOML document. Use
    /// `ManifestProvenance::save` to persist the changes to disk.
    pub fn add_environment(
        &mut self,
        name: String,
        features: Option<Vec<String>>,
        solve_group: Option<String>,
        no_default_feature: bool,
    ) -> miette::Result<()> {
        // Make sure the features exist
        for feature in features.iter().flatten() {
            if self.workspace.features.get(feature.as_str()).is_none() {
                return Err(UnknownFeature::new(feature.to_string(), &*self.workspace).into());
            }
        }

        self.document.add_environment(
            name.clone(),
            features.clone(),
            solve_group.clone(),
            no_default_feature,
        )?;

        let environment_idx = self.workspace.environments.add(Environment {
            name: EnvironmentName::Named(name),
            features: features.unwrap_or_default(),
            solve_group: None,
            no_default_feature,
        });

        if let Some(solve_group) = solve_group {
            self.workspace
                .solve_groups
                .add(solve_group, environment_idx);
        }

        Ok(())
    }

    /// Removes an environment from the project.
    ///
    /// This function modifies both the workspace and the TOML document. Use
    /// `ManifestProvenance::save` to persist the changes to disk.
    pub fn remove_environment(&mut self, name: &str) -> miette::Result<bool> {
        // Remove the environment from the TOML document
        if !self.document.remove_environment(name)? {
            return Ok(false);
        }

        // Remove the environment from the internal manifest
        let environment_idx = self
            .workspace
            .environments
            .by_name
            .shift_remove(name)
            .expect("environment should exist");

        // Remove the environment from the solve groups
        self.workspace
            .solve_groups
            .iter_mut()
            .for_each(|group| group.environments.retain(|&idx| idx != environment_idx));

        Ok(true)
    }

    /// Add a platform to the project
    ///
    /// This function modifies both the workspace and the TOML document. Use
    /// `ManifestProvenance::save` to persist the changes to disk.
    pub fn add_platforms<'a>(
        &mut self,
        platforms: impl Iterator<Item = &'a Platform> + Clone,
        feature_name: &FeatureName,
    ) -> miette::Result<()> {
        // Get current and new platforms for the feature
        let current = if feature_name.is_default() {
            &mut self.workspace.workspace.platforms
        } else {
            self.workspace
                .get_or_insert_feature_mut(feature_name)
                .platforms_mut()
        };
        let to_add: IndexSet<_> = platforms.cloned().collect();
        let new: IndexSet<_> = to_add.difference(current).cloned().collect();

        // Add the platforms to the manifest
        current.extend(new.clone());

        // Then to the TOML document
        let platforms = self.document.get_array_mut("platforms", feature_name)?;
        for platform in new.iter() {
            platforms.push(platform.to_string());
        }

        Ok(())
    }

    /// Remove the platform(s) from the project
    ///
    /// This function modifies both the workspace and the TOML document. Use
    /// `ManifestProvenance::save` to persist the changes to disk.
    pub fn remove_platforms(
        &mut self,
        platforms: impl IntoIterator<Item = Platform> + Clone,
        feature_name: &FeatureName,
    ) -> miette::Result<()> {
        // Get current platforms and platform to remove for the feature
        let current = if feature_name.is_default() {
            &mut self.workspace.workspace.platforms
        } else {
            self.workspace.feature_mut(feature_name)?.platforms_mut()
        };

        // Check if some platforms are not part of current
        let missing = platforms
            .clone()
            .into_iter()
            .filter(|p| !current.contains(p))
            .collect_vec();
        if !missing.is_empty() {
            return Err(miette::miette!(
                "The following platform{} are not part of {}: {}",
                if missing.len() > 1 { "s are" } else { " is" },
                feature_name,
                missing.into_iter().join(", ")
            ));
        }

        // Remove platforms from the manifest
        current.retain(|p| !platforms.clone().into_iter().contains(p));

        // And from the TOML document
        let retained = current.iter().map(|p| p.to_string()).collect_vec();
        let platforms = self.document.get_array_mut("platforms", feature_name)?;
        platforms.retain(|p| {
            p.as_str()
                .map(|p| retained.contains(&p.to_string()))
                .unwrap_or(false)
        });

        Ok(())
    }

    /// Add a pixi spec to the manifest
    ///
    /// This function modifies both the workspace and the TOML document. Use
    /// `ManifestProvenance::save` to persist the changes to disk.
    pub fn add_dependency(
        &mut self,
        name: &rattler_conda_types::PackageName,
        spec: &PixiSpec,
        spec_type: SpecType,
        platforms: &[Platform],
        feature_name: &FeatureName,
        overwrite_behavior: DependencyOverwriteBehavior,
    ) -> miette::Result<bool> {
        let mut any_added = false;
        for platform in to_options(platforms) {
            // Add the dependency to the manifest
            match self
                .workspace
                .get_or_insert_target_mut(platform, Some(feature_name))
                .try_add_dependency(name, spec, spec_type, overwrite_behavior)
            {
                Ok(true) => {
                    self.document
                        .add_dependency(name, spec, spec_type, platform, feature_name)?;
                    any_added = true;
                }
                Ok(false) => {}
                Err(e) => return Err(e.into()),
            };
        }
        Ok(any_added)
    }

    /// Removes a dependency based on `SpecType`.
    ///
    /// This function modifies both the workspace and the TOML document. Use
    /// `ManifestProvenance::save` to persist the changes to disk.
    pub fn remove_dependency(
        &mut self,
        dep: &rattler_conda_types::PackageName,
        spec_type: SpecType,
        platforms: &[Platform],
        feature_name: &FeatureName,
    ) -> miette::Result<()> {
        for platform in crate::to_options(platforms) {
            // Remove the dependency from the manifest
            match self
                .workspace
                .target_mut(platform, feature_name)
                .ok_or_else(|| {
                    handle_missing_target(platform.as_ref(), feature_name, consts::DEPENDENCIES)
                })?
                .remove_dependency(dep, spec_type)
            {
                Ok(_) => (),
                Err(DependencyError::NoDependency(e)) => {
                    tracing::warn!("Dependency `{}` doesn't exist", e);
                }
                Err(e) => return Err(e.into()),
            };
            // Remove the dependency from the TOML document
            self.document
                .remove_dependency(dep, spec_type, platform, feature_name)?;
        }
        Ok(())
    }

    /// Add a pypi requirement to the manifest.
    ///
    /// This function modifies both the workspace and the TOML document. Use
    /// `ManifestProvenance::save` to persist the changes to disk.
    pub fn add_pep508_dependency(
        &mut self,
        (requirement, pixi_req): (&pep508_rs::Requirement, Option<&PixiPypiSpec>),
        platforms: &[Platform],
        feature_name: &FeatureName,
        editable: Option<bool>,
        overwrite_behavior: DependencyOverwriteBehavior,
        location: Option<&PypiDependencyLocation>,
    ) -> miette::Result<bool> {
        let mut any_added = false;
        for platform in to_options(platforms) {
            // Add the pypi dependency to the manifest
            match self
                .workspace
                .get_or_insert_target_mut(platform, Some(feature_name))
                .try_add_pep508_dependency(requirement, editable, overwrite_behavior)
            {
                Ok(true) => {
                    self.document.add_pypi_dependency(
                        requirement,
                        pixi_req,
                        platform,
                        feature_name,
                        editable,
                        location,
                    )?;
                    any_added = true;
                }
                Ok(false) => {}
                Err(e) => return Err(e.into()),
            };
        }
        Ok(any_added)
    }

    /// Removes a pypi dependency.
    ///
    /// This function modifies both the workspace and the TOML document. Use
    /// `ManifestProvenance::save` to persist the changes to disk.
    pub fn remove_pypi_dependency(
        &mut self,
        dep: &PypiPackageName,
        platforms: &[Platform],
        feature_name: &FeatureName,
    ) -> miette::Result<()> {
        for platform in crate::to_options(platforms) {
            // Remove the dependency from the manifest
            match self
                .workspace
                .target_mut(platform, feature_name)
                .ok_or_else(|| {
                    handle_missing_target(
                        platform.as_ref(),
                        feature_name,
                        consts::PYPI_DEPENDENCIES,
                    )
                })?
                .remove_pypi_dependency(dep)
            {
                Ok(_) => (),
                Err(DependencyError::NoDependency(e)) => {
                    tracing::warn!("Dependency `{}` doesn't exist", e);
                }
                Err(e) => return Err(e.into()),
            };
            // Remove the dependency from the TOML document
            self.document
                .remove_pypi_dependency(dep, platform, feature_name)?;
        }
        Ok(())
    }

    /// Adds the specified channels to the manifest.
    ///
    /// This function modifies both the workspace and the TOML document. Use
    /// `ManifestProvenance::save` to persist the changes to disk.
    pub fn add_channels(
        &mut self,
        channels: impl IntoIterator<Item = PrioritizedChannel>,
        feature_name: &FeatureName,
        prepend: bool,
    ) -> miette::Result<()> {
        // First collect all the new channels
        let to_add: IndexSet<_> = channels.into_iter().collect();

        // Get the current channels and update them
        let current = if feature_name.is_default() {
            &mut self.workspace.workspace.channels
        } else {
            self.workspace
                .get_or_insert_feature_mut(feature_name)
                .channels_mut()
        };

        let new: IndexSet<_> = to_add.difference(current).cloned().collect();
        let new_channels: IndexSet<_> = new
            .clone()
            .into_iter()
            .map(|channel| channel.channel)
            .collect();

        // clear channels with modified priority
        current.retain(|c| !new_channels.contains(&c.channel));

        // Create the final channel list in the desired order
        let final_channels = if prepend {
            let mut new_set = new.clone();
            new_set.extend(current.iter().cloned());
            new_set
        } else {
            let mut new_set = current.clone();
            new_set.extend(new.clone());
            new_set
        };

        // Update both the parsed channels and the TOML document
        *current = final_channels.clone();

        // Update the TOML document
        let channels = self.document.get_array_mut("channels", feature_name)?;
        channels.clear();
        for channel in final_channels {
            channels.push(Value::from(channel));
        }

        Ok(())
    }

    /// Remove the specified channels to the manifest.
    ///
    /// This function modifies both the workspace and the TOML document. Use
    /// `ManifestProvenance::save` to persist the changes to disk.
    pub fn remove_channels(
        &mut self,
        channels: impl IntoIterator<Item = PrioritizedChannel>,
        feature_name: &FeatureName,
    ) -> miette::Result<()> {
        // Get current channels and channels to remove for the feature
        let current = if feature_name.is_default() {
            &mut self.workspace.workspace.channels
        } else {
            self.workspace.feature_mut(feature_name)?.channels_mut()
        };
        // Get the channels to remove, while checking if they exist
        let to_remove: IndexSet<_> = channels
            .into_iter()
            .map(|c| {
                current
                    .iter()
                    .position(|x| x.channel.to_string() == c.channel.to_string())
                    .ok_or_else(|| miette::miette!("channel {} does not exist", c.channel.as_str()))
                    .map(|_| c.channel.to_string())
            })
            .collect::<Result<_, _>>()?;

        let retained: IndexSet<_> = current
            .iter()
            .filter(|channel| !to_remove.contains(&channel.channel.to_string()))
            .cloned()
            .collect();

        // Remove channels from the manifest
        current.retain(|c| retained.contains(c));
        let current_clone = current.clone();

        // And from the TOML document
        let channels = self.document.get_array_mut("channels", feature_name)?;
        // clear and recreate from current list
        channels.clear();
        for channel in current_clone.iter() {
            channels.push(Value::from(channel.clone()));
        }

        Ok(())
    }

    /// Set the workspace name.
    ///
    /// This function modifies both the workspace and the TOML document. Use
    /// `ManifestProvenance::save` to persist the changes to disk.
    pub fn set_name(&mut self, name: &str) -> miette::Result<()> {
        self.workspace.workspace.name = Some(name.to_string());
        self.document.set_name(name);
        Ok(())
    }

    /// Set the project description
    ///
    /// This function modifies both the workspace and the TOML document. Use
    /// `ManifestProvenance::save` to persist the changes to disk.
    pub fn set_description(&mut self, description: &str) -> miette::Result<()> {
        // Update in both the manifest and the toml
        self.workspace.workspace.description = Some(description.to_string());
        self.document.set_description(description);

        Ok(())
    }

    /// Set the project version
    ///
    /// This function modifies both the workspace and the TOML document. Use
    /// `ManifestProvenance::save` to persist the changes to disk.
    pub fn set_version(&mut self, version: &str) -> miette::Result<()> {
        // Update in both the manifest and the toml
        self.workspace.workspace.version = Some(
            Version::from_str(version)
                .into_diagnostic()
                .context("could not convert version to a valid project version")?,
        );
        self.document.set_version(version);
        Ok(())
    }

    /// Add a system requirement to the project
    ///
    /// This function modifies both the workspace and the TOML document. Use
    /// `ManifestProvenance::save` to persist the changes to disk.
    pub fn add_system_requirement(
        &mut self,
        system_requirements: SystemRequirements,
        feature_name: &FeatureName,
    ) -> miette::Result<SystemRequirements> {
        // Get the current system requirements
        let current = if feature_name.is_default() {
            &mut self.workspace.default_feature_mut().system_requirements
        } else {
            &mut self
                .workspace
                .get_or_insert_feature_mut(feature_name)
                .system_requirements
        };

        // Replace the system requirements with the new ones
        // All given requirements are replaced, all optional requirements are kept
        let result = current.merge(&system_requirements);

        *current = result.clone();

        // Update the TOML document
        self.document
            .add_system_requirements(&result, feature_name)
            .into_diagnostic()?;

        Ok(result)
    }

    /// Set/Unset the pixi version requirements
    ///
    /// This function modifies both the workspace and the TOML document. Use
    /// `ManifestProvenance::save` to persist the changes to disk.
    pub fn set_requires_pixi(&mut self, version: Option<&str>) -> miette::Result<()> {
        // Update in both the manifest and the toml
        self.workspace.workspace.requires_pixi = match version {
            Some(version) => Some(
                VersionSpec::from_str(version, Strict)
                    .into_diagnostic()
                    .context("could not convert to a valid version spec")?,
            ),
            None => None,
        };
        self.document.set_requires_pixi(version).into_diagnostic()
    }
}

// Handles the target missing error cases
fn handle_missing_target(
    platform: Option<&Platform>,
    feature_name: &FeatureName,
    section: &str,
) -> miette::Report {
    let platform = platform.copied().unwrap_or_else(Platform::current);

    let help = if feature_name.is_default() {
        format!(
            r#"Expected target for `{name}`, e.g.: `[target.{platform}.{section}]`"#,
            name = feature_name,
            platform = platform,
            section = section
        )
    } else {
        format!(
            r#"Expected target for `{name}`, e.g.: `[feature.{name}.target.{platform}.{section}]`"#,
            name = feature_name,
            platform = platform,
            section = section
        )
    };
    miette!(
        help = &help,
        "No target for feature `{name}` found on platform `{platform}`",
        name = feature_name,
        platform = platform
    )
}

#[cfg(test)]
mod tests {
    use std::str::FromStr;

    use super::*;
    use crate::{
        ChannelPriority, DependencyOverwriteBehavior, EnvironmentName, FeatureName,
        PrioritizedChannel, SpecType, TargetSelector, Task, TomlError, WorkspaceManifest,
        manifests::document::ManifestDocument,
        pyproject::PyProjectManifest,
        to_options,
        toml::{FromTomlStr, TomlDocument},
        utils::{WithSourceCode, test_utils::expect_parse_failure},
    };
    use indexmap::{IndexMap, IndexSet};
    use insta::{assert_debug_snapshot, assert_snapshot, assert_yaml_snapshot};
    use itertools::Itertools;
    use miette::NarratableReportHandler;
    use pixi_spec::PixiSpec;
    use pixi_test_utils::format_parse_error;
    use rattler_conda_types::{
        MatchSpec, NamedChannelOrUrl, PackageName, ParseStrictness,
        ParseStrictness::{Lenient, Strict},
        Platform, Version, VersionSpec,
    };
    use rstest::rstest;
    use toml_edit::DocumentMut;

    const PROJECT_BOILERPLATE: &str = r#"
[project]
name = "foo"
version = "0.1.0"
channels = []
platforms = ['win-64', 'osx-64', 'linux-64']
"#;

    const PYPROJECT_BOILERPLATE: &str = r#"
[project]
name = "flask-hello-world-pyproject"
version = "0.1.0"
description = "Example how to get started with flask in a pixi environment."
license = "MIT OR Apache-2.0"
readme = "README.md"
requires-python = ">=3.11"
dependencies = ["flask==2.*"]

[tool.pixi.project]
channels = ["https://prefix.dev/conda-forge"]
platforms = ["linux-64"]

[tool.pixi.tasks]
start = "python -m flask run --port=5050"
"#;

    pub struct Workspace {
        manifest: WorkspaceManifest,
        document: ManifestDocument,
    }

    impl Workspace {
        pub fn editable(&mut self) -> WorkspaceManifestMut<'_> {
            WorkspaceManifestMut {
                workspace: &mut self.manifest,
                document: &mut self.document,
            }
        }
    }

    fn parse_pixi_toml(source: &str) -> Workspace {
        let editable_document = DocumentMut::from_str(source)
            .map(TomlDocument::new)
            .unwrap_or_else(|error| {
                panic!("{}", format_parse_error(source, TomlError::from(error)))
            });

        let manifest = WorkspaceManifest::from_toml_str(source).unwrap_or_else(
            |WithSourceCode { error, source }| panic!("{}", format_parse_error(source, error)),
        );

        Workspace {
            manifest,
            document: ManifestDocument::PixiToml(editable_document),
        }
    }

    fn parse_pyproject_toml(source: &str) -> Workspace {
        let editable_document = DocumentMut::from_str(source)
            .map(TomlDocument::new)
            .unwrap_or_else(|error| {
                panic!("{}", format_parse_error(source, TomlError::from(error)))
            });

        let manifest = PyProjectManifest::from_toml_str(source)
            .unwrap_or_else(|error| panic!("{}", format_parse_error(source, error)))
            .into_workspace_manifest(None)
            .unwrap_or_else(|error| panic!("{}", format_parse_error(source, error)))
            .0;

        Workspace {
            manifest,
            document: ManifestDocument::PyProjectToml(editable_document),
        }
    }

    fn default_channel_config() -> rattler_conda_types::ChannelConfig {
        rattler_conda_types::ChannelConfig::default_with_root_dir(
            std::env::current_dir().expect("Could not retrieve the current directory"),
        )
    }

    #[test]
    fn test_add_pep508_dependency() {
        let mut manifest = parse_pyproject_toml(PYPROJECT_BOILERPLATE);
        let mut manifest = manifest.editable();

        // Add numpy to pyproject
        let requirement = pep508_rs::Requirement::from_str("numpy>=3.12").unwrap();
        manifest
            .add_pep508_dependency(
                (&requirement, None),
                &[],
                &FeatureName::DEFAULT,
                None,
                DependencyOverwriteBehavior::Overwrite,
                None,
            )
            .unwrap();

        assert!(
            manifest
                .workspace
                .default_feature_mut()
                .targets
                .for_opt_target(None)
                .unwrap()
                .pypi_dependencies
                .as_ref()
                .unwrap()
                .get(&PypiPackageName::from_normalized(requirement.name.clone()))
                .is_some()
        );

        // Add numpy to feature in pyproject
        let requirement = pep508_rs::Requirement::from_str("pytest>=3.12").unwrap();
        manifest
            .add_pep508_dependency(
                (&requirement, None),
                &[],
                &FeatureName::from("test"),
                None,
                DependencyOverwriteBehavior::Overwrite,
                None,
            )
            .unwrap();
        assert!(
            manifest
                .workspace
                .feature(&FeatureName::from("test"))
                .unwrap()
                .targets
                .for_opt_target(None)
                .unwrap()
                .pypi_dependencies
                .as_ref()
                .unwrap()
                .get(&PypiPackageName::from_normalized(requirement.name.clone()))
                .is_some()
        );

        assert_snapshot!(manifest.document.to_string());
    }

    #[test]
    fn test_remove_pypi_dependency() {
        let mut manifest = parse_pyproject_toml(PYPROJECT_BOILERPLATE);
        let mut manifest = manifest.editable();

        // Remove flask from pyproject
        let name = PypiPackageName::from_str("flask").unwrap();
        manifest
            .remove_pypi_dependency(&name, &[], &FeatureName::DEFAULT)
            .unwrap();

        assert!(
            manifest
                .workspace
                .default_feature_mut()
                .targets
                .for_opt_target(None)
                .unwrap()
                .pypi_dependencies
                .as_ref()
                .unwrap()
                .get(&name)
                .is_none()
        );

        assert_snapshot!(manifest.document.to_string());
    }

    #[test]
    fn test_target_specific() {
        let contents = format!(
            r#"
        {PROJECT_BOILERPLATE}

        [target.win-64.dependencies]
        foo = "==3.4.5"

        [target.osx-64.dependencies]
        foo = "==1.2.3"
        "#
        );

        let manifest = parse_pixi_toml(&contents).manifest;

        let targets = &manifest.default_feature().targets;
        assert_eq!(
            targets.user_defined_selectors().cloned().collect_vec(),
            vec![
                TargetSelector::Platform(Platform::Win64),
                TargetSelector::Platform(Platform::Osx64),
            ]
        );

        let win64_target = targets
            .for_target(&TargetSelector::Platform(Platform::Win64))
            .unwrap();
        let osx64_target = targets
            .for_target(&TargetSelector::Platform(Platform::Osx64))
            .unwrap();
        assert_eq!(
            win64_target
                .run_dependencies()
                .unwrap()
                .get("foo")
                .unwrap()
                .as_version_spec()
                .unwrap()
                .to_string(),
            "==3.4.5"
        );
        assert_eq!(
            osx64_target
                .run_dependencies()
                .unwrap()
                .get("foo")
                .unwrap()
                .as_version_spec()
                .unwrap()
                .to_string(),
            "==1.2.3"
        );
    }

    #[test]
    fn test_mapped_dependencies() {
        let contents = format!(
            r#"
            {PROJECT_BOILERPLATE}
            [dependencies]
            test_map = {{ version = ">=1.2.3", channel="conda-forge", build="py34_0" }}
            test_build = {{ build = "bla" }}
            test_channel = {{ channel = "conda-forge" }}
            test_version = {{ version = ">=1.2.3" }}
            test_version_channel = {{ version = ">=1.2.3", channel = "conda-forge" }}
            test_version_build = {{ version = ">=1.2.3", build = "py34_0" }}
            "#
        );

        let manifest = parse_pixi_toml(&contents).manifest;
        let deps = manifest
            .default_feature()
            .targets
            .default()
            .run_dependencies()
            .unwrap();
        let test_map_spec = deps.get("test_map").unwrap().as_detailed().unwrap();

        assert_eq!(
            test_map_spec.version.as_ref().unwrap().to_string(),
            ">=1.2.3"
        );
        assert_eq!(test_map_spec.build.as_ref().unwrap().to_string(), "py34_0");
        assert_eq!(
            test_map_spec.channel,
            Some(NamedChannelOrUrl::Name("conda-forge".to_string()))
        );

        assert_eq!(
            deps.get("test_build")
                .unwrap()
                .as_detailed()
                .unwrap()
                .build
                .as_ref()
                .unwrap()
                .to_string(),
            "bla"
        );

        let test_channel = deps.get("test_channel").unwrap().as_detailed().unwrap();
        assert_eq!(
            test_channel.channel,
            Some(NamedChannelOrUrl::Name("conda-forge".to_string()))
        );

        let test_version = deps.get("test_version").unwrap().as_detailed().unwrap();
        assert_eq!(
            test_version.version.as_ref().unwrap().to_string(),
            ">=1.2.3"
        );

        let test_version_channel = deps
            .get("test_version_channel")
            .unwrap()
            .as_detailed()
            .unwrap();
        assert_eq!(
            test_version_channel.version.as_ref().unwrap().to_string(),
            ">=1.2.3"
        );
        assert_eq!(
            test_version_channel.channel,
            Some(NamedChannelOrUrl::Name("conda-forge".to_string()))
        );

        let test_version_build = deps
            .get("test_version_build")
            .unwrap()
            .as_detailed()
            .unwrap();
        assert_eq!(
            test_version_build.version.as_ref().unwrap().to_string(),
            ">=1.2.3"
        );
        assert_eq!(
            test_version_build.build.as_ref().unwrap().to_string(),
            "py34_0"
        );
    }

    #[test]
    fn test_dependency_types() {
        let contents = format!(
            r#"
            {PROJECT_BOILERPLATE}
            [dependencies]
            my-game = "1.0.0"

            [build-dependencies]
            cmake = "*"

            [host-dependencies]
            sdl2 = "*"
            "#
        );

        let manifest = parse_pixi_toml(&contents).manifest;
        let default_target = manifest.default_feature().targets.default();
        let run_dependencies = default_target.run_dependencies().unwrap();
        let build_dependencies = default_target.build_dependencies().unwrap();
        let host_dependencies = default_target.host_dependencies().unwrap();

        assert_eq!(
            run_dependencies
                .get("my-game")
                .unwrap()
                .as_version_spec()
                .unwrap()
                .to_string(),
            "==1.0.0"
        );
        assert_eq!(
            build_dependencies
                .get("cmake")
                .unwrap()
                .as_version_spec()
                .unwrap()
                .to_string(),
            "*"
        );
        assert_eq!(
            host_dependencies
                .get("sdl2")
                .unwrap()
                .as_version_spec()
                .unwrap()
                .to_string(),
            "*"
        );
    }

    #[test]
    fn test_invalid_target_specific() {
        let examples = [r#"[target.foobar.dependencies]
            invalid_platform = "henk""#];

        assert_snapshot!(expect_parse_failure(&format!(
            "{PROJECT_BOILERPLATE}\n{}",
            examples[0]
        )));
    }

    #[test]
    fn test_invalid_key() {
        insta::with_settings!({snapshot_suffix => "foobar"}, {
            assert_snapshot!(expect_parse_failure(&format!("{PROJECT_BOILERPLATE}\n[foobar]")))
        });

        insta::with_settings!({snapshot_suffix => "hostdependencies"}, {
            assert_snapshot!(expect_parse_failure(&format!("{PROJECT_BOILERPLATE}\n[target.win-64.hostdependencies]")))
        });

        insta::with_settings!({snapshot_suffix => "environment"}, {
            assert_snapshot!(expect_parse_failure(&format!("{PROJECT_BOILERPLATE}\n[environments.INVALID]")))
        });
    }

    #[test]
    fn test_target_specific_tasks() {
        let contents = format!(
            r#"
            {PROJECT_BOILERPLATE}
            [tasks]
            test = "test multi"

            [target.win-64.tasks]
            test = "test win"

            [target.linux-64.tasks]
            test = "test linux"
            "#
        );

        let manifest = parse_pixi_toml(&contents).manifest;

        assert_snapshot!(
            manifest
                .default_feature()
                .targets
                .iter()
                .flat_map(|(target, selector)| {
                    let selector_name =
                        selector.map_or_else(|| String::from("default"), ToString::to_string);
                    target.tasks.iter().map(move |(name, task)| {
                        format!(
                            "{}/{} = {:?}",
                            &selector_name,
                            name.as_str(),
                            task.as_single_command(None)
                                .ok()
                                .flatten()
                                .map(|c| c.to_string())
                        )
                    })
                })
                .join("\n")
        );
    }

    #[test]
    fn test_invalid_task_list() {
        let contents = format!(
            r#"
            {PROJECT_BOILERPLATE}
            [tasks]
            test = ["invalid", "task"]
            "#
        );

        let WithSourceCode { error, source } =
            WorkspaceManifest::from_toml_str(contents).unwrap_err();
        assert_snapshot!(format_parse_error(&source, error));
    }

    #[test]
    fn test_python_dependencies() {
        let contents = format!(
            r#"
            {PROJECT_BOILERPLATE}
            [pypi-dependencies]
            foo = ">=3.12"
            bar = {{ version=">=3.12", extras=["baz"] }}
            "#
        );

        let manifest = parse_pixi_toml(&contents).manifest;
        assert_snapshot!(
            manifest
                .default_feature()
                .targets
                .default()
                .pypi_dependencies
                .clone()
                .into_iter()
                .flat_map(|d| d.into_iter())
                .map(|(name, spec)| format!(
                    "{} = {}",
                    name.as_source(),
                    toml_edit::Value::from(spec)
                ))
                .join("\n")
        );
    }

    #[test]
    fn test_pypi_options_default_feature() {
        let contents = format!(
            r#"
            {PROJECT_BOILERPLATE}
            [project.pypi-options]
            index-url = "https://pypi.org/simple"
            extra-index-urls = ["https://pypi.org/simple2"]
            [[project.pypi-options.find-links]]
            path = "../foo"
            [[project.pypi-options.find-links]]
            url = "https://example.com/bar"
            "#
        );

        let manifest = parse_pixi_toml(&contents).manifest;
        assert_yaml_snapshot!(manifest.workspace.pypi_options.clone().unwrap());
    }

    #[test]
    fn test_pypy_options_project_and_default_feature() {
        let contents = format!(
            r#"
            {PROJECT_BOILERPLATE}
            [project.pypi-options]
            extra-index-urls = ["https://pypi.org/simple2"]

            [pypi-options]
            extra-index-urls = ["https://pypi.org/simple3"]
            "#
        );

        let manifest = parse_pixi_toml(&contents).manifest;
        assert_yaml_snapshot!(manifest.workspace.pypi_options.clone().unwrap());
    }

    #[test]
    fn test_tool_deserialization() {
        let contents = r#"
        [project]
        name = "foo"
        channels = []
        platforms = []
        [tool.ruff]
        test = "test"
        test1 = ["test"]
        test2 = { test = "test" }

        [tool.ruff.test3]
        test = "test"

        [tool.poetry]
        test = "test"
        "#;
        let _ = parse_pixi_toml(contents);
    }

    #[test]
    fn test_build_variants() {
        let contents = r#"
        [workspace]
        name = "foo"
        channels = []
        platforms = []

        [workspace.build-variants]
        python = ["3.10.*", "3.11.*"]

        [workspace.target.win-64.build-variants]
        python = ["1.0.*"]
        "#;
        let manifest = parse_pixi_toml(contents).manifest;
        println!("{:?}", manifest.workspace.build_variants);
        let resolved_linux = manifest
            .workspace
            .build_variants
            .resolve(Some(Platform::Linux64))
            .collect::<Vec<_>>();
        assert_debug_snapshot!(resolved_linux);

        let resolved_win = manifest
            .workspace
            .build_variants
            .resolve(Some(Platform::Win64))
            .collect::<Vec<_>>();
        assert_debug_snapshot!(resolved_win);
    }

    #[test]
    fn test_activation_env() {
        let contents = r#"
            [project]
            name = "foo"
            channels = []
            platforms = ["win-64", "linux-64"]

            [activation.env]
            FOO = "main"

            [target.win-64.activation]
            env = { FOO = "win-64" }

            [target.linux-64.activation.env]
            FOO = "linux-64"

            [feature.bar.activation]
            env = { FOO = "bar" }

            [feature.bar.target.win-64.activation]
            env = { FOO = "bar-win-64" }

            [feature.bar.target.linux-64.activation]
            env = { FOO = "bar-linux-64" }
            "#;

        let manifest = parse_pixi_toml(contents).manifest;
        let default_targets = &manifest.default_feature().targets;
        let default_activation_env = default_targets
            .default()
            .activation
            .as_ref()
            .and_then(|a| a.env.as_ref());
        let win64_activation_env = default_targets
            .for_target(&TargetSelector::Platform(Platform::Win64))
            .unwrap()
            .activation
            .as_ref()
            .and_then(|a| a.env.as_ref());
        let linux64_activation_env = default_targets
            .for_target(&TargetSelector::Platform(Platform::Linux64))
            .unwrap()
            .activation
            .as_ref()
            .and_then(|a| a.env.as_ref());

        assert_eq!(
            default_activation_env,
            Some(&IndexMap::from([(
                String::from("FOO"),
                String::from("main")
            )]))
        );
        assert_eq!(
            win64_activation_env,
            Some(&IndexMap::from([(
                String::from("FOO"),
                String::from("win-64")
            )]))
        );
        assert_eq!(
            linux64_activation_env,
            Some(&IndexMap::from([(
                String::from("FOO"),
                String::from("linux-64")
            )]))
        );

        // Check that the feature activation env is set correctly
        let feature_targets = &manifest.feature(&FeatureName::from("bar")).unwrap().targets;
        let feature_activation_env = feature_targets
            .default()
            .activation
            .as_ref()
            .and_then(|a| a.env.as_ref());
        let feature_win64_activation_env = feature_targets
            .for_target(&TargetSelector::Platform(Platform::Win64))
            .unwrap()
            .activation
            .as_ref()
            .and_then(|a| a.env.as_ref());
        let feature_linux64_activation_env = feature_targets
            .for_target(&TargetSelector::Platform(Platform::Linux64))
            .unwrap()
            .activation
            .as_ref()
            .and_then(|a| a.env.as_ref());

        assert_eq!(
            feature_activation_env,
            Some(&IndexMap::from([(
                String::from("FOO"),
                String::from("bar")
            )]))
        );
        assert_eq!(
            feature_win64_activation_env,
            Some(&IndexMap::from([(
                String::from("FOO"),
                String::from("bar-win-64")
            )]))
        );
        assert_eq!(
            feature_linux64_activation_env,
            Some(&IndexMap::from([(
                String::from("FOO"),
                String::from("bar-linux-64")
            )]))
        );
    }

    fn test_remove(
        file_contents: &str,
        name: &str,
        kind: SpecType,
        platforms: &[Platform],
        feature_name: &FeatureName,
    ) {
        let mut manifest = parse_pixi_toml(file_contents);
        let mut manifest = manifest.editable();

        // Initially the dependency should exist
        for platform in to_options(platforms) {
            assert!(
                manifest
                    .workspace
                    .feature_mut(feature_name)
                    .unwrap()
                    .targets
                    .for_opt_target(platform.map(TargetSelector::Platform).as_ref())
                    .unwrap()
                    .dependencies
                    .get(&kind)
                    .unwrap()
                    .get(name)
                    .is_some()
            );
        }

        // Remove the dependency from the manifest
        manifest
            .remove_dependency(
                &PackageName::new_unchecked(name),
                kind,
                platforms,
                feature_name,
            )
            .unwrap();

        // The dependency should no longer exist
        for platform in to_options(platforms) {
            assert!(
                manifest
                    .workspace
                    .feature_mut(feature_name)
                    .unwrap()
                    .targets
                    .for_opt_target(platform.map(TargetSelector::Platform).as_ref())
                    .unwrap()
                    .dependencies
                    .get(&kind)
                    .unwrap()
                    .get(name)
                    .is_none()
            );
        }

        // Write the toml to string and verify the content
        assert_snapshot!(
            format!("test_remove_{}", name),
            manifest.document.to_string()
        );
    }

    #[test]
    fn test_remove_target_dependencies() {
        // Using known files in the project so the test succeed including the file
        // check.
        let file_contents = r#"
            [project]
            name = "foo"
            version = "0.1.0"
            channels = []
            platforms = ["linux-64", "win-64"]

            [dependencies]
            fooz = "*"

            [target.win-64.dependencies]
            bar = "*"

            [target.linux-64.build-dependencies]
            baz = "*"
        "#;

        test_remove(
            file_contents,
            "baz",
            SpecType::Build,
            &[Platform::Linux64],
            &FeatureName::DEFAULT,
        );
        test_remove(
            file_contents,
            "bar",
            SpecType::Run,
            &[Platform::Win64],
            &FeatureName::DEFAULT,
        );
        test_remove(
            file_contents,
            "fooz",
            SpecType::Run,
            &[],
            &FeatureName::DEFAULT,
        );
    }

    #[test]
    fn test_remove_dependencies() {
        // Using known files in the project so the test succeed including the file
        // check.
        let file_contents = r#"
            [project]
            name = "foo"
            version = "0.1.0"
            channels = []
            platforms = ["linux-64", "win-64"]

            [dependencies]
            fooz = "*"

            [target.win-64.dependencies]
            fooz = "*"

            [target.linux-64.build-dependencies]
            fooz = "*"
        "#;

        let mut manifest = parse_pixi_toml(file_contents);
        let mut manifest = manifest.editable();

        manifest
            .remove_dependency(
                &PackageName::new_unchecked("fooz"),
                SpecType::Run,
                &[],
                &FeatureName::DEFAULT,
            )
            .unwrap();

        // The dependency should be removed from the default feature
        assert!(
            manifest
                .workspace
                .default_feature()
                .targets
                .default()
                .run_dependencies()
                .map(|d| d.is_empty())
                .unwrap_or(true)
        );

        // Should still contain the fooz dependency for the different platforms
        for (platform, kind) in [
            (Platform::Linux64, SpecType::Build),
            (Platform::Win64, SpecType::Run),
        ] {
            assert!(
                manifest
                    .workspace
                    .default_feature()
                    .targets
                    .for_target(&TargetSelector::Platform(platform))
                    .unwrap()
                    .dependencies
                    .get(&kind)
                    .into_iter()
                    .flat_map(|x| x.keys())
                    .any(|x| x.as_normalized() == "fooz")
            );
        }
    }

    fn test_remove_pypi(
        file_contents: &str,
        name: &str,
        platforms: &[Platform],
        feature_name: &FeatureName,
    ) {
        let mut manifest = parse_pixi_toml(file_contents);
        let mut manifest = manifest.editable();

        let package_name = PypiPackageName::from_str(name).unwrap();

        // Initially the dependency should exist
        for platform in to_options(platforms) {
            assert!(
                manifest
                    .workspace
                    .feature_mut(feature_name)
                    .unwrap()
                    .targets
                    .for_opt_target(platform.map(TargetSelector::Platform).as_ref())
                    .unwrap()
                    .pypi_dependencies
                    .as_ref()
                    .unwrap()
                    .get(&package_name)
                    .is_some()
            );
        }

        // Remove the dependency from the manifest
        manifest
            .remove_pypi_dependency(&package_name, platforms, feature_name)
            .unwrap();

        // The dependency should no longer exist
        for platform in to_options(platforms) {
            assert!(
                manifest
                    .workspace
                    .feature_mut(feature_name)
                    .unwrap()
                    .targets
                    .for_opt_target(platform.map(TargetSelector::Platform).as_ref())
                    .unwrap()
                    .pypi_dependencies
                    .as_ref()
                    .unwrap()
                    .get(&package_name)
                    .is_none()
            );
        }

        // Write the toml to string and verify the content
        assert_snapshot!(
            format!("test_remove_pypi_{}", name),
            manifest.document.to_string()
        );
    }

    #[rstest]
    #[case::xpackage("xpackage", & [Platform::Linux64], FeatureName::default())]
    #[case::jax("jax", & [Platform::Win64], FeatureName::default())]
    #[case::requests("requests", & [], FeatureName::default())]
    #[case::feature_dep("feature_dep", & [], FeatureName::from("test"))]
    #[case::feature_target_dep(
        "feature_target_dep", & [Platform::Linux64], FeatureName::from("test")
    )]
    fn test_remove_pypi_dependencies(
        #[case] package_name: &str,
        #[case] platforms: &[Platform],
        #[case] feature_name: FeatureName,
    ) {
        let pixi_cfg = r#"[project]
name = "pixi_fun"
version = "0.1.0"
channels = []
platforms = ["linux-64", "win-64"]

[dependencies]
python = ">=3.12.1,<3.13"

[pypi-dependencies]
requests = "*"

[target.win-64.pypi-dependencies]
jax = { version = "*", extras = ["cpu"] }
requests = "*"

[target.linux-64.pypi-dependencies]
xpackage = "==1.2.3"
ypackage = {version = ">=1.2.3"}

[feature.test.pypi-dependencies]
feature_dep = "*"

[feature.test.target.linux-64.pypi-dependencies]
feature_target_dep = "*"
"#;
        test_remove_pypi(pixi_cfg, package_name, platforms, &feature_name);
    }

    #[test]
    fn test_set_version() {
        // Using known files in the project so the test succeed including the file
        // check.
        let file_contents = r#"
            [project]
            name = "foo"
            version = "0.1.0"
            channels = []
            platforms = ["linux-64", "win-64"]
        "#;

        let mut manifest = parse_pixi_toml(file_contents);
        let mut manifest = manifest.editable();

        assert_eq!(
            manifest
                .workspace
                .workspace
                .version
                .as_ref()
                .unwrap()
                .clone(),
            Version::from_str("0.1.0").unwrap()
        );

        manifest.set_version(&String::from("1.2.3")).unwrap();

        assert_eq!(
            manifest
                .workspace
                .workspace
                .version
                .as_ref()
                .unwrap()
                .clone(),
            Version::from_str("1.2.3").unwrap()
        );
    }

    #[test]
    fn test_set_description() {
        // Using known files in the project so the test succeed including the file
        // check.
        let file_contents = r#"
            [project]
            name = "foo"
            version = "0.1.0"
            description = "foo description"
            channels = []
            platforms = ["linux-64", "win-64"]
        "#;

        let mut manifest = parse_pixi_toml(file_contents);
        let mut manifest = manifest.editable();

        assert_eq!(
            manifest
                .workspace
                .workspace
                .description
                .as_ref()
                .unwrap()
                .clone(),
            String::from("foo description")
        );

        manifest
            .set_description(&String::from("my new description"))
            .unwrap();

        assert_eq!(
            manifest
                .workspace
                .workspace
                .description
                .as_ref()
                .unwrap()
                .clone(),
            String::from("my new description")
        );
    }

    #[test]
    fn test_add_platforms() {
        // Using known files in the project so the test succeed including the file
        // check.
        let file_contents = r#"
            [project]
            name = "foo"
            version = "0.1.0"
            description = "foo description"
            channels = []
            platforms = ["linux-64", "win-64"]
        "#;

        let mut manifest = parse_pixi_toml(file_contents);
        let mut manifest = manifest.editable();

        assert_eq!(
            manifest.workspace.workspace.platforms,
            vec![Platform::Linux64, Platform::Win64]
                .into_iter()
                .collect::<IndexSet<_>>()
        );

        manifest
            .add_platforms([Platform::OsxArm64].iter(), &FeatureName::DEFAULT)
            .unwrap();

        assert_eq!(
            manifest.workspace.workspace.platforms,
            vec![Platform::Linux64, Platform::Win64, Platform::OsxArm64]
                .into_iter()
                .collect::<IndexSet<_>>()
        );

        manifest
            .add_platforms(
                [Platform::LinuxAarch64, Platform::Osx64].iter(),
                &FeatureName::from("test"),
            )
            .unwrap();

        assert_eq!(
            manifest
                .workspace
                .feature(&FeatureName::from("test"))
                .unwrap()
                .platforms
                .clone()
                .unwrap(),
            vec![Platform::LinuxAarch64, Platform::Osx64]
                .into_iter()
                .collect::<IndexSet<_>>()
        );

        manifest
            .add_platforms(
                [Platform::LinuxAarch64, Platform::Win64].iter(),
                &FeatureName::from("test"),
            )
            .unwrap();

        assert_eq!(
            manifest
                .workspace
                .feature(&FeatureName::from("test"))
                .unwrap()
                .platforms
                .clone()
                .unwrap(),
            vec![Platform::LinuxAarch64, Platform::Osx64, Platform::Win64]
                .into_iter()
                .collect::<IndexSet<_>>()
        );
    }

    #[test]
    fn test_remove_platforms() {
        // Using known files in the project so the test succeed including the file
        // check.
        let file_contents = r#"
            [project]
            name = "foo"
            version = "0.1.0"
            description = "foo description"
            channels = []
            platforms = ["linux-64", "win-64"]

            [feature.test]
            platforms = ["linux-64", "win-64", "osx-64"]

            [environments]
            test = ["test"]
        "#;

        let mut manifest = parse_pixi_toml(file_contents);
        let mut manifest = manifest.editable();

        assert_eq!(
            manifest.workspace.workspace.platforms,
            vec![Platform::Linux64, Platform::Win64]
                .into_iter()
                .collect::<IndexSet<_>>()
        );

        manifest
            .remove_platforms(vec![Platform::Linux64], &FeatureName::DEFAULT)
            .unwrap();

        assert_eq!(
            manifest.workspace.workspace.platforms,
            vec![Platform::Win64].into_iter().collect::<IndexSet<_>>()
        );

        assert_eq!(
            manifest
                .workspace
                .feature(&FeatureName::from("test"))
                .unwrap()
                .platforms
                .clone()
                .unwrap(),
            vec![Platform::Linux64, Platform::Win64, Platform::Osx64]
                .into_iter()
                .collect::<IndexSet<_>>()
        );

        manifest
            .remove_platforms(
                vec![Platform::Linux64, Platform::Osx64],
                &FeatureName::from("test"),
            )
            .unwrap();

        assert_eq!(
            manifest
                .workspace
                .feature(&FeatureName::from("test"))
                .unwrap()
                .platforms
                .clone()
                .unwrap(),
            vec![Platform::Win64].into_iter().collect::<IndexSet<_>>()
        );

        // Test removing non-existing platforms
        assert!(
            manifest
                .remove_platforms(
                    vec![Platform::Linux64, Platform::Osx64],
                    &FeatureName::from("test"),
                )
                .is_err()
        );
    }

    #[test]
    fn test_add_channels() {
        // Using known files in the project so the test succeed including the file
        // check.
        let file_contents = r#"
[project]
name = "foo"
channels = []
platforms = ["linux-64", "win-64"]

[dependencies]

[feature.test.dependencies]
    "#;

        let mut manifest = parse_pixi_toml(file_contents);
        let mut manifest = manifest.editable();

        assert_eq!(manifest.workspace.workspace.channels, IndexSet::new());

        let conda_forge =
            PrioritizedChannel::from(NamedChannelOrUrl::Name(String::from("conda-forge")));
        manifest
            .add_channels([conda_forge.clone()], &FeatureName::DEFAULT, false)
            .unwrap();

        let cuda_feature = FeatureName::from("cuda");
        let nvidia = PrioritizedChannel::from(NamedChannelOrUrl::Name(String::from("nvidia")));
        manifest
            .add_channels([nvidia.clone()], &cuda_feature, false)
            .unwrap();

        let test_feature = FeatureName::from("test");
        manifest
            .add_channels(
                [
                    PrioritizedChannel::from(NamedChannelOrUrl::Name(String::from("test"))),
                    PrioritizedChannel::from(NamedChannelOrUrl::Name(String::from("test2"))),
                ],
                &test_feature,
                false,
            )
            .unwrap();

        assert_eq!(
            manifest.workspace.workspace.channels,
            vec![PrioritizedChannel {
                channel: NamedChannelOrUrl::Name(String::from("conda-forge")),
                priority: None,
            }]
            .into_iter()
            .collect::<IndexSet<_>>()
        );

        // Try to add again, should not add more channels
        manifest
            .add_channels([conda_forge.clone()], &FeatureName::DEFAULT, false)
            .unwrap();

        assert_eq!(
            manifest.workspace.workspace.channels,
            vec![PrioritizedChannel {
                channel: NamedChannelOrUrl::Name(String::from("conda-forge")),
                priority: None,
            }]
            .into_iter()
            .collect::<IndexSet<_>>()
        );

        assert_eq!(
            manifest
                .workspace
                .features
                .get(&cuda_feature)
                .unwrap()
                .channels
                .clone()
                .unwrap(),
            vec![PrioritizedChannel {
                channel: NamedChannelOrUrl::Name(String::from("nvidia")),
                priority: None,
            }]
            .into_iter()
            .collect::<IndexSet<_>>()
        );

        // Try to add again, should not add more channels
        manifest
            .add_channels([nvidia.clone()], &cuda_feature, false)
            .unwrap();

        assert_eq!(
            manifest
                .workspace
                .features
                .get(&cuda_feature)
                .unwrap()
                .channels
                .clone()
                .unwrap(),
            vec![PrioritizedChannel {
                channel: NamedChannelOrUrl::Name(String::from("nvidia")),
                priority: None,
            }]
            .into_iter()
            .collect::<IndexSet<_>>()
        );

        assert_eq!(
            manifest
                .workspace
                .features
                .get(&test_feature)
                .unwrap()
                .channels
                .clone()
                .unwrap(),
            vec![
                PrioritizedChannel {
                    channel: NamedChannelOrUrl::Name(String::from("test")),
                    priority: None,
                },
                PrioritizedChannel {
                    channel: NamedChannelOrUrl::Name(String::from("test2")),
                    priority: None,
                },
            ]
            .into_iter()
            .collect::<IndexSet<_>>()
        );

        // Test custom channel urls
        let custom_channel = PrioritizedChannel {
            channel: NamedChannelOrUrl::Url("https://custom.com/channel".parse().unwrap()),
            priority: None,
        };
        manifest
            .add_channels([custom_channel.clone()], &FeatureName::DEFAULT, false)
            .unwrap();

        assert!(
            manifest
                .workspace
                .workspace
                .channels
                .iter()
                .any(|c| c.channel == custom_channel.channel)
        );

        // Test adding priority
        let prioritized_channel1 = PrioritizedChannel {
            channel: NamedChannelOrUrl::Name(String::from("prioritized")),
            priority: Some(12i32),
        };
        manifest
            .add_channels([prioritized_channel1.clone()], &FeatureName::DEFAULT, false)
            .unwrap();

        assert!(
            manifest
                .workspace
                .workspace
                .channels
                .iter()
                .any(|c| c.channel == prioritized_channel1.channel && c.priority == Some(12i32))
        );

        let prioritized_channel2 = PrioritizedChannel {
            channel: NamedChannelOrUrl::Name(String::from("prioritized2")),
            priority: Some(-12i32),
        };
        manifest
            .add_channels([prioritized_channel2.clone()], &FeatureName::DEFAULT, false)
            .unwrap();

        assert!(
            manifest
                .workspace
                .workspace
                .channels
                .iter()
                .any(|c| c.channel == prioritized_channel2.channel && c.priority == Some(-12i32))
        );

        assert_snapshot!(manifest.document.to_string());
    }

    #[test]
    fn test_remove_channels() {
        // Using known files in the project so the test succeed including the file
        // check.
        let file_contents = r#"
            [project]
            name = "foo"
            version = "0.1.0"
            description = "foo description"
            channels = ["conda-forge"]
            platforms = ["linux-64", "win-64"]

            [feature.test]
            channels = ["test_channel"]
        "#;

        let mut manifest = parse_pixi_toml(file_contents);
        let mut manifest = manifest.editable();

        assert_eq!(
            manifest.workspace.workspace.channels,
            vec![PrioritizedChannel::from(NamedChannelOrUrl::Name(
                String::from("conda-forge")
            ))]
            .into_iter()
            .collect::<IndexSet<_>>()
        );

        manifest
            .remove_channels(
                [PrioritizedChannel {
                    channel: NamedChannelOrUrl::Name(String::from("conda-forge")),
                    priority: None,
                }],
                &FeatureName::DEFAULT,
            )
            .unwrap();

        assert_eq!(manifest.workspace.workspace.channels, IndexSet::new());

        manifest
            .remove_channels(
                [PrioritizedChannel {
                    channel: NamedChannelOrUrl::Name(String::from("test_channel")),
                    priority: None,
                }],
                &FeatureName::from("test"),
            )
            .unwrap();

        let feature_channels = manifest
            .workspace
            .feature(&FeatureName::from("test"))
            .unwrap()
            .channels
            .clone()
            .unwrap();
        assert_eq!(feature_channels, IndexSet::new());

        // Test failing to remove a channel that does not exist
        assert!(
            manifest
                .remove_channels(
                    [PrioritizedChannel {
                        channel: NamedChannelOrUrl::Name(String::from("conda-forge")),
                        priority: None,
                    }],
                    &FeatureName::DEFAULT,
                )
                .is_err()
        );
    }

    #[test]
    fn test_environments_definition() {
        let file_contents = r#"
            [project]
            name = "foo"
            version = "0.1.0"
            channels = ["conda-forge"]
            platforms = ["linux-64", "win-64"]

            [feature.py39.dependencies]
            python = "~=3.9.0"

            [feature.py310.dependencies]
            python = "~=3.10.0"

            [feature.cuda.dependencies]
            cudatoolkit = ">=11.0,<12.0"

            [feature.test.dependencies]
            pytest = "*"

            [environments]
            default = ["py39"]
            standard = { solve-group = "test" }
            cuda = ["cuda", "py310"]
            test1 = {features = ["test", "py310"], solve-group = "test"}
            test2 = {features = ["py39"], solve-group = "test"}
        "#;
        let manifest = parse_pixi_toml(file_contents).manifest;
        let default_env = manifest.default_environment();
        assert_eq!(default_env.name, EnvironmentName::Default);
        assert_eq!(default_env.features, vec!["py39"]);

        let cuda_env = manifest
            .environment(&EnvironmentName::Named("cuda".to_string()))
            .unwrap();
        assert_eq!(cuda_env.features, vec!["cuda", "py310"]);
        assert_eq!(cuda_env.solve_group, None);

        let test1_env = manifest
            .environment(&EnvironmentName::Named("test1".to_string()))
            .unwrap();
        assert_eq!(test1_env.features, vec!["test", "py310"]);
        assert_eq!(
            test1_env
                .solve_group
                .map(|idx| manifest.solve_groups[idx].name.as_str()),
            Some("test")
        );

        let test2_env = manifest
            .environment(&EnvironmentName::Named("test2".to_string()))
            .unwrap();
        assert_eq!(test2_env.features, vec!["py39"]);
        assert_eq!(
            test2_env
                .solve_group
                .map(|idx| manifest.solve_groups[idx].name.as_str()),
            Some("test")
        );

        assert_eq!(
            test1_env.solve_group, test2_env.solve_group,
            "both environments should share the same solve group"
        );
    }

    #[test]
    fn test_feature_definition() {
        let file_contents = r#"
            [project]
            name = "foo"
            channels = []
            platforms = []

            [feature.cuda]
            dependencies = {cuda = "x.y.z", cudnn = "12.0"}
            pypi-dependencies = {torch = "~=1.9.0"}
            build-dependencies = {cmake = "*"}
            platforms = ["linux-64", "osx-arm64"]
            activation = {scripts = ["cuda_activation.sh"]}
            system-requirements = {cuda = "12"}
            channels = ["pytorch", {channel = "nvidia", priority = -1}]
            tasks = { warmup = "python warmup.py" }
            target.osx-arm64 = {dependencies = {mlx = "x.y.z"}}

        "#;
        let manifest = parse_pixi_toml(file_contents).manifest;

        let cuda_feature = manifest.features.get(&FeatureName::from("cuda")).unwrap();
        assert_eq!(cuda_feature.name, FeatureName::from("cuda"));
        assert_eq!(
            cuda_feature
                .targets
                .default()
                .dependencies
                .get(&SpecType::Run)
                .unwrap()
                .get(&PackageName::from_str("cuda").unwrap())
                .unwrap()
                .as_version_spec(),
            Some(&VersionSpec::from_str("x.y.z", Lenient).unwrap())
        );
        assert_eq!(
            cuda_feature
                .targets
                .default()
                .dependencies
                .get(&SpecType::Run)
                .unwrap()
                .get(&PackageName::from_str("cudnn").unwrap())
                .unwrap()
                .as_version_spec(),
            Some(&VersionSpec::from_str("12", Lenient).unwrap())
        );
        assert_eq!(
            cuda_feature
                .targets
                .default()
                .pypi_dependencies
                .as_ref()
                .unwrap()
                .get(&PypiPackageName::from_str("torch").expect("torch should be a valid name"))
                .expect("pypi requirement should be available")
                .clone()
                .to_string(),
            "\"~=1.9.0\""
        );
        assert_eq!(
            cuda_feature
                .targets
                .default()
                .dependencies
                .get(&SpecType::Build)
                .unwrap()
                .get(&PackageName::from_str("cmake").unwrap())
                .unwrap()
                .as_version_spec(),
            Some(&VersionSpec::Any)
        );
        assert_eq!(
            cuda_feature
                .targets
                .default()
                .activation
                .as_ref()
                .unwrap()
                .scripts
                .as_ref()
                .unwrap(),
            &vec![String::from("cuda_activation.sh")]
        );
        assert_eq!(
            cuda_feature
                .system_requirements
                .cuda
                .as_ref()
                .unwrap()
                .to_string(),
            "12"
        );
        assert_eq!(
            cuda_feature
                .channels
                .as_ref()
                .unwrap()
                .iter()
                .collect::<Vec<_>>(),
            vec![
                &PrioritizedChannel {
                    channel: NamedChannelOrUrl::Name(String::from("pytorch")),
                    priority: None,
                },
                &PrioritizedChannel {
                    channel: NamedChannelOrUrl::Name(String::from("nvidia")),
                    priority: Some(-1),
                },
            ]
        );
        assert_eq!(
            cuda_feature
                .targets
                .for_target(&TargetSelector::Platform(Platform::OsxArm64))
                .unwrap()
                .dependencies
                .get(&SpecType::Run)
                .unwrap()
                .get(&PackageName::from_str("mlx").unwrap())
                .unwrap()
                .as_version_spec(),
            Some(&VersionSpec::from_str("x.y.z", Lenient).unwrap())
        );
        assert_eq!(
            cuda_feature
                .targets
                .default()
                .tasks
                .get(&"warmup".into())
                .unwrap()
                .as_single_command(None)
                .unwrap()
                .unwrap(),
            "python warmup.py"
        );
    }

    #[rstest]
    #[case::empty("", false)]
    #[case::just_dependencies("[dependencies]", false)]
    #[case::with_pypi_dependencies("[pypi-dependencies]\nfoo=\"*\"", true)]
    #[case::empty_pypi_dependencies("[pypi-dependencies]", true)]
    #[case::nested_in_feature_and_target("[feature.foo.target.linux-64.pypi-dependencies]", true)]
    fn test_has_pypi_dependencies(
        #[case] file_contents: &str,
        #[case] should_have_pypi_dependencies: bool,
    ) {
        let manifest =
            parse_pixi_toml(format!("{PROJECT_BOILERPLATE}\n{file_contents}").as_str()).manifest;

        assert_eq!(
            manifest.has_pypi_dependencies(),
            should_have_pypi_dependencies,
        );
    }

    #[test]
    fn test_add_task() {
        let file_contents = r#"
[project]
name = "foo"
version = "0.1.0"
description = "foo description"
channels = []
platforms = ["linux-64", "win-64"]

[tasks]
test = "test initial"

        "#;

        let mut manifest = parse_pixi_toml(file_contents);
        let mut manifest = manifest.editable();

        manifest
            .add_task(
                "default".into(),
                Task::Plain("echo default".into()),
                None,
                &FeatureName::DEFAULT,
            )
            .unwrap();
        manifest
            .add_task(
                "target_linux".into(),
                Task::Plain("echo target_linux".into()),
                Some(Platform::Linux64),
                &FeatureName::DEFAULT,
            )
            .unwrap();
        manifest
            .add_task(
                "feature_test".into(),
                Task::Plain("echo feature_test".into()),
                None,
                &FeatureName::from("test"),
            )
            .unwrap();
        manifest
            .add_task(
                "feature_test_target_linux".into(),
                Task::Plain("echo feature_test_target_linux".into()),
                Some(Platform::Linux64),
                &FeatureName::from("test"),
            )
            .unwrap();
        assert_snapshot!(manifest.document.to_string());
    }

    #[test]
    fn test_add_dependency() {
        let file_contents = r#"
[project]
name = "foo"
channels = []
platforms = ["linux-64", "win-64"]

[dependencies]
foo = "*"

[feature.test.dependencies]
bar = "*"
            "#;
        let channel_config = default_channel_config();
        let mut manifest = parse_pixi_toml(file_contents);
        let mut manifest = manifest.editable();

        // Determine the name of the package to add
        let spec = &MatchSpec::from_str("baz >=1.2.3", Strict).unwrap();

        let (name, spec) = spec.clone().into_nameless();
        let name = name.unwrap();

        let spec = PixiSpec::from_nameless_matchspec(spec, &channel_config);

        manifest
            .add_dependency(
                &name,
                &spec,
                SpecType::Run,
                &[],
                &FeatureName::DEFAULT,
                DependencyOverwriteBehavior::Overwrite,
            )
            .unwrap();
        assert_eq!(
            manifest
                .workspace
                .default_feature()
                .targets
                .default()
                .dependencies
                .get(&SpecType::Run)
                .unwrap()
                .get(&PackageName::from_str("baz").unwrap())
                .unwrap()
                .as_version_spec(),
            Some(&VersionSpec::from_str(">=1.2.3", Strict).unwrap())
        );

        let (name, spec) = MatchSpec::from_str("bal >=2.3", Strict)
            .unwrap()
            .into_nameless();
        let pixi_spec = PixiSpec::from_nameless_matchspec(spec, &channel_config);

        manifest
            .add_dependency(
                &name.unwrap(),
                &pixi_spec,
                SpecType::Run,
                &[],
                &FeatureName::from("test"),
                DependencyOverwriteBehavior::Overwrite,
            )
            .unwrap();

        assert_eq!(
            manifest
                .workspace
                .feature(&FeatureName::from("test"))
                .unwrap()
                .targets
                .default()
                .dependencies
                .get(&SpecType::Run)
                .unwrap()
                .get(&PackageName::from_str("bal").unwrap())
                .unwrap()
                .as_version_spec()
                .unwrap()
                .to_string(),
            ">=2.3".to_string()
        );

        let (package_name, nameless) = MatchSpec::from_str(" boef >=2.3", Strict)
            .unwrap()
            .into_nameless();
        let pixi_spec = PixiSpec::from_nameless_matchspec(nameless, &channel_config);

        manifest
            .add_dependency(
                &package_name.unwrap(),
                &pixi_spec,
                SpecType::Run,
                &[Platform::Linux64],
                &FeatureName::from("extra"),
                DependencyOverwriteBehavior::Overwrite,
            )
            .unwrap();

        assert_eq!(
            manifest
                .workspace
                .feature(&FeatureName::from("extra"))
                .unwrap()
                .targets
                .for_target(&TargetSelector::Platform(Platform::Linux64))
                .unwrap()
                .dependencies
                .get(&SpecType::Run)
                .unwrap()
                .get(&PackageName::from_str("boef").unwrap())
                .unwrap()
                .as_version_spec()
                .unwrap()
                .to_string(),
            ">=2.3".to_string()
        );

        let matchspec = MatchSpec::from_str(" cmake >=2.3", ParseStrictness::Strict).unwrap();
        let (package_name, nameless) = matchspec.into_nameless();

        let pixi_spec = PixiSpec::from_nameless_matchspec(nameless, &channel_config);

        manifest
            .add_dependency(
                &package_name.unwrap(),
                &pixi_spec,
                SpecType::Build,
                &[Platform::Linux64],
                &FeatureName::from("build"),
                DependencyOverwriteBehavior::Overwrite,
            )
            .unwrap();

        assert_eq!(
            manifest
                .workspace
                .feature(&FeatureName::from("build"))
                .map(|f| &f.targets)
                .and_then(|t| t.for_target(&TargetSelector::Platform(Platform::Linux64)))
                .and_then(|t| t.dependencies.get(&SpecType::Build))
                .and_then(|deps| deps.get(&PackageName::from_str("cmake").unwrap()))
                .and_then(|spec| spec.as_version_spec())
                .map(|spec| spec.to_string())
                .unwrap(),
            ">=2.3".to_string()
        );

        assert_snapshot!(manifest.document.to_string());
    }

    #[test]
    fn test_add_environment() {
        let contents = r#"
        [project]
        name = "foo"
        channels = []
        platforms = []

        [environments]
        "#;
        let mut manifest = parse_pixi_toml(contents);
        let mut manifest = manifest.editable();

        manifest
            .add_environment(String::from("test"), Some(Vec::new()), None, false)
            .unwrap();
        assert!(manifest.workspace.environment("test").is_some());
    }

    #[test]
    fn test_add_environment_with_feature() {
        let contents = r#"
        [project]
        name = "foo"
        channels = []
        platforms = []

        [feature.foobar]

        [environments]
        "#;
        let mut manifest = parse_pixi_toml(contents);
        let mut manifest = manifest.editable();

        manifest
            .add_environment(
                String::from("test"),
                Some(vec![String::from("foobar")]),
                None,
                false,
            )
            .unwrap();
        assert!(manifest.workspace.environment("test").is_some());
    }

    #[test]
    fn test_add_environment_non_existing_feature() {
        let contents = r#"
        [project]
        name = "foo"
        channels = []
        platforms = []

        [feature.existing]

        [environments]
        "#;
        let mut manifest = parse_pixi_toml(contents);
        let mut manifest = manifest.editable();

        let err = manifest
            .add_environment(
                String::from("test"),
                Some(vec![String::from("non-existing")]),
                None,
                false,
            )
            .unwrap_err();

        // Disable colors in tests
        let mut s = String::new();
        let report_handler = NarratableReportHandler::new().with_cause_chain();
        report_handler.render_report(&mut s, err.as_ref()).unwrap();

        assert_snapshot!(s, @r###"
        the feature 'non-existing' is not defined in the project manifest
            Diagnostic severity: error
        diagnostic help: Did you mean 'existing'?
        "###);
    }

    #[test]
    fn test_remove_environment() {
        let contents = r#"
        [project]
        name = "foo"
        channels = []
        platforms = []

        [environments]
        foo = []
        "#;
        let mut manifest = parse_pixi_toml(contents);
        let mut manifest = manifest.editable();

        assert!(manifest.remove_environment("foo").unwrap());
        assert!(!manifest.remove_environment("default").unwrap());
    }

    #[test]
    pub fn test_channel_priority_manifest() {
        let contents = r#"
        [project]
        name = "foo"
        platforms = []
        channels = []

        [feature.strict]
        channel-priority = "strict"

        [feature.disabled]
        channel-priority = "disabled"

        [environments]
        test-strict = ["strict"]
        test-disabled = ["disabled"]
        "#;

        let manifest = parse_pixi_toml(contents).manifest;

        assert!(manifest.default_feature().channel_priority.is_none());
        assert_eq!(
            manifest
                .feature("strict")
                .unwrap()
                .channel_priority
                .unwrap(),
            ChannelPriority::Strict
        );
        assert_eq!(
            manifest
                .feature("disabled")
                .unwrap()
                .channel_priority
                .unwrap(),
            ChannelPriority::Disabled
        );

        let contents = r#"
        [project]
        name = "foo"
        platforms = []
        channels = []
        channel-priority = "disabled"
        "#;

        let manifest = parse_pixi_toml(contents).manifest;

        assert_eq!(
            manifest.default_feature().channel_priority.unwrap(),
            ChannelPriority::Disabled
        );
    }

    #[test]
    fn test_prepend_channels() {
        let contents = r#"
            [project]
            name = "foo"
            channels = ["conda-forge"]
            platforms = []
        "#;
        let mut manifest = parse_pixi_toml(contents);
        let mut manifest = manifest.editable();

        // Add pytorch channel with prepend=true
        let pytorch = PrioritizedChannel::from(NamedChannelOrUrl::Name(String::from("pytorch")));
        manifest
            .add_channels([pytorch.clone()], &FeatureName::DEFAULT, true)
            .unwrap();

        // Verify pytorch is first in the list
        assert_eq!(
            manifest
                .workspace
                .workspace
                .channels
                .iter()
                .next()
                .unwrap()
                .channel,
            pytorch.channel
        );

        // Add another channel without prepend
        let bioconda = PrioritizedChannel::from(NamedChannelOrUrl::Name(String::from("bioconda")));
        manifest
            .add_channels([bioconda.clone()], &FeatureName::DEFAULT, false)
            .unwrap();

        // Verify order is still pytorch, conda-forge, bioconda
        let channels: Vec<_> = manifest
            .workspace
            .workspace
            .channels
            .iter()
            .map(|c| c.channel.to_string())
            .collect();
        assert_eq!(channels, vec!["pytorch", "conda-forge", "bioconda"]);
    }

    #[test]
    fn test_validation_failure_source_dependency() {
        let toml = r#"
        [project]
        name = "test"
        channels = ['conda-forge']
        platforms = ['linux-64']

        [dependencies]
        foo = { path = "./foo" }
        "#;

        let manifest = WorkspaceManifest::from_toml_str(toml);
        let err = manifest.unwrap_err();
        insta::assert_snapshot!(format_parse_error(toml, err.error), @r###"
         × source dependencies are not allowed without enabling pixi-build
          ╭─[pixi.toml:8:15]
        7 │         [dependencies]
        8 │         foo = { path = "./foo" }
          ·               ─────────┬────────
          ·                        ╰── source dependency specified here
        9 │
          ╰────
         help: Add `workspace.preview = ["pixi-build"]` to enable pixi build support
        "###);
    }

    #[test]
    fn test_platform_remove() {
        let toml = r#"
        [workspace]
        name = "test"
        channels = ['conda-forge']
        platforms = ['linux-64', 'win-64']
        "#;

        let mut manifest = parse_pixi_toml(toml);
        let mut manifest = manifest.editable();

        manifest
            .remove_platforms([Platform::Linux64], &FeatureName::DEFAULT)
            .unwrap();

        assert_snapshot!(manifest.document.to_string(), @r###"
        [workspace]
        name = "test"
        channels = ['conda-forge']
        platforms = [ 'win-64']
        "###);
    }

    #[test]
    fn test_requires_pixi() {
        let contents = r#"
        [project]
        name = "foo"
        channels = []
        platforms = []
        requires-pixi = "==0.1"
        "#;
        let manifest = parse_pixi_toml(contents).manifest;

        assert_eq!(
            manifest.workspace.requires_pixi,
            VersionSpec::from_str("==0.1.0", Lenient).ok()
        );

        let contents_no = r#"
        [project]
        name = "foo"
        channels = []
        platforms = []
        "#;
        let manifest_no = parse_pixi_toml(contents_no).manifest;
        assert_eq!(manifest_no.workspace.requires_pixi, None);
    }
}<|MERGE_RESOLUTION|>--- conflicted
+++ resolved
@@ -1,18 +1,13 @@
 use std::{collections::HashMap, fmt::Display, hash::Hash, str::FromStr};
 
-<<<<<<< HEAD
 use indexmap::{Equivalent, IndexMap, IndexSet};
 use itertools::Itertools;
-use miette::{miette, Context, IntoDiagnostic, SourceCode};
+use miette::{Context, IntoDiagnostic, SourceCode, miette};
+use pixi_pypi_spec::{PixiPypiSpec, PypiPackageName};
 use pixi_spec::PixiSpec;
-use rattler_conda_types::{Platform, Version};
+use rattler_conda_types::{ParseStrictness::Strict, Platform, Version, VersionSpec};
 use toml_edit::Value;
 
-use crate::manifests::document::ManifestDocument;
-use crate::toml::{ExternalWorkspaceProperties, PackageDefaults};
-=======
-use crate::toml::ExternalPackageProperties;
->>>>>>> ed08e5ac
 use crate::{
     DependencyOverwriteBehavior, GetFeatureError, Preview, PrioritizedChannel,
     PypiDependencyLocation, SpecType, SystemRequirements, TargetSelector, Task, TaskName,
@@ -24,17 +19,13 @@
     manifests::document::ManifestDocument,
     solve_group::SolveGroups,
     to_options,
-    toml::{ExternalWorkspaceProperties, FromTomlStr, TomlManifest},
+    toml::{
+        ExternalWorkspaceProperties, FromTomlStr, PackageDefaults, TomlManifest,
+        WorkspacePackageProperties,
+    },
     utils::WithSourceCode,
     workspace::Workspace,
 };
-use indexmap::{Equivalent, IndexMap, IndexSet};
-use itertools::Itertools;
-use miette::{Context, IntoDiagnostic, SourceCode, miette};
-use pixi_pypi_spec::{PixiPypiSpec, PypiPackageName};
-use pixi_spec::PixiSpec;
-use rattler_conda_types::{ParseStrictness::Strict, Platform, Version, VersionSpec};
-use toml_edit::Value;
 
 /// Holds the parsed content of the workspace part of a pixi manifest. This
 /// describes the part related to the workspace only.
@@ -60,7 +51,11 @@
     ) -> Result<Self, WithSourceCode<TomlError, S>> {
         TomlManifest::from_toml_str(source.as_ref())
             .and_then(|manifest| {
-                manifest.into_workspace_manifest(ExternalWorkspaceProperties::default(), PackageDefaults::default(), None)
+                manifest.into_workspace_manifest(
+                    ExternalWorkspaceProperties::default(),
+                    PackageDefaults::default(),
+                    None,
+                )
             })
             .map(|manifests| manifests.0)
             .map_err(|e| WithSourceCode { source, error: e })
@@ -202,8 +197,8 @@
     }
 
     /// Returns default values for the external package properties.
-    pub(crate) fn derived_external_package_properties(&self) -> ExternalPackageProperties {
-        ExternalPackageProperties {
+    pub(crate) fn workspace_package_properties(&self) -> WorkspacePackageProperties {
+        WorkspacePackageProperties {
             name: self.workspace.name.clone(),
             version: self.workspace.version.clone(),
             description: self.workspace.description.clone(),
@@ -804,16 +799,6 @@
 mod tests {
     use std::str::FromStr;
 
-    use super::*;
-    use crate::{
-        ChannelPriority, DependencyOverwriteBehavior, EnvironmentName, FeatureName,
-        PrioritizedChannel, SpecType, TargetSelector, Task, TomlError, WorkspaceManifest,
-        manifests::document::ManifestDocument,
-        pyproject::PyProjectManifest,
-        to_options,
-        toml::{FromTomlStr, TomlDocument},
-        utils::{WithSourceCode, test_utils::expect_parse_failure},
-    };
     use indexmap::{IndexMap, IndexSet};
     use insta::{assert_debug_snapshot, assert_snapshot, assert_yaml_snapshot};
     use itertools::Itertools;
@@ -827,6 +812,17 @@
     };
     use rstest::rstest;
     use toml_edit::DocumentMut;
+
+    use super::*;
+    use crate::{
+        ChannelPriority, DependencyOverwriteBehavior, EnvironmentName, FeatureName,
+        PrioritizedChannel, SpecType, TargetSelector, Task, TomlError, WorkspaceManifest,
+        manifests::document::ManifestDocument,
+        pyproject::PyProjectManifest,
+        to_options,
+        toml::{FromTomlStr, TomlDocument},
+        utils::{WithSourceCode, test_utils::expect_parse_failure},
+    };
 
     const PROJECT_BOILERPLATE: &str = r#"
 [project]
