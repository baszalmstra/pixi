use std::{collections::HashMap, path::PathBuf};

use indexmap::IndexSet;
use rattler_conda_types::{NamedChannelOrUrl, Platform, Version};
use rattler_solve::ChannelPriority;
use serde::Deserialize;
use url::Url;

use super::pypi::pypi_options::PypiOptions;
<<<<<<< HEAD
use crate::{preview::Preview, utils::PixiSpanned, PrioritizedChannel};
=======
use crate::{preview::Preview, utils::PixiSpanned};
>>>>>>> 0e1a25ef

/// Describes the contents of the `[workspace]` section of the project manifest.
#[derive(Debug, Clone, Deserialize)]
pub struct Workspace {
    /// The name of the project
    pub name: String,

    /// The version of the project
    pub version: Option<Version>,

    /// An optional project description
    pub description: Option<String>,

    /// Optional authors
    pub authors: Option<Vec<String>>,

    /// The channels used by the project
    pub channels: IndexSet<PrioritizedChannel>,

    /// Channel priority for the whole project
    pub channel_priority: Option<ChannelPriority>,

    /// The platforms this project supports
    // TODO: This is actually slightly different from the rattler_conda_types::Platform because it
    //     should not include noarch.
    pub platforms: PixiSpanned<IndexSet<Platform>>,

    /// The license as a valid SPDX string (e.g. MIT AND Apache-2.0)
    pub license: Option<String>,

    /// The license file (relative to the project root)
    pub license_file: Option<PathBuf>,

    /// Path to the README file of the project (relative to the project root)
    pub readme: Option<PathBuf>,

    /// URL of the project homepage
    pub homepage: Option<Url>,

    /// URL of the project source repository
    pub repository: Option<Url>,

    /// URL of the project documentation
    pub documentation: Option<Url>,

    /// URL or Path of the conda to pypi name mapping
    pub conda_pypi_map: Option<HashMap<NamedChannelOrUrl, String>>,

    /// The pypi options supported in the project
    pub pypi_options: Option<PypiOptions>,

    /// Preview features
    #[serde(default)]
    pub preview: Preview,
}<|MERGE_RESOLUTION|>--- conflicted
+++ resolved
@@ -3,18 +3,13 @@
 use indexmap::IndexSet;
 use rattler_conda_types::{NamedChannelOrUrl, Platform, Version};
 use rattler_solve::ChannelPriority;
-use serde::Deserialize;
 use url::Url;
 
 use super::pypi::pypi_options::PypiOptions;
-<<<<<<< HEAD
 use crate::{preview::Preview, utils::PixiSpanned, PrioritizedChannel};
-=======
-use crate::{preview::Preview, utils::PixiSpanned};
->>>>>>> 0e1a25ef
 
 /// Describes the contents of the `[workspace]` section of the project manifest.
-#[derive(Debug, Clone, Deserialize)]
+#[derive(Debug, Clone)]
 pub struct Workspace {
     /// The name of the project
     pub name: String,
@@ -64,6 +59,5 @@
     pub pypi_options: Option<PypiOptions>,
 
     /// Preview features
-    #[serde(default)]
     pub preview: Preview,
 }