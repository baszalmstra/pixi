[project]
authors = ["Wolf Vollprecht <wolf@prefix.dev>"]
channels = ["conda-forge"]
description = "Example how to get started with flask in a pixi environment."
name = "flask-hello-world"
platforms = ["linux-64", "win-64", "osx-64", "osx-arm64"]
version = "0.1.0"

[tasks]
start = "python -m flask run --port=5050"

[dependencies]
<<<<<<< HEAD
flask = "2.*"
=======
flask = "2.*"

[build]
build-backend = "pixi-build-python"
channels = [
  "https://fast.prefix.dev/pixi-build-backends",
  "https://fast.prefix.dev/conda-forge",
]
dependencies = ["pixi-build-python"]
>>>>>>> b4c39b72
<|MERGE_RESOLUTION|>--- conflicted
+++ resolved
@@ -10,9 +10,6 @@
 start = "python -m flask run --port=5050"
 
 [dependencies]
-<<<<<<< HEAD
-flask = "2.*"
-=======
 flask = "2.*"
 
 [build]
@@ -21,5 +18,4 @@
   "https://fast.prefix.dev/pixi-build-backends",
   "https://fast.prefix.dev/conda-forge",
 ]
-dependencies = ["pixi-build-python"]
->>>>>>> b4c39b72
+dependencies = ["pixi-build-python"]