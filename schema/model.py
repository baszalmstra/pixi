"""A canonical schema definition for the ``pixi.toml`` manifest file."""

from __future__ import annotations

import json
from copy import deepcopy
from pathlib import Path
import tomllib
from typing import Annotated, Any, Optional, Literal
from enum import Enum

from pydantic import (
    AnyHttpUrl,
    BaseModel,
    Field,
    PositiveFloat,
    StringConstraints,
)

#: latest version currently supported by the `taplo` TOML linter and language server
SCHEMA_DRAFT = "http://json-schema.org/draft-07/schema#"
CARGO_TOML = Path(__file__).parent.parent / "Cargo.toml"
CARGO_TOML_DATA = tomllib.loads(CARGO_TOML.read_text(encoding="utf-8"))
VERSION = CARGO_TOML_DATA["package"]["version"]
SCHEMA_URI = f"https://pixi.sh/v{VERSION}/schema/manifest/schema.json"

NonEmptyStr = Annotated[str, StringConstraints(min_length=1)]
Md5Sum = Annotated[str, StringConstraints(pattern=r"^[a-fA-F0-9]{32}$")]
Sha256Sum = Annotated[str, StringConstraints(pattern=r"^[a-fA-F0-9]{64}$")]
PathNoBackslash = Annotated[str, StringConstraints(pattern=r"^[^\\]+$")]
Glob = NonEmptyStr
UnsignedInt = Annotated[int, Field(strict=True, ge=0)]
GitUrl = Annotated[
    str, StringConstraints(pattern=r"((git|ssh|http(s)?)|(git@[\w\.]+))(:(\/\/)?)([\w\.@:\/\\-~]+)")
]


class Platform(str, Enum):
    """A supported operating system and processor architecture pair."""

    emscripten_wasm32 = "emscripten-wasm32"
    linux_32 = "linux-32"
    linux_64 = "linux-64"
    linux_aarch64 = "linux-aarch64"
    linux_armv6l = "linux-armv6l"
    linux_armv7l = "linux-armv7l"
    linux_ppc64 = "linux-ppc64"
    linux_ppc64le = "linux-ppc64le"
    linux_riscv32 = "linux-riscv32"
    linux_riscv64 = "linux-riscv64"
    linux_s390x = "linux-s390x"
    noarch = "noarch"
    osx_64 = "osx-64"
    osx_arm64 = "osx-arm64"
    unknown = "unknown"
    wasi_wasm32 = "wasi-wasm32"
    win_32 = "win-32"
    win_64 = "win-64"
    win_arm64 = "win-arm64"
    zos_z = "zos-z"


class StrictBaseModel(BaseModel):
    class Config:
        extra = "forbid"


###################
# Project section #
###################
ChannelName = NonEmptyStr | AnyHttpUrl


class ChannelInlineTable(StrictBaseModel):
    """A precise description of a `conda` channel, with an optional priority."""

    channel: ChannelName = Field(description="The channel the packages needs to be fetched from")
    priority: int | None = Field(None, description="The priority of the channel")


Channel = ChannelName | ChannelInlineTable


class ChannelPriority(str, Enum):
    """The priority of the channel."""

    disabled = "disabled"
    strict = "strict"


class KnownPreviewFeature(str, Enum):
    """The preview features of the project."""


class Project(StrictBaseModel):
    """The project's metadata information."""

    name: NonEmptyStr = Field(
        description="The name of the project; we advise use of the name of the repository"
    )
    version: NonEmptyStr | None = Field(
        None,
        description="The version of the project; we advise use of [SemVer](https://semver.org)",
        examples=["1.2.3"],
    )
    description: NonEmptyStr | None = Field(None, description="A short description of the project")
    authors: list[NonEmptyStr] | None = Field(
        None, description="The authors of the project", examples=["John Doe <j.doe@prefix.dev>"]
    )
    channels: list[Channel] = Field(
        None,
        description="The `conda` channels that can be used in the project. Unless overridden by `priority`, the first channel listed will be preferred.",
    )
    channel_priority: ChannelPriority | None = Field(
        None,
        alias="channel-priority",
        examples=["strict", "disabled"],
        description="The type of channel priority that is used in the solve."
        "- 'strict': only take the package from the channel it exist in first."
        "- 'disabled': group all dependencies together as if there is no channel difference.",
    )
    platforms: list[Platform] = Field(description="The platforms that the project supports")
    license: NonEmptyStr | None = Field(
        None,
        description="The license of the project; we advise using an [SPDX](https://spdx.org/licenses/) identifier.",
    )
    license_file: PathNoBackslash | None = Field(
        None, alias="license-file", description="The path to the license file of the project"
    )
    readme: PathNoBackslash | None = Field(
        None, description="The path to the readme file of the project"
    )
    homepage: AnyHttpUrl | None = Field(None, description="The URL of the homepage of the project")
    repository: AnyHttpUrl | None = Field(
        None, description="The URL of the repository of the project"
    )
    documentation: AnyHttpUrl | None = Field(
        None, description="The URL of the documentation of the project"
    )
    conda_pypi_map: dict[ChannelName, AnyHttpUrl | NonEmptyStr] | None = Field(
        None, alias="conda-pypi-map", description="The `conda` to PyPI mapping configuration"
    )
    pypi_options: PyPIOptions | None = Field(
        None, alias="pypi-options", description="Options related to PyPI indexes for this project"
    )
    preview: list[KnownPreviewFeature | str] | bool | None = Field(
        None, alias="preview", description="Defines the enabling of preview features of the project"
    )


########################
# Dependencies section #
########################


class MatchspecTable(StrictBaseModel):
    """A precise description of a `conda` package version."""

    version: NonEmptyStr | None = Field(
        None,
        description="The version of the package in [MatchSpec](https://github.com/conda/conda/blob/078e7ee79381060217e1ec7f9b0e9cf80ecc8f3f/conda/models/match_spec.py) format",
    )
    build: NonEmptyStr | None = Field(None, description="The build string of the package")
    build_number: NonEmptyStr | None = Field(
        None,
        alias="build-number",
        description="The build number of the package, can be a spec like `>=1` or `<=10` or `1`",
    )
    file_name: NonEmptyStr | None = Field(
        None, alias="file-name", description="The file name of the package"
    )
    channel: NonEmptyStr | None = Field(
        None,
        description="The channel the packages needs to be fetched from",
        examples=["conda-forge", "pytorch", "https://repo.prefix.dev/conda-forge"],
    )
    subdir: NonEmptyStr | None = Field(
        None, description="The subdir of the package, also known as platform"
    )

    path: NonEmptyStr | None = Field(None, description="The path to the package")

    url: NonEmptyStr | None = Field(None, description="The URL to the package")
    md5: Md5Sum | None = Field(None, description="The md5 hash of the package")
    sha256: Sha256Sum | None = Field(None, description="The sha256 hash of the package")

    git: NonEmptyStr | None = Field(None, description="The git URL to the repo")
    rev: NonEmptyStr | None = Field(None, description="A git SHA revision to use")
    tag: NonEmptyStr | None = Field(None, description="A git tag to use")
    branch: NonEmptyStr | None = Field(None, description="A git branch to use")


MatchSpec = NonEmptyStr | MatchspecTable
CondaPackageName = NonEmptyStr


#####################
# The Build section #
#####################
class BuildSection(StrictBaseModel):
<<<<<<< HEAD
=======
    channels: list[Channel] = Field(
        None,
        description="The `conda` channels that will be used to get build dependencies",
    )
>>>>>>> b4c39b72
    dependencies: list[MatchSpec] = Field(
        None, description="The dependencies for the build backend"
    )
    build_backend: NonEmptyStr = Field(
        None, alias="build-backend", description="The build executable to call"
    )
    channels: list[Channel] = Field(
        None, description="The `conda` channels that are used to fetch the build backend from"
    )


class _PyPIRequirement(StrictBaseModel):
    extras: list[NonEmptyStr] | None = Field(
        None,
        description="The [PEP 508 extras](https://peps.python.org/pep-0508/#extras) of the package",
    )


class _PyPiGitRequirement(_PyPIRequirement):
    git: NonEmptyStr = Field(
        None,
        description="The `git` URL to the repo e.g https://github.com/prefix-dev/pixi",
    )
    subdirectory: NonEmptyStr | None = Field(
        None, description="The subdirectory in the repo, a path from the root of the repo."
    )


class PyPIGitRevRequirement(_PyPiGitRequirement):
    rev: Optional[NonEmptyStr] = Field(None, description="A `git` SHA revision to use")


class PyPIGitBranchRequirement(_PyPiGitRequirement):
    branch: Optional[NonEmptyStr] = Field(None, description="A `git` branch to use")


class PyPIGitTagRequirement(_PyPiGitRequirement):
    tag: Optional[NonEmptyStr] = Field(None, description="A `git` tag to use")


class PyPIPathRequirement(_PyPIRequirement):
    path: NonEmptyStr = Field(
        None,
        description="A path to a local source or wheel",
    )
    editable: Optional[bool] = Field(
        None, description="If `true` the package will be installed as editable"
    )
    subdirectory: NonEmptyStr | None = Field(
        None, description="The subdirectory in the repo, a path from the root of the repo."
    )


class PyPIUrlRequirement(_PyPIRequirement):
    url: NonEmptyStr = Field(
        None,
        description="A URL to a remote source or wheel",
    )


class PyPIVersion(_PyPIRequirement):
    version: NonEmptyStr = Field(
        None,
        description="The version of the package in [PEP 440](https://www.python.org/dev/peps/pep-0440/) format",
    )


PyPIRequirement = (
    NonEmptyStr
    | PyPIVersion
    | PyPIGitBranchRequirement
    | PyPIGitTagRequirement
    | PyPIGitRevRequirement
    | PyPIPathRequirement
    | PyPIUrlRequirement
)
PyPIPackageName = NonEmptyStr

DependenciesField = Field(
    None,
    description="The `conda` dependencies, consisting of a package name and a requirement in [MatchSpec](https://github.com/conda/conda/blob/078e7ee79381060217e1ec7f9b0e9cf80ecc8f3f/conda/models/match_spec.py) format",
)
HostDependenciesField = Field(
    None,
    alias="host-dependencies",
    description="The host `conda` dependencies, used in the build process",
    examples=[{"python": ">=3.8"}],
)
BuildDependenciesField = Field(
    None,
    alias="build-dependencies",
    description="The build `conda` dependencies, used in the build process",
)
Dependencies = dict[CondaPackageName, MatchSpec] | None

################
# Task section #
################
TaskName = Annotated[str, Field(pattern=r"^[^\s\$]+$", description="A valid task name.")]


class TaskInlineTable(StrictBaseModel):
    """A precise definition of a task."""

    cmd: list[NonEmptyStr] | NonEmptyStr | None = Field(
        None,
        description="A shell command to run the task in the limited, but cross-platform `bash`-like `deno_task_shell`. See the documentation for [supported syntax](https://pixi.sh/latest/features/advanced_tasks/#syntax)",
    )
    cwd: PathNoBackslash | None = Field(None, description="The working directory to run the task")
    # BREAK: `depends_on` is deprecated, use `depends-on`
    depends_on_deprecated: list[TaskName] | TaskName | None = Field(
        None,
        alias="depends_on",
        description="The tasks that this task depends on. Environment variables will **not** be expanded. Deprecated in favor of `depends-on` from v0.21.0 onward.",
    )
    depends_on: list[TaskName] | TaskName | None = Field(
        None,
        alias="depends-on",
        description="The tasks that this task depends on. Environment variables will **not** be expanded.",
    )
    inputs: list[Glob] | None = Field(
        None,
        description="A list of `.gitignore`-style glob patterns that should be watched for changes before this command is run. Environment variables _will_ be expanded.",
    )
    outputs: list[Glob] | None = Field(
        None,
        description="A list of `.gitignore`-style glob patterns that are generated by this command. Environment variables _will_ be expanded.",
    )
    env: dict[NonEmptyStr, NonEmptyStr] | None = Field(
        None,
        description="A map of environment variables to values, used in the task, these will be overwritten by the shell.",
        examples=[{"key": "value"}, {"ARGUMENT": "value"}],
    )
    description: NonEmptyStr | None = Field(
        None,
        description="A short description of the task",
        examples=["Build the project"],
    )
    clean_env: bool | None = Field(
        None,
        alias="clean-env",
        description="Whether to run in a clean environment, removing all environment variables except those defined in `env` and by pixi itself.",
    )


#######################
# System requirements #
#######################
class LibcFamily(StrictBaseModel):
    family: NonEmptyStr | None = Field(
        None, description="The family of the `libc`", examples=["glibc", "musl"]
    )
    version: float | NonEmptyStr | None = Field(None, description="The version of `libc`")


class SystemRequirements(StrictBaseModel):
    """Platform-specific requirements"""

    linux: PositiveFloat | NonEmptyStr | None = Field(
        None, description="The minimum version of the Linux kernel"
    )
    unix: bool | NonEmptyStr | None = Field(
        None, description="Whether the project supports UNIX", examples=["true"]
    )
    libc: LibcFamily | float | NonEmptyStr | None = Field(
        None, description="The minimum version of `libc`"
    )
    cuda: float | NonEmptyStr | None = Field(None, description="The minimum version of CUDA")
    archspec: NonEmptyStr | None = Field(None, description="The architecture the project supports")
    macos: PositiveFloat | NonEmptyStr | None = Field(
        None, description="The minimum version of MacOS"
    )


#######################
# Environment section #
#######################
EnvironmentName = Annotated[str, Field(pattern=r"^[a-z\d\-]+$")]
FeatureName = NonEmptyStr
SolveGroupName = NonEmptyStr


class Environment(StrictBaseModel):
    """A composition of the dependencies of features which can be activated to run tasks or provide a shell"""

    features: list[FeatureName] | None = Field(
        None, description="The features that define the environment"
    )
    solve_group: SolveGroupName | None = Field(
        None,
        alias="solve-group",
        description="The group name for environments that should be solved together",
    )
    no_default_feature: Optional[bool] = Field(
        False,
        alias="no-default-feature",
        description="Whether to add the default feature to this environment",
    )


######################
# Activation section #
######################
class Activation(StrictBaseModel):
    """A description of steps performed when an environment is activated"""

    scripts: list[NonEmptyStr] | None = Field(
        None,
        description="The scripts to run when the environment is activated",
        examples=["activate.sh", "activate.bat"],
    )
    env: dict[NonEmptyStr, NonEmptyStr] | None = Field(
        None,
        description="A map of environment variables to values, used in the activation of the environment. These will be set in the shell. Thus these variables are shell specific. Using '$' might not expand to a value in different shells.",
        examples=[{"key": "value"}, {"ARGUMENT": "value"}],
    )


##################
# Target section #
##################
TargetName = NonEmptyStr


class Target(StrictBaseModel):
    """A machine-specific configuration of dependencies and tasks"""

    dependencies: Dependencies = DependenciesField
    host_dependencies: Dependencies = HostDependenciesField
    build_dependencies: Dependencies = BuildDependenciesField
    pypi_dependencies: dict[PyPIPackageName, PyPIRequirement] | None = Field(
        None, alias="pypi-dependencies", description="The PyPI dependencies for this target"
    )
    tasks: dict[TaskName, TaskInlineTable | NonEmptyStr] | None = Field(
        None, description="The tasks of the target"
    )
    activation: Activation | None = Field(
        None, description="The scripts used on the activation of the project for this target"
    )


###################
# Feature section #
###################
class Feature(StrictBaseModel):
    """A composable aspect of the project which can contribute dependencies and tasks to an environment"""

    channels: list[Channel] | None = Field(
        None,
        description="The `conda` channels that can be considered when solving environments containing this feature",
    )
    channel_priority: ChannelPriority | None = Field(
        None,
        alias="channel-priority",
        examples=["strict", "disabled"],
        description="The type of channel priority that is used in the solve."
        "- 'strict': only take the package from the channel it exist in first."
        "- 'disabled': group all dependencies together as if there is no channel difference.",
    )
    platforms: list[Platform] | None = Field(
        None,
        description="The platforms that the feature supports: a union of all features combined in one environment is used for the environment.",
    )
    dependencies: Dependencies = DependenciesField
    host_dependencies: Dependencies = HostDependenciesField
    build_dependencies: Dependencies = BuildDependenciesField
    pypi_dependencies: dict[PyPIPackageName, PyPIRequirement] | None = Field(
        None, alias="pypi-dependencies", description="The PyPI dependencies of this feature"
    )
    tasks: dict[TaskName, TaskInlineTable | NonEmptyStr] | None = Field(
        None, description="The tasks provided by this feature"
    )
    activation: Activation | None = Field(
        None, description="The scripts used on the activation of environments using this feature"
    )
    system_requirements: SystemRequirements | None = Field(
        None, alias="system-requirements", description="The system requirements of this feature"
    )
    target: dict[TargetName, Target] | None = Field(
        None,
        description="Machine-specific aspects of this feature",
        examples=[{"linux": {"dependencies": {"python": "3.8"}}}],
    )
    pypi_options: PyPIOptions | None = Field(
        None, alias="pypi-options", description="Options related to PyPI indexes for this feature"
    )


###################
# PyPI section #
###################


class FindLinksPath(StrictBaseModel):
    """The path to the directory containing packages"""

    path: NonEmptyStr | None = Field(
        None, description="Path to the directory of packages", examples=["./links"]
    )


class FindLinksURL(StrictBaseModel):
    """The URL to the html file containing href-links to packages"""

    url: NonEmptyStr | None = Field(
        None,
        description="URL to html file with href-links to packages",
        examples=["https://simple-index-is-here.com"],
    )


class PyPIOptions(StrictBaseModel):
    """Options that determine the behavior of PyPI package resolution and installation"""

    index_url: NonEmptyStr | None = Field(
        None,
        alias="index-url",
        description="PyPI registry that should be used as the primary index",
        examples=["https://pypi.org/simple"],
    )
    extra_index_urls: list[NonEmptyStr] | None = Field(
        None,
        alias="extra-index-urls",
        description="Additional PyPI registries that should be used as extra indexes",
        examples=[["https://pypi.org/simple"]],
    )
    find_links: list[FindLinksPath | FindLinksURL] = Field(
        None,
        alias="find-links",
        description="Paths to directory containing",
        examples=[["https://pypi.org/simple"]],
    )
    no_build_isolation: list[PyPIPackageName] = Field(
        None,
        alias="no-build-isolation",
        description="Packages that should NOT be isolated during the build process",
        examples=[["numpy"]],
    )
    index_strategy: (
        Literal["first-index"] | Literal["unsafe-first-match"] | Literal["unsafe-best-match"] | None
    ) = Field(
        None,
        alias="index-strategy",
        description="The strategy to use when resolving packages from multiple indexes",
        examples=["first-index", "unsafe-first-match", "unsafe-best-match"],
    )


#######################
# The Manifest itself #
#######################


class BaseManifest(StrictBaseModel):
    """The configuration for a [`pixi`](https://pixi.sh) project."""

    class Config:
        json_schema_extra = {
            "$id": SCHEMA_URI,
            "$schema": SCHEMA_DRAFT,
            "title": "`pixi.toml` manifest file",
        }

    schema_: str | None = Field(
        SCHEMA_URI,
        alias="$schema",
        title="Schema",
        description="The schema identifier for the project's configuration",
        format="uri-reference",
    )

    project: Project = Field(..., description="The project's metadata information")
    dependencies: Dependencies = DependenciesField
    host_dependencies: Dependencies = HostDependenciesField
    build_dependencies: Dependencies = BuildDependenciesField
    pypi_dependencies: dict[PyPIPackageName, PyPIRequirement] | None = Field(
        None, alias="pypi-dependencies", description="The PyPI dependencies"
    )
    pypi_options: PyPIOptions | None = Field(
        None, alias="pypi-options", description="Options related to PyPI indexes"
    )
    tasks: dict[TaskName, TaskInlineTable | NonEmptyStr] | None = Field(
        None, description="The tasks of the project"
    )
    system_requirements: SystemRequirements | None = Field(
        None, alias="system-requirements", description="The system requirements of the project"
    )
    environments: dict[EnvironmentName, Environment | list[FeatureName]] | None = Field(
        None,
        description="The environments of the project, defined as a full object or a list of feature names.",
    )
    feature: dict[FeatureName, Feature] | None = Field(
        None, description="The features of the project"
    )
    activation: Activation | None = Field(
        None, description="The scripts used on the activation of the project"
    )
    target: dict[TargetName, Target] | None = Field(
        None,
        description="The targets of the project",
        examples=[{"linux": {"dependencies": {"python": "3.8"}}}],
    )
    tool: dict[str, Any] = Field(
        None, description="Third-party tool configurations, ignored by pixi"
    )
    pypi_options: PyPIOptions | None = Field(
        None,
        alias="pypi-options",
        description="Options related to PyPI indexes, on the default feature",
    )
    build: BuildSection | None = Field(None, description="The build section of the project")


#########################
# JSON Schema utilities #
#########################


class SchemaJsonEncoder(json.JSONEncoder):
    """A custom schema encoder for normalizing schema to be used with TOML files."""

    HEADER_ORDER = [
        "$schema",
        "$id",
        "$ref",
        "title",
        "deprecated",
        "description",
        "type",
        "required",
        "additionalProperties",
        "default",
        "items" "properties",
        "patternProperties",
        "allOf",
        "anyOf",
        "oneOf",
        "not",
        "format",
        "minimum",
        "exclusiveMinimum",
        "maximum",
        "exclusiveMaximum",
        "minLength",
        "maxLength",
        "multipleOf",
        "pattern",
    ]
    FOOTER_ORDER = [
        "examples",
        "$defs",
    ]
    SORT_NESTED = [
        "items",
    ]
    SORT_NESTED_OBJ = [
        "properties",
        "$defs",
    ]
    SORT_NESTED_MAYBE_OBJ = [
        "additionalProperties",
    ]
    SORT_NESTED_OBJ_OBJ = [
        "patternProperties",
    ]
    SORT_NESTED_ARR = [
        "anyOf",
        "allOf",
        "oneOf",
    ]

    def encode(self, obj):
        """Overload the default ``encode`` behavior."""
        if isinstance(obj, dict):
            obj = self.normalize_schema(deepcopy(obj))

        return super().encode(obj)

    def normalize_schema(self, obj: dict[str, Any]) -> dict[str, Any]:
        """Recursively normalize and apply an arbitrary sort order to a schema."""
        self.strip_nulls(obj)

        for nest in self.SORT_NESTED:
            if nest in obj:
                obj[nest] = self.normalize_schema(obj[nest])

        for nest in self.SORT_NESTED_OBJ:
            obj = self.sort_nested(obj, nest)

        for nest in self.SORT_NESTED_OBJ_OBJ:
            if nest in obj:
                obj[nest] = {
                    k: self.normalize_schema(v)
                    for k, v in sorted(obj[nest].items(), key=lambda kv: kv[0])
                }

        for nest in self.SORT_NESTED_ARR:
            if nest in obj:
                obj[nest] = [self.normalize_schema(item) for item in obj[nest]]

        for nest in self.SORT_NESTED_MAYBE_OBJ:
            if isinstance(obj.get(nest), dict):
                obj[nest] = self.normalize_schema(obj[nest])

        header = {}
        footer = {}

        for key in self.HEADER_ORDER:
            if key in obj:
                header[key] = obj.pop(key)

        for key in self.FOOTER_ORDER:
            if key in obj:
                footer[key] = obj.pop(key)

        return {**header, **dict(sorted(obj.items())), **footer}

    def strip_nulls(self, obj: dict[str, Any]) -> dict[str, Any]:
        """Remove unrepresentable-in-TOML ``"anyOf":{"type": null}`` values."""

        if "default" in obj and obj["default"] is None:
            obj.pop("default")

        for nest in self.SORT_NESTED_ARR:
            some_of = [
                self.normalize_schema(option)
                for option in obj.get(nest, [])
                if option.get("type") != "null"
            ]

            if some_of:
                obj[nest] = some_of
                if len(some_of) == 1:
                    obj.update(some_of[0])
                    obj.pop(nest)

        return obj

    def sort_nested(self, obj: dict[str, Any], key: str) -> dict[str, Any]:
        """Sort a key of an object."""
        if key not in obj or not isinstance(obj[key], dict):
            return obj
        obj[key] = {
            k: self.normalize_schema(v) if isinstance(v, dict) else v
            for k, v in sorted(obj[key].items(), key=lambda kv: kv[0])
        }
        return obj


##########################
# Command Line Interface #
##########################

if __name__ == "__main__":
    print(json.dumps(BaseManifest.model_json_schema(), indent=2, cls=SchemaJsonEncoder))<|MERGE_RESOLUTION|>--- conflicted
+++ resolved
@@ -198,13 +198,10 @@
 # The Build section #
 #####################
 class BuildSection(StrictBaseModel):
-<<<<<<< HEAD
-=======
     channels: list[Channel] = Field(
         None,
         description="The `conda` channels that will be used to get build dependencies",
     )
->>>>>>> b4c39b72
     dependencies: list[MatchSpec] = Field(
         None, description="The dependencies for the build backend"
     )
