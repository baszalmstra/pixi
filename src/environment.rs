use crate::{
    prefix::Prefix,
    progress::{
        await_in_progress, default_progress_style, finished_progress_style, global_multi_progress,
    },
    virtual_packages::verify_current_platform_has_required_virtual_packages,
    Project,
};
use futures::future::ready;
use futures::{stream, FutureExt, StreamExt, TryFutureExt, TryStreamExt};
use indicatif::ProgressBar;
use itertools::Itertools;
use miette::{Context, IntoDiagnostic, LabeledSpan};
use rattler::{
    install::{link_package, InstallDriver, InstallOptions, Transaction, TransactionOperation},
    package_cache::PackageCache,
};
use rattler_conda_types::{
    conda_lock,
    conda_lock::builder::{LockFileBuilder, LockedPackage, LockedPackages},
    conda_lock::CondaLock,
    MatchSpec, NamelessMatchSpec, Platform, PrefixRecord, RepoDataRecord, Version,
};
use rattler_networking::AuthenticatedClient;
use rattler_repodata_gateway::sparse::SparseRepoData;
use rattler_solve::{libsolv_rs, SolverImpl};
use std::collections::HashMap;
use std::{
    collections::{HashSet, VecDeque},
    io::ErrorKind,
    path::{Path, PathBuf},
    str::FromStr,
    time::Duration,
};

/// Returns the prefix associated with the given environment. If the prefix doesnt exist or is not
/// up to date it is updated.
pub async fn get_up_to_date_prefix(project: &Project) -> miette::Result<Prefix> {
    // Make sure the project supports the current platform
    let platform = Platform::current();
    if !project.platforms().contains(&platform) {
        let span = project.manifest.project.platforms.span();
        return Err(miette::miette!(
            help = format!(
                "The project needs to be configured to support your platform ({platform})."
            ),
            labels = vec![LabeledSpan::at(span, format!("add '{platform}' here"),)],
            "the project is not configured for your current platform"
        )
        .with_source_code(project.source()));
    }

    // Make sure the system requirements are met
    verify_current_platform_has_required_virtual_packages(project)?;

    // Start loading the installed packages in the background
    let prefix = Prefix::new(project.root().join(".pixi/env"))?;
    let installed_packages_future = {
        let prefix = prefix.clone();
        tokio::spawn(async move { prefix.find_installed_packages(None).await })
    };

    // Update the lock-file if it is out of date.
    let lock_file = load_lock_file(project).await?;
    let lock_file = if !lock_file_up_to_date(project, &lock_file)? {
        update_lock_file(project, lock_file, None).await?
    } else {
        lock_file
    };

    // Construct a transaction to bring the environment up to date with the lock-file content
    let transaction = Transaction::from_current_and_desired(
        installed_packages_future.await.into_diagnostic()??,
        get_required_packages(&lock_file, platform)?,
        platform,
    )
    .into_diagnostic()?;

    // Execute the transaction if there is work to do
    if !transaction.operations.is_empty() {
        // Execute the operations that are returned by the solver.
        await_in_progress(
            "updating environment",
            execute_transaction(
                transaction,
                prefix.root().to_path_buf(),
                rattler::default_cache_dir()
                    .map_err(|_| miette::miette!("could not determine default cache directory"))?,
                AuthenticatedClient::default(),
            ),
        )
        .await?;
    }

    Ok(prefix)
}

/// Loads the lockfile for the specified project or returns a dummy one if none could be found.
pub async fn load_lock_for_manifest_path(path: &Path) -> miette::Result<CondaLock> {
    load_lock_file(&Project::load(path)?).await
}

/// Loads the lockfile for the specified project or returns a dummy one if none could be found.
pub async fn load_lock_file(project: &Project) -> miette::Result<CondaLock> {
    let lock_file_path = project.lock_file_path();
    tokio::task::spawn_blocking(move || {
        if lock_file_path.is_file() {
            CondaLock::from_path(&lock_file_path).into_diagnostic()
        } else {
            LockFileBuilder::default().build().into_diagnostic()
        }
    })
    .await
    .unwrap_or_else(|e| Err(e).into_diagnostic())
}

/// Returns true if the locked packages match the dependencies in the project.
pub fn lock_file_up_to_date(project: &Project, lock_file: &CondaLock) -> miette::Result<bool> {
    let platforms = project.platforms();

    // If a platform is missing from the lock file the lock file is completely out-of-date.
    if HashSet::<Platform>::from_iter(lock_file.metadata.platforms.iter().copied())
        != HashSet::from_iter(platforms.iter().copied())
    {
        return Ok(false);
    }

    // Check if the channels in the lock file match our current configuration. Note that the order
    // matters here. If channels are added in a different order, the solver might return a different
    // result.
    let channels = project
        .channels()
        .iter()
        .map(|channel| conda_lock::Channel::from(channel.base_url().to_string()))
        .collect_vec();
    if lock_file.metadata.channels.iter().ne(channels.iter()) {
        return Ok(false);
    }

    // For each platform,
    for platform in platforms.iter().cloned() {
        // Check if all dependencies exist in the lock-file.
        let dependencies = project
            .all_dependencies(platform)?
            .into_iter()
            .collect::<VecDeque<_>>();

        // Construct a queue of dependencies that we wanna find in the lock file
        let mut queue = dependencies.clone();

        // Get the virtual packages for the system
        let virtual_packages = project
            .virtual_packages(platform)?
            .into_iter()
            .map(|vpkg| (vpkg.name.clone(), vpkg))
            .collect::<HashMap<_, _>>();

        // Keep track of which dependencies we already found. Since there can always only be one
        // version per named package we can just keep track of the package names.
        let mut seen = dependencies
            .iter()
            .map(|(name, _)| name.clone())
            .collect::<HashSet<_>>();

        while let Some((name, spec)) = queue.pop_back() {
            // Is this a virtual package? And does it match?
            if let Some(vpkg) = virtual_packages.get(&name) {
                if let Some(version_spec) = spec.version {
                    if !version_spec.matches(&vpkg.version) {
                        tracing::info!("found a dependency on virtual package '{}' but the version spec '{}' does not match the expected version of the virtual package '{}'.", &name, &version_spec, &vpkg.version);
                        return Ok(false);
                    }
                }
                if let Some(build_spec) = spec.build {
                    if !build_spec.matches(&vpkg.build_string) {
                        tracing::info!("found a dependency on virtual package '{}' but the build spec '{}' does not match the expected build of the virtual package '{}'.", &name, &build_spec, &vpkg.build_string);
                        return Ok(false);
                    }
                }

                // Virtual package matches
                continue;
            }

            // Find the package in the lock-file that matches our dependency.
            let locked_package = lock_file
                .packages_for_platform(platform)
                .find(|locked_package| locked_dependency_satisfies(locked_package, &name, &spec));

            match locked_package {
                None => {
                    // No package found that matches the dependency, the lock file is not in a
                    // consistent state.
                    tracing::info!("failed to find a locked package for '{} {}', assuming the lock file is out of date.", &name, &spec);
                    return Ok(false);
                }
                Some(package) => {
                    for (depends_name, depends_constraint) in package.dependencies.iter() {
                        if !seen.contains(depends_name) {
                            // Parse the constraint
                            match NamelessMatchSpec::from_str(&depends_constraint.to_string()) {
                                Ok(spec) => {
                                    queue.push_back((depends_name.clone(), spec));
                                    seen.insert(depends_name.clone());
                                }
                                Err(_) => {
                                    tracing::warn!("failed to parse spec '{}', assuming the lock file is corrupt.", depends_constraint);
                                    return Ok(false);
                                }
                            }
                        }
                    }
                }
            }
        }

        // If the number of "seen" dependencies is less than the number of packages for this
        // platform in the first place, there are more packages in the lock file than are used. This
        // means the lock file is also out of date.
        if seen.len() < lock_file.packages_for_platform(platform).count() {
            tracing::info!("there are more packages in the lock-file than required to fulfill all dependency requirements. Assuming the lock file is out of date.");
            return Ok(false);
        }
    }

    Ok(true)
}

/// Returns true if the specified [`conda_lock::LockedDependency`] satisfies the given MatchSpec.
/// TODO: Move this back to rattler.
/// TODO: Make this more elaborate to include all properties of MatchSpec
fn locked_dependency_satisfies(
    locked_package: &conda_lock::LockedDependency,
    name: &str,
    spec: &NamelessMatchSpec,
) -> bool {
    // Check if the name of the package matches
    if locked_package.name.as_str() != name {
        return false;
    }

    // Check if the version matches
    if let Some(version_spec) = &spec.version {
        let v = match Version::from_str(&locked_package.version) {
            Err(_) => return false,
            Ok(v) => v,
        };

        if !version_spec.matches(&v) {
            return false;
        }
    }

    // Check if the build string matches
    match (spec.build.as_ref(), &locked_package.build) {
        (Some(build_spec), Some(build)) => {
            if !build_spec.matches(build) {
                return false;
            }
        }
        (Some(_), None) => return false,
        _ => {}
    }

    true
}

/// Updates the lock file for a project.
pub async fn update_lock_file(
    project: &Project,
    existing_lock_file: CondaLock,
    repodata: Option<Vec<SparseRepoData>>,
) -> miette::Result<CondaLock> {
    let platforms = project.platforms();

    // Get the repodata for the project
    let sparse_repo_data = if let Some(sparse_repo_data) = repodata {
        sparse_repo_data
    } else {
        project.fetch_sparse_repodata().await?
    };

    // Construct a conda lock file
    let channels = project
        .channels()
        .iter()
        .map(|channel| conda_lock::Channel::from(channel.base_url().to_string()));

    // Empty match-specs because these differ per platform
    let mut builder = LockFileBuilder::new(channels, platforms.iter().cloned(), vec![]);
    for platform in platforms.iter().cloned() {
        let dependencies = project.all_dependencies(platform)?;
        let match_specs = dependencies
            .iter()
            .map(|(name, constraint)| {
                MatchSpec::from_nameless(constraint.clone(), Some(name.clone()))
            })
            .collect_vec();

        // Extract the package names from the dependencies
        let package_names = dependencies.keys().collect_vec();

        // Get the repodata for the current platform and for NoArch
        let platform_sparse_repo_data = sparse_repo_data.iter().filter(|sparse| {
            sparse.subdir() == platform.as_str() || sparse.subdir() == Platform::NoArch.as_str()
        });

        // Load only records we need for this platform
        let available_packages = SparseRepoData::load_records_recursive(
            platform_sparse_repo_data,
            package_names.iter().copied(),
            None,
        )
        .into_diagnostic()?;

        // Get the virtual packages for this platform
        let virtual_packages = project.virtual_packages(platform)?;

        // Construct a solver task that we can start solving.
        let task = rattler_solve::SolverTask {
            specs: match_specs.clone(),
            available_packages: &available_packages,
            locked_packages: existing_lock_file
                .packages_for_platform(platform)
                .map(RepoDataRecord::try_from)
                .collect::<Result<Vec<_>, _>>()
                .into_diagnostic()?,
            pinned_packages: vec![],
            virtual_packages,
        };

        // Solve the task
<<<<<<< HEAD
        let records = libsolv_c::Solver.solve(task).into_diagnostic()?;
=======
        let records = libsolv_rs::Solver.solve(task)?;
>>>>>>> 456bbf02

        // Update lock file
        let mut locked_packages = LockedPackages::new(platform);
        for record in records {
            let locked_package = LockedPackage::try_from(record).into_diagnostic()?;
            locked_packages = locked_packages.add_locked_package(locked_package);
        }

        builder = builder.add_locked_packages(locked_packages);
    }

    let conda_lock = builder.build().into_diagnostic()?;

    // Write the conda lock to disk
    conda_lock
        .to_path(&project.lock_file_path())
        .into_diagnostic()?;

    Ok(conda_lock)
}

/// Returns the [`RepoDataRecord`]s for the packages of the current platform from the lock-file.
pub fn get_required_packages(
    lock_file: &CondaLock,
    platform: Platform,
) -> miette::Result<Vec<RepoDataRecord>> {
    lock_file
        .package
        .iter()
        .filter(|pkg| pkg.platform == platform)
        .map(|pkg| pkg.clone().try_into().into_diagnostic())
        .collect()
}

/// Executes the transaction on the given environment.
pub async fn execute_transaction(
    transaction: Transaction<PrefixRecord, RepoDataRecord>,
    target_prefix: PathBuf,
    cache_dir: PathBuf,
    download_client: AuthenticatedClient,
) -> miette::Result<()> {
    // Open the package cache
    let package_cache = PackageCache::new(cache_dir.join("pkgs"));

    // Create an install driver which helps limit the number of concurrent fileystem operations
    let install_driver = InstallDriver::default();

    // Define default installation options.
    let install_options = InstallOptions {
        python_info: transaction.python_info.clone(),
        platform: Some(transaction.platform),
        ..Default::default()
    };

    // Create a progress bars for downloads.
    let multi_progress = global_multi_progress();
    let total_packages_to_download = transaction
        .operations
        .iter()
        .filter(|op| op.record_to_install().is_some())
        .count();
    let download_pb = if total_packages_to_download > 0 {
        let pb = multi_progress.add(
            indicatif::ProgressBar::new(total_packages_to_download as u64)
                .with_style(default_progress_style())
                .with_finish(indicatif::ProgressFinish::WithMessage("Done!".into()))
                .with_prefix("downloading"),
        );
        pb.enable_steady_tick(Duration::from_millis(100));
        Some(pb)
    } else {
        None
    };

    // Create a progress bar to track all operations.
    let total_operations = transaction.operations.len();
    let link_pb = multi_progress.add(
        indicatif::ProgressBar::new(total_operations as u64)
            .with_style(default_progress_style())
            .with_finish(indicatif::ProgressFinish::WithMessage("Done!".into()))
            .with_prefix("linking"),
    );
    link_pb.enable_steady_tick(Duration::from_millis(100));

    // Perform all transactions operations in parallel.
    let result = stream::iter(transaction.operations)
        .map(Ok)
        .try_for_each_concurrent(50, |op| {
            let target_prefix = target_prefix.clone();
            let download_client = download_client.clone();
            let package_cache = &package_cache;
            let install_driver = &install_driver;
            let download_pb = download_pb.as_ref();
            let link_pb = &link_pb;
            let install_options = &install_options;
            async move {
                execute_operation(
                    &target_prefix,
                    download_client,
                    package_cache,
                    install_driver,
                    download_pb,
                    link_pb,
                    op,
                    install_options,
                )
                .await
            }
        })
        .await;

    // Clear progress bars
    if let Some(download_pb) = download_pb {
        download_pb.finish_and_clear();
    }
    link_pb.finish_and_clear();

    result
}

/// Executes a single operation of a transaction on the environment.
/// TODO: Move this into an object or something.
#[allow(clippy::too_many_arguments)]
async fn execute_operation(
    target_prefix: &Path,
    download_client: AuthenticatedClient,
    package_cache: &PackageCache,
    install_driver: &InstallDriver,
    download_pb: Option<&ProgressBar>,
    link_pb: &ProgressBar,
    op: TransactionOperation<PrefixRecord, RepoDataRecord>,
    install_options: &InstallOptions,
) -> miette::Result<()> {
    // Determine the package to install
    let install_record = op.record_to_install();
    let remove_record = op.record_to_remove();

    // Create a future to remove the existing package
    let remove_future = if let Some(remove_record) = remove_record {
        remove_package_from_environment(target_prefix, remove_record).left_future()
    } else {
        ready(Ok(())).right_future()
    };

    // Create a future to download the package
    let cached_package_dir_fut = if let Some(install_record) = install_record {
        async {
            // Make sure the package is available in the package cache.
            let result = package_cache
                .get_or_fetch_from_url(
                    &install_record.package_record,
                    install_record.url.clone(),
                    download_client.clone(),
                )
                .map_ok(|cache_dir| Some((install_record.clone(), cache_dir)))
                .await
                .into_diagnostic();

            // Increment the download progress bar.
            if let Some(pb) = download_pb {
                pb.inc(1);
                if pb.length() == Some(pb.position()) {
                    pb.set_style(finished_progress_style());
                }
            }

            result
        }
        .left_future()
    } else {
        ready(Ok(None)).right_future()
    };

    // Await removal and downloading concurrently
    let (_, install_package) = tokio::try_join!(remove_future, cached_package_dir_fut)?;

    // If there is a package to install, do that now.
    if let Some((record, package_dir)) = install_package {
        install_package_to_environment(
            target_prefix,
            package_dir,
            record.clone(),
            install_driver,
            install_options,
        )
        .await?;
    }

    // Increment the link progress bar since we finished a step!
    link_pb.inc(1);
    if link_pb.length() == Some(link_pb.position()) {
        link_pb.set_style(finished_progress_style());
    }

    Ok(())
}

/// Install a package into the environment and write a `conda-meta` file that contains information
/// about how the file was linked.
async fn install_package_to_environment(
    target_prefix: &Path,
    package_dir: PathBuf,
    repodata_record: RepoDataRecord,
    install_driver: &InstallDriver,
    install_options: &InstallOptions,
) -> miette::Result<()> {
    // Link the contents of the package into our environment. This returns all the paths that were
    // linked.
    let paths = link_package(
        &package_dir,
        target_prefix,
        install_driver,
        install_options.clone(),
    )
    .await
    .into_diagnostic()?;

    // Construct a PrefixRecord for the package
    let prefix_record = PrefixRecord {
        repodata_record,
        package_tarball_full_path: None,
        extracted_package_dir: Some(package_dir),
        files: paths
            .iter()
            .map(|entry| entry.relative_path.clone())
            .collect(),
        paths_data: paths.into(),
        // TODO: Retrieve the requested spec for this package from the request
        requested_spec: None,
        // TODO: What to do with this?
        link: None,
    };

    // Create the conda-meta directory if it doesnt exist yet.
    let target_prefix = target_prefix.to_path_buf();
    match tokio::task::spawn_blocking(move || {
        let conda_meta_path = target_prefix.join("conda-meta");
        std::fs::create_dir_all(&conda_meta_path)?;

        // Write the conda-meta information
        let pkg_meta_path = conda_meta_path.join(format!(
            "{}-{}-{}.json",
            prefix_record.repodata_record.package_record.name,
            prefix_record.repodata_record.package_record.version,
            prefix_record.repodata_record.package_record.build
        ));
        prefix_record.write_to_path(pkg_meta_path, true)
    })
    .await
    {
        Ok(result) => Ok(result.into_diagnostic()?),
        Err(err) => {
            if let Ok(panic) = err.try_into_panic() {
                std::panic::resume_unwind(panic);
            }
            // The operation has been cancelled, so we can also just ignore everything.
            Ok(())
        }
    }
}

/// Completely remove the specified package from the environment.
async fn remove_package_from_environment(
    target_prefix: &Path,
    package: &PrefixRecord,
) -> miette::Result<()> {
    // TODO: Take into account any clobbered files, they need to be restored.
    // TODO: Can we also delete empty directories?

    // Remove all entries
    for paths in package.paths_data.paths.iter() {
        match tokio::fs::remove_file(target_prefix.join(&paths.relative_path)).await {
            Ok(_) => {}
            Err(e) if e.kind() == ErrorKind::NotFound => {
                // Simply ignore if the file is already gone.
            }
            Err(e) => {
                return Err(e).into_diagnostic().wrap_err(format!(
                    "failed to delete {}",
                    paths.relative_path.display()
                ))
            }
        }
    }

    // Remove the conda-meta file
    let conda_meta_path = target_prefix.join("conda-meta").join(format!(
        "{}-{}-{}.json",
        package.repodata_record.package_record.name,
        package.repodata_record.package_record.version,
        package.repodata_record.package_record.build
    ));
    tokio::fs::remove_file(conda_meta_path)
        .await
        .into_diagnostic()?;

    Ok(())
}<|MERGE_RESOLUTION|>--- conflicted
+++ resolved
@@ -330,11 +330,7 @@
         };
 
         // Solve the task
-<<<<<<< HEAD
-        let records = libsolv_c::Solver.solve(task).into_diagnostic()?;
-=======
-        let records = libsolv_rs::Solver.solve(task)?;
->>>>>>> 456bbf02
+        let records = libsolv_rs::Solver.solve(task).into_diagnostic()?;
 
         // Update lock file
         let mut locked_packages = LockedPackages::new(platform);
