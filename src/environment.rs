use miette::{Context, IntoDiagnostic};

<<<<<<< HEAD
use crate::lock_file::resolve_pypi;
use crate::{
    config, consts, install, install_pypi, lock_file,
    lock_file::{
        load_lock_file, verify_environment_satisfiability, verify_platform_satisfiability,
        PlatformUnsat,
    },
    prefix::Prefix,
    progress::{self, global_multi_progress},
    project::{
        manifest::{EnvironmentName, SystemRequirements},
        virtual_packages::verify_current_platform_has_required_virtual_packages,
        Environment,
    },
    repodata::fetch_sparse_repodata_targets,
    utils::BarrierCell,
    Project,
};
use futures::future::Either;
use futures::stream::FuturesUnordered;
use futures::{FutureExt, StreamExt, TryFutureExt};
use indexmap::{IndexMap, IndexSet};
use indicatif::ProgressBar;
use itertools::Itertools;
use rattler::install::{PythonInfo, Transaction};
use rattler::package_cache::PackageCache;
use rattler_conda_types::{
    Channel, MatchSpec, PackageName, Platform, PrefixRecord, RepoDataRecord,
};
=======
use crate::lock_file::verify_environment_satisfiability;
use crate::project::manifest::SystemRequirements;
use crate::project::virtual_packages::verify_current_platform_has_required_virtual_packages;
use crate::repodata::fetch_sparse_repodata_targets;
use indexmap::{IndexMap, IndexSet};
use itertools::Itertools;
use rattler::install::{PythonInfo, Transaction};
use rattler_conda_types::{Channel, Platform, PrefixRecord, RepoDataRecord};
>>>>>>> c5f97ae2
use rattler_lock::{LockFile, PypiPackageData, PypiPackageEnvironmentData};
use rattler_repodata_gateway::sparse::SparseRepoData;
<<<<<<< HEAD
use rip::{index::PackageDb, resolve::SDistResolution};
use std::{
    borrow::Cow,
    collections::{HashMap, HashSet},
    convert::identity,
    future::{ready, Future},
    io::ErrorKind,
    path::Path,
    sync::Arc,
    time::Duration,
};
=======
use reqwest_middleware::ClientWithMiddleware;
use rip::index::PackageDb;
use rip::resolve::SDistResolution;
use std::{collections::HashMap, error::Error, fmt::Write, io::ErrorKind, path::Path, sync::Arc};
>>>>>>> c5f97ae2

/// Verify the location of the prefix folder is not changed so the applied prefix path is still valid.
/// Errors when there is a file system error or the path does not align with the defined prefix.
/// Returns false when the file is not present.
pub fn verify_prefix_location_unchanged(prefix_file: &Path) -> miette::Result<()> {
    match std::fs::read_to_string(prefix_file) {
        // Not found is fine as it can be new or backwards compatible.
        Err(e) if e.kind() == ErrorKind::NotFound => Ok(()),
        // Scream the error if we dont know it.
        Err(e) => Err(e).into_diagnostic(),
        // Check if the path in the file aligns with the current path.
        Ok(p) if prefix_file.starts_with(&p) => Ok(()),
        Ok(p) => Err(miette::miette!(
            "the project location seems to be change from `{}` to `{}`, this is not allowed.\
            \nPlease remove the `{}` folder and run again",
            p,
            prefix_file
                .parent()
                .expect("prefix_file should always be a file")
                .display(),
            consts::PIXI_DIR
        )),
    }
}

/// Create the prefix location file.
/// Give it the file path of the required location to place it.
fn create_prefix_location_file(prefix_file: &Path) -> miette::Result<()> {
    let parent = prefix_file
        .parent()
        .ok_or_else(|| miette::miette!("cannot find parent of '{}'", prefix_file.display()))?;

    if parent.exists() {
        let contents = parent.to_str().ok_or_else(|| {
            miette::miette!("failed to convert path to str: '{}'", parent.display())
        })?;
        std::fs::write(prefix_file, contents).into_diagnostic()?;
    }
    Ok(())
}

/// Runs the following checks to make sure the project is in a sane state:
///     1. It verifies that the prefix location is unchanged.
///     2. It verifies that the system requirements are met.
///     3. It verifies the absence of the `env` folder.
pub fn sanity_check_project(project: &Project) -> miette::Result<()> {
    // Sanity check of prefix location
    verify_prefix_location_unchanged(
        project
            .default_environment()
            .dir()
            .join(consts::PREFIX_FILE_NAME)
            .as_path(),
    )?;

    // Make sure the system requirements are met
    verify_current_platform_has_required_virtual_packages(&project.default_environment())?;

    // TODO: remove on a 1.0 release
    // Check for old `env` folder as we moved to `envs` in 0.13.0
    let old_pixi_env_dir = project.pixi_dir().join("env");
    if old_pixi_env_dir.exists() {
        tracing::warn!(
            "The `{}` folder is deprecated, please remove it as we now use the `{}` folder",
            old_pixi_env_dir.display(),
            consts::ENVIRONMENTS_DIR
        );
    }

    Ok(())
}

/// Specifies how the lock-file should be updated.
#[derive(Debug, Default, PartialEq, Eq, Copy, Clone)]
pub enum LockFileUsage {
    /// Update the lock-file if it is out of date.
    #[default]
    Update,
    /// Don't update the lock-file, but do check if it is out of date
    Locked,
    /// Don't update the lock-file and don't check if it is out of date
    Frozen,
}

impl LockFileUsage {
    /// Returns true if the lock-file should be updated if it is out of date.
    pub fn allows_lock_file_updates(self) -> bool {
        match self {
            LockFileUsage::Update => true,
            LockFileUsage::Locked | LockFileUsage::Frozen => false,
        }
    }

    /// Returns true if the lock-file should be checked if it is out of date.
    pub fn should_check_if_out_of_date(self) -> bool {
        match self {
            LockFileUsage::Update | LockFileUsage::Locked => true,
            LockFileUsage::Frozen => false,
        }
    }
}

/// Returns the prefix associated with the given environment. If the prefix doesn't exist or is not
/// up to date it is updated.
///
/// The `sparse_repo_data` is used when the lock-file is update. We pass it into this function to
/// make sure the data is not loaded twice since the repodata takes up a lot of memory and takes a
/// while to load. If `sparse_repo_data` is `None` it will be downloaded. If the lock-file is not
/// updated, the `sparse_repo_data` is ignored.
<<<<<<< HEAD
pub async fn get_up_to_date_prefix(
    environment: &Environment<'_>,
=======
pub async fn get_up_to_date_prefix<'p>(
    prefix_env: &'p Environment<'p>,
>>>>>>> c5f97ae2
    usage: LockFileUsage,
    mut no_install: bool,
    sparse_repo_data: Option<IndexMap<(Channel, Platform), SparseRepoData>>,
    sdist_resolution: SDistResolution,
) -> miette::Result<Prefix> {
    let current_platform = Platform::current();
    let project = prefix_env.project();

    // Do not install if the platform is not supported
    if !no_install && !project.platforms().contains(&current_platform) {
        tracing::warn!("Not installing dependency on current platform: ({current_platform}) as it is not part of this project's supported platforms.");
        no_install = true;
    }

    // Make sure the project is in a sane state
    sanity_check_project(project)?;

<<<<<<< HEAD
    // Determine which environment to install.
    let environment = project.default_environment();

=======
>>>>>>> c5f97ae2
    // Early out if there is no lock-file and we are also not allowed to update it.
    if !project.lock_file_path().is_file() && !usage.allows_lock_file_updates() {
        miette::bail!("no lockfile available, can't do a frozen installation.");
    }

<<<<<<< HEAD
    // Ensure that the lock-file is up-to-date
    let mut lock_file = ensure_up_to_date_lock_file(project).await?;

    // Get the locked environment from the lock-file.
    lock_file.prefix(&environment).await
=======
    // Load the lock-file into memory.
    let lock_file = lock_file::load_lock_file(project).await?;

    let out_of_date_environments = if usage.should_check_if_out_of_date() {
        let mut out_of_date_environments = IndexSet::new();
        for environment in project.environments() {
            // Determine if we need to update this environment
            match verify_environment_satisfiability(
                &environment,
                lock_file.environment(environment.name().as_str()),
            ) {
                Ok(_) => {}
                Err(err) => {
                    // Construct an error message
                    let mut report = String::new();
                    let mut err: &dyn Error = &err;
                    write!(&mut report, "{}", err).unwrap();
                    while let Some(source) = err.source() {
                        write!(&mut report, ", because {}", source).unwrap();
                        err = source
                    }

                    tracing::info!("environment '{}' in the lock-file is not up to date with the project, because {report}", environment.name());

                    out_of_date_environments.insert(environment);
                }
            }
        }

        out_of_date_environments
    } else {
        IndexSet::default()
    };

    // If there are out of date environments but we are not allowed to update the lock-file, error out.
    if !out_of_date_environments.is_empty() && !usage.allows_lock_file_updates() {
        miette::bail!("lock-file not up-to-date with the project");
    }

    // Download all the required repodata
    let targets_to_fetch = out_of_date_environments
        .iter()
        .flat_map(|env| {
            let mut platforms = env.platforms();
            platforms.insert(Platform::NoArch);
            env.channels()
                .into_iter()
                .cloned()
                .cartesian_product(platforms.into_iter().collect_vec())
        })
        .filter(|target| {
            sparse_repo_data
                .as_ref()
                .map(|p| !p.contains_key(target))
                .unwrap_or(true)
        })
        .collect::<IndexSet<_>>();
    let mut fetched_repo_data =
        fetch_sparse_repodata_targets(targets_to_fetch, project.authenticated_client()).await?;
    fetched_repo_data.extend(sparse_repo_data.into_iter().flatten());
    let fetched_repo_data = Arc::new(fetched_repo_data);

    let mut updated_conda_records: HashMap<_, HashMap<_, _>> = HashMap::new();
    let mut updated_pypi_records: HashMap<_, HashMap<_, _>> = HashMap::new();
    let mut old_repodata_records = HashMap::new();
    let mut old_pypi_records = HashMap::new();

    // Iterate over all environments in the project
    for environment in project.environments() {
        let is_wanted_environment = environment == *prefix_env;
        let is_out_of_date_environment = out_of_date_environments.contains(&environment);

        // If this environment is not out of date and also not the environment we are installing, we
        // can skip it.
        if !is_out_of_date_environment && !is_wanted_environment {
            continue;
        }

        // Start loading the installed packages in the background
        let prefix = Prefix::new(environment.dir())?;
        let installed_packages_future = {
            let prefix = prefix.clone();
            tokio::spawn(async move { prefix.find_installed_packages(None).await })
        };

        // Get the environment from the lock-file.
        let locked_environment = lock_file.environment(environment.name().as_str());

        // Get all the repodata records from the lock-file
        let locked_repodata_records = locked_environment
            .as_ref()
            .map(|env| env.conda_repodata_records())
            .transpose()
            .into_diagnostic()
            .context("failed to parse the contents of the lock-file. Try removing the lock-file and running again")?
            .unwrap_or_default();

        // If the lock-file requires an updates, update the conda records.
        //
        // The `updated_repodata_records` fields holds the updated records if the records are updated.
        //
        // Depending on whether the lock-filed was updated the `repodata_records` field either points
        // to the `locked_repodata_records` or to the `updated_repodata_records`.
        let repodata_records: &_ = if is_out_of_date_environment {
            let records = lock_file::update_lock_file_conda(
                &environment,
                &locked_repodata_records,
                &fetched_repo_data,
            )
            .await?;

            updated_conda_records
                .entry(environment.clone())
                .or_insert(records)
        } else {
            &locked_repodata_records
        };

        let should_update_prefix = is_wanted_environment
            || (is_out_of_date_environment && environment.has_pypi_dependencies());

        // Update the prefix with the conda packages. This will also return the python status.
        let python_status = if should_update_prefix && !no_install {
            let installed_prefix_records = installed_packages_future.await.into_diagnostic()??;
            let empty_vec = Vec::new();
            update_prefix_conda(
                environment.name().as_str(),
                &prefix,
                project.authenticated_client().clone(),
                installed_prefix_records,
                repodata_records
                    .get(&current_platform)
                    .unwrap_or(&empty_vec),
                Platform::current(),
            )
            .await?
        } else {
            // We don't know and it won't matter because we won't install pypi either
            PythonStatus::DoesNotExist
        };

        // If there are no pypi dependencies, we don't need to do anything else.
        if !environment.has_pypi_dependencies() {
            continue;
        }

        // Get the current pypi dependencies from the lock-file.
        let locked_pypi_records = locked_environment
            .map(|env| env.pypi_packages())
            .unwrap_or_default();

        // If the project has pypi dependencies and we need to update the lock-file lets do so here.
        //
        // The `updated_pypi_records` fields holds the updated records if the records are updated.
        //
        // Depending on whether the lock-file was updated the `pypi_records` field either points
        // to the `locked_pypi_records` or to the `updated_pypi_records`.
        let pypi_records: &_ = if is_out_of_date_environment {
            let python_path = python_status.location().map(|p| prefix.root().join(p));
            let records = lock_file::update_lock_file_for_pypi(
                &environment,
                repodata_records,
                &locked_pypi_records,
                python_path.as_deref(),
                sdist_resolution,
            )
            .await?;

            updated_pypi_records
                .entry(environment.clone())
                .or_insert(records)
        } else {
            &locked_pypi_records
        };

        // If there are
        if is_wanted_environment && pypi_records.get(&current_platform).is_some() && !no_install {
            // Then update the pypi packages.
            let empty_repodata_vec = Vec::new();
            let empty_pypi_vec = Vec::new();
            update_prefix_pypi(
                environment.name().as_str(),
                &prefix,
                current_platform,
                project.pypi_package_db()?,
                repodata_records
                    .get(&current_platform)
                    .unwrap_or(&empty_repodata_vec),
                pypi_records
                    .get(&current_platform)
                    .unwrap_or(&empty_pypi_vec),
                &python_status,
                &project.system_requirements(),
                sdist_resolution,
            )
            .await?;
        }

        old_repodata_records.insert(environment.clone(), locked_repodata_records);
        old_pypi_records.insert(environment, locked_pypi_records);
    }

    // If any of the records have changed we need to update the contents of the lock-file.
    if !updated_conda_records.is_empty() || !updated_pypi_records.is_empty() {
        let mut builder = LockFile::builder();

        for environment in project.environments() {
            let channels = environment
                .channels()
                .into_iter()
                .map(|channel| rattler_lock::Channel::from(channel.base_url().to_string()))
                .collect_vec();
            builder.set_channels(environment.name().as_str(), channels);

            let mut loaded_repodata_records = old_repodata_records
                .remove(&environment)
                .unwrap_or_default();
            let mut loaded_pypi_records = old_pypi_records.remove(&environment).unwrap_or_default();

            let mut updated_repodata_records = updated_conda_records
                .remove(&environment)
                .unwrap_or_default();
            let mut updated_pypi_records = updated_pypi_records
                .remove(&environment)
                .unwrap_or_default();

            let locked_environment = lock_file.environment(environment.name().as_str());

            for platform in environment.platforms() {
                let repodata_records = if let Some(records) = updated_repodata_records
                    .remove(&platform)
                    .or_else(|| loaded_repodata_records.remove(&platform))
                {
                    Some(records)
                } else if let Some(locked_environment) = locked_environment.as_ref() {
                    locked_environment
                        .conda_repodata_records_for_platform(platform)
                        .into_diagnostic()
                        .context("failed to load conda repodata records from the lock-file")?
                } else {
                    None
                };
                for record in repodata_records.into_iter().flatten() {
                    builder.add_conda_package(environment.name().as_str(), platform, record.into());
                }

                let pypi_records = if let Some(records) = updated_pypi_records
                    .remove(&platform)
                    .or_else(|| loaded_pypi_records.remove(&platform))
                {
                    Some(records)
                } else if let Some(locked_environment) = locked_environment.as_ref() {
                    locked_environment.pypi_packages_for_platform(platform)
                } else {
                    None
                };
                for (pkg_data, env_data) in pypi_records.into_iter().flatten() {
                    builder.add_pypi_package(
                        environment.name().as_str(),
                        platform,
                        pkg_data,
                        env_data,
                    );
                }
            }
        }

        // Write to disk
        let lock_file = builder.finish();
        lock_file
            .to_path(&project.lock_file_path())
            .into_diagnostic()
            .context("failed to write updated lock-file to disk")?;
    }

    Prefix::new(prefix_env.dir())
>>>>>>> c5f97ae2
}

#[allow(clippy::too_many_arguments)]
// TODO: refactor args into struct
pub async fn update_prefix_pypi(
    name: &str,
    prefix: &Prefix,
    platform: Platform,
    package_db: &PackageDb,
    conda_records: &[RepoDataRecord],
    pypi_records: &[(PypiPackageData, PypiPackageEnvironmentData)],
    status: &PythonStatus,
    system_requirements: &SystemRequirements,
    sdist_resolution: SDistResolution,
) -> miette::Result<()> {
    // Remove python packages from a previous python distribution if the python version changed.
    install_pypi::remove_old_python_distributions(prefix, platform, status)?;

    // Install and/or remove python packages
    progress::await_in_progress(
        format!("updating pypi packages in '{0}' environment", name),
        install_pypi::update_python_distributions(
            package_db,
            prefix,
            conda_records,
            pypi_records,
            platform,
            status,
            system_requirements,
            sdist_resolution,
        ),
    )
    .await
}

#[derive(Clone)]
pub enum PythonStatus {
    /// The python interpreter changed from `old` to `new`.
    Changed { old: PythonInfo, new: PythonInfo },

    /// The python interpreter remained the same.
    Unchanged(PythonInfo),

    /// The python interpreter was removed from the environment
    Removed { old: PythonInfo },

    /// The python interpreter was added to the environment
    Added { new: PythonInfo },

    /// There is no python interpreter in the environment.
    DoesNotExist,
}

impl PythonStatus {
    /// Determine the [`PythonStatus`] from a [`Transaction`].
    pub fn from_transaction(transaction: &Transaction<PrefixRecord, RepoDataRecord>) -> Self {
        match (
            transaction.current_python_info.as_ref(),
            transaction.python_info.as_ref(),
        ) {
            (Some(old), Some(new)) if old.short_version != new.short_version => {
                PythonStatus::Changed {
                    old: old.clone(),
                    new: new.clone(),
                }
            }
            (Some(_), Some(new)) => PythonStatus::Unchanged(new.clone()),
            (None, Some(new)) => PythonStatus::Added { new: new.clone() },
            (Some(old), None) => PythonStatus::Removed { old: old.clone() },
            (None, None) => PythonStatus::DoesNotExist,
        }
    }

    /// Returns the info of the current situation (e.g. after the transaction completed).
    pub fn current_info(&self) -> Option<&PythonInfo> {
        match self {
            PythonStatus::Changed { new, .. }
            | PythonStatus::Unchanged(new)
            | PythonStatus::Added { new } => Some(new),
            PythonStatus::Removed { .. } | PythonStatus::DoesNotExist => None,
        }
    }

    /// Returns the location of the python interpreter relative to the root of the prefix.
    pub fn location(&self) -> Option<&Path> {
        Some(&self.current_info()?.path)
    }
}

/// Updates the environment to contain the packages from the specified lock-file
pub async fn update_prefix_conda(
    name: &str,
    prefix: &Prefix,
<<<<<<< HEAD
    package_cache: Arc<PackageCache>,
    authenticated_client: AuthenticatedClient,
=======
    authenticated_client: ClientWithMiddleware,
>>>>>>> c5f97ae2
    installed_packages: Vec<PrefixRecord>,
    repodata_records: &[RepoDataRecord],
    platform: Platform,
) -> miette::Result<PythonStatus> {
    // Construct a transaction to bring the environment up to date with the lock-file content
    let transaction = Transaction::from_current_and_desired(
        installed_packages.clone(),
        // TODO(baszalmstra): Can we avoid cloning here?
        repodata_records.to_owned(),
        platform,
    )
    .into_diagnostic()?;

    // Execute the transaction if there is work to do
    if !transaction.operations.is_empty() {
        // Execute the operations that are returned by the solver.
        progress::await_in_progress(
            format!("updating packages in '{0}' environment", name),
            install::execute_transaction(
                package_cache,
                &transaction,
                &installed_packages,
                prefix.root().to_path_buf(),
                authenticated_client,
            ),
        )
        .await?;
    }

    // Mark the location of the prefix
    create_prefix_location_file(&prefix.root().join(consts::PREFIX_FILE_NAME))?;

    // Determine if the python version changed.
    Ok(PythonStatus::from_transaction(&transaction))
}

/// A struct that holds the lock-file and any potential derived data that was computed when calling
/// `ensure_up_to_date_lock_file`.
pub struct LockFileDerivedData<'p> {
    /// The lock-file
    pub lock_file: LockFile,

    /// The package cache
    pub package_cache: Arc<PackageCache>,

    /// Repodata that was fetched
    pub repo_data: Arc<IndexMap<(Channel, Platform), SparseRepoData>>,

    /// A list of prefixes that are up-to-date with the latest conda packages.
    pub updated_conda_prefixes: HashMap<Environment<'p>, (Prefix, PythonStatus)>,

    /// A list of prefixes that have been updated while resolving all dependencies.
    pub updated_pypi_prefixes: HashMap<Environment<'p>, Prefix>,
}

impl<'p> LockFileDerivedData<'p> {
    /// Returns the up-to-date prefix for the given environment.
    pub async fn prefix(&mut self, environment: &Environment<'p>) -> miette::Result<Prefix> {
        if let Some(prefix) = self.updated_pypi_prefixes.get(environment) {
            return Ok(prefix.clone());
        }

        // Get the prefix with the conda packages installed.
        let platform = Platform::current();
        let package_db = environment.project().pypi_package_db()?;
        let (prefix, python_status) = self.conda_prefix(environment).await?;
        let repodata_records = self
            .repodata_records(environment, platform)
            .unwrap_or_default();
        let pypi_records = self.pypi_records(environment, platform).unwrap_or_default();

        // Update the prefix with Pypi records
        update_prefix_pypi(
            &prefix,
            platform,
            &package_db,
            &repodata_records,
            &pypi_records,
            &python_status,
            &environment.system_requirements(),
            SDistResolution::default(),
        )
        .await?;

        // Store that we updated the environment, so we won't have to do it again.
        self.updated_pypi_prefixes
            .insert(environment.clone(), prefix.clone());

        Ok(prefix)
    }

    fn pypi_records(
        &self,
        environment: &Environment<'p>,
        platform: Platform,
    ) -> Option<Vec<(PypiPackageData, PypiPackageEnvironmentData)>> {
        let locked_env = self
            .lock_file
            .environment(environment.name().as_str())
            .expect("the lock-file should be up-to-date so it should also include the environment");
        locked_env.pypi_packages_for_platform(platform)
    }

    fn repodata_records(
        &self,
        environment: &Environment<'p>,
        platform: Platform,
    ) -> Option<Vec<RepoDataRecord>> {
        let locked_env = self
            .lock_file
            .environment(environment.name().as_str())
            .expect("the lock-file should be up-to-date so it should also include the environment");
        locked_env.conda_repodata_records_for_platform(platform).expect("since the lock-file is up to date we should be able to extract the repodata records from it")
    }

    async fn conda_prefix(
        &mut self,
        environment: &Environment<'p>,
    ) -> miette::Result<(Prefix, PythonStatus)> {
        // If we previously updated this environment, early out.
        if let Some((prefix, python_status)) = self.updated_conda_prefixes.get(environment) {
            return Ok((prefix.clone(), python_status.clone()));
        }

        let prefix = Prefix::new(environment.dir());
        let platform = Platform::current();

        // Determine the currently installed packages.
        let installed_packages = prefix
            .find_installed_packages(None)
            .await
            .with_context(|| {
                format!(
                    "failed to determine the currently installed packages for '{}'",
                    environment.name(),
                )
            })?;

        // Get the locked environment from the lock-file.
        let records = self
            .repodata_records(environment, platform)
            .unwrap_or_default();

        // Update the prefix with conda packages.
        let python_status = update_prefix_conda(
            &prefix,
            self.package_cache.clone(),
            environment.project().authenticated_client().clone(),
            installed_packages,
            &records,
            platform,
        )
        .await?;

        // Store that we updated the environment, so we won't have to do it again.
        self.updated_conda_prefixes
            .insert(environment.clone(), (prefix.clone(), python_status.clone()));

        Ok((prefix, python_status))
    }
}

/// A struct that defines which targets are out of date.
struct OutdatedEnvironments<'p> {
    conda: HashMap<Environment<'p>, HashSet<Platform>>,
    pypi: HashMap<Environment<'p>, HashSet<Platform>>,
}

impl<'p> OutdatedEnvironments<'p> {
    pub fn from_project_and_lock_file(project: &'p Project, lock_file: &LockFile) -> Self {
        let mut outdated_conda: HashMap<_, HashSet<_>> = HashMap::new();
        let mut outdated_pypi: HashMap<_, HashSet<_>> = HashMap::new();

        for environment in project.environments() {
            let platforms = environment.platforms();

            // Get the locked environment from the environment
            let Some(locked_environment) = lock_file.environment(environment.name().as_str())
            else {
                tracing::info!(
                    "environment '{0}' is out of date because it does not exist in the lock-file.",
                    environment.name().as_str()
                );

                outdated_conda
                    .entry(environment.clone())
                    .or_default()
                    .extend(platforms);

                continue;
            };

            // The locked environment exists, but does it match our project environment?
            if let Err(unsat) = verify_environment_satisfiability(&environment, &locked_environment)
            {
                tracing::info!(
                    "environment '{0}' is out of date because {unsat}",
                    environment.name().as_str()
                );

                outdated_conda
                    .entry(environment.clone())
                    .or_default()
                    .extend(platforms);

                continue;
            }

            // Verify each individual platform
            for platform in platforms {
                match verify_platform_satisfiability(&environment, &locked_environment, platform) {
                    Ok(_) => {}
                    Err(unsat @ PlatformUnsat::UnsatisfiableRequirement(_, _)) => {
                        tracing::info!(
                        "the pypi dependencies of environment '{0}' for platform {platform} are out of date because {unsat}",
                        environment.name().as_str()
                    );

                        outdated_pypi
                            .entry(environment.clone())
                            .or_default()
                            .insert(platform);
                    }
                    Err(unsat) => {
                        tracing::info!(
                        "the dependencies of environment '{0}' for platform {platform} are out of date because {unsat}",
                        environment.name().as_str()
                    );

                        outdated_conda
                            .entry(environment.clone())
                            .or_default()
                            .insert(platform);
                    }
                }
            }
        }

        // For all targets where conda is out of date, the pypi packages are also out of date.
        for (environment, platforms) in outdated_conda.iter() {
            for platform in platforms {
                outdated_pypi
                    .entry(environment.clone())
                    .or_default()
                    .extend(platforms.iter().copied());
            }
        }

        Self {
            conda: outdated_conda,
            pypi: outdated_pypi,
        }
    }

    pub fn is_empty(&self) -> bool {
        self.conda.is_empty() && self.pypi.is_empty()
    }
}

#[derive(Default)]
struct UpdateContext<'p> {
    /// Repodata that is available to the solve tasks.
    repo_data: Arc<IndexMap<(Channel, Platform), SparseRepoData>>,

    /// Repodata records from the lock-file. This contains the records that actually exist in the
    /// lock-file. If the lock-file is missing or partially missing then the data also won't exist
    /// in this field.
    locked_repodata_records: HashMap<Environment<'p>, HashMap<Platform, Arc<Vec<RepoDataRecord>>>>,

    /// Repodata records from the lock-file. This contains the records that actually exist in the
    /// lock-file. If the lock-file is missing or partially missing then the data also won't exist
    /// in this field.
    locked_pypi_records: HashMap<
        Environment<'p>,
        HashMap<Platform, Arc<Vec<(PypiPackageData, PypiPackageEnvironmentData)>>>,
    >,

    /// Keeps track of all pending conda targets that are being solved. The mapping contains a
    /// [`BarrierCell`] that will eventually contain the solved records computed by another task.
    /// This allows tasks to wait for the records to be solved before proceeding.
    solved_repodata_records:
        HashMap<Environment<'p>, HashMap<Platform, Arc<BarrierCell<Arc<Vec<RepoDataRecord>>>>>>,

    /// Keeps track of all pending prefix updates. This only tracks the conda updates to a prefix,
    /// not whether the pypi packages have also been updated.
    instantiated_conda_prefixes: HashMap<Environment<'p>, Arc<BarrierCell<(Prefix, PythonStatus)>>>,

    /// Keeps track of all pending conda targets that are being solved. The mapping contains a
    /// [`BarrierCell`] that will eventually contain the solved records computed by another task.
    /// This allows tasks to wait for the records to be solved before proceeding.
    solved_pypi_records: HashMap<
        Environment<'p>,
        HashMap<
            Platform,
            Arc<BarrierCell<Arc<Vec<(PypiPackageData, PypiPackageEnvironmentData)>>>>,
        >,
    >,
}

impl<'p> UpdateContext<'p> {
    /// Returns a future that will resolve to the solved repodata records for the given environment
    /// or `None` if the records do not exist and are also not in the process of being updated.
    pub fn get_latest_repodata_records(
        &self,
        environment: &Environment<'_>,
        platform: Platform,
    ) -> Option<impl Future<Output = Arc<Vec<RepoDataRecord>>>> {
        self.solved_repodata_records
            .get(&environment)
            .and_then(|records| records.get(&platform))
            .map(|records| {
                let records = records.clone();
                Either::Left(async move { records.wait().await.clone() })
            })
            .or_else(|| {
                self.locked_repodata_records
                    .get(&environment)
                    .and_then(|records| records.get(&platform))
                    .cloned()
                    .map(ready)
                    .map(Either::Right)
            })
    }

    /// Takes the latest repodata records for the given environment and platform. Returns `None` if
    /// neither the records exist nor are in the process of being updated.
    ///
    /// This function panics if the repodata records are still pending.
    pub fn take_latest_repodata_records(
        &mut self,
        environment: &Environment<'p>,
        platform: Platform,
    ) -> Option<Vec<RepoDataRecord>> {
        self.solved_repodata_records
            .get_mut(environment)
            .and_then(|records| records.remove(&platform))
            .map(|cell| {
                Arc::into_inner(cell)
                    .expect("records must not be shared")
                    .into_inner()
                    .expect("records must be available")
            })
            .or_else(|| {
                self.locked_repodata_records
                    .get_mut(environment)
                    .and_then(|records| records.remove(&platform))
            })
            .map(|records| Arc::try_unwrap(records).unwrap_or_else(|arc| (*arc).clone()))
    }

    /// Takes the latest pypi records for the given environment and platform. Returns `None` if
    /// neither the records exist nor are in the process of being updated.
    ///
    /// This function panics if the repodata records are still pending.
    pub fn take_latest_pypi_records(
        &mut self,
        environment: &Environment<'p>,
        platform: Platform,
    ) -> Option<Vec<(PypiPackageData, PypiPackageEnvironmentData)>> {
        self.solved_pypi_records
            .get_mut(environment)
            .and_then(|records| records.remove(&platform))
            .map(|cell| {
                Arc::into_inner(cell)
                    .expect("records must not be shared")
                    .into_inner()
                    .expect("records must be available")
            })
            .or_else(|| {
                self.locked_pypi_records
                    .get_mut(environment)
                    .and_then(|records| records.remove(&platform))
            })
            .map(|records| Arc::try_unwrap(records).unwrap_or_else(|arc| (*arc).clone()))
    }

    /// Get a list of conda prefixes that have been updated.
    pub fn take_instantiated_conda_prefixes(
        &mut self,
    ) -> HashMap<Environment<'p>, (Prefix, PythonStatus)> {
        self.instantiated_conda_prefixes
            .drain()
            .map(|(env, cell)| {
                let prefix = Arc::into_inner(cell)
                    .expect("prefixes must not be shared")
                    .into_inner()
                    .expect("prefix must be available");
                (env, prefix)
            })
            .collect()
    }

    /// Returns a future that will resolve to the solved repodata records for the given environment
    /// or `None` if no task was spawned to instantiate the prefix.
    pub fn get_conda_prefix(
        &self,
        environment: &Environment<'p>,
    ) -> Option<impl Future<Output = (Prefix, PythonStatus)>> {
        let cell = self.instantiated_conda_prefixes.get(environment)?.clone();
        Some(async move { cell.wait().await.clone() })
    }
}

/// Ensures that the lock-file is up-to-date with the project.
///
/// This function will return a [`LockFileDerivedData`] struct that contains the lock-file and any
/// potential derived data that was computed as part of this function. The derived data might be
/// usable by other functions to avoid recomputing the same data.
async fn ensure_up_to_date_lock_file(project: &Project) -> miette::Result<LockFileDerivedData> {
    let lock_file = load_lock_file(project).await?;
    let current_platform = Platform::current();
    let package_cache = Arc::new(PackageCache::new(config::get_cache_dir()?.join("pkgs")));

    // Check which environments are out of date.
    let outdated = OutdatedEnvironments::from_project_and_lock_file(project, &lock_file);
    if outdated.is_empty() {
        tracing::info!("the lock-file is up-to-date");

        // If no-environment is outdated we can return early.
        return Ok(LockFileDerivedData {
            lock_file,
            package_cache,
            repo_data: Arc::new(Default::default()),
            updated_conda_prefixes: Default::default(),
            updated_pypi_prefixes: Default::default(),
        });
    }

    // Determine the repodata that we're going to need to solve the environments. For all outdated
    // conda targets we take the union of all the channels that are used by the environment.
    //
    // The NoArch platform is always added regardless of whether it is explicitly used by the
    // environment.
    let mut fetch_targets = IndexSet::new();
    for (environment, platforms) in outdated.conda.iter() {
        for channel in environment.channels() {
            for platform in platforms {
                fetch_targets.insert((channel.clone(), *platform));
            }
            fetch_targets.insert((channel.clone(), Platform::NoArch));
        }
    }

    // Fetch all the repodata that we need to solve the environments.
    let repo_data = Arc::new(
        fetch_sparse_repodata_targets(fetch_targets.into_iter(), project.authenticated_client())
            .await?,
    );

    // Extract the current conda records from the lock-file
    // TODO: Should we parallelize this? Measure please.
    let locked_repodata_records = project
        .environments()
        .into_iter()
        .flat_map(|env| {
            lock_file
                .environment(env.name().as_str())
                .into_iter()
                .map(move |locked_env| {
                    locked_env.conda_repodata_records().map(|records| {
                        (
                            env.clone(),
                            records
                                .into_iter()
                                .map(|(platform, records)| (platform, Arc::new(records)))
                                .collect(),
                        )
                    })
                })
        })
        .collect::<Result<HashMap<_, HashMap<_, _>>, _>>()
        .into_diagnostic()?;

    let locked_pypi_records = project
        .environments()
        .into_iter()
        .flat_map(|env| {
            lock_file
                .environment(env.name().as_str())
                .into_iter()
                .map(move |locked_env| {
                    (
                        env.clone(),
                        locked_env
                            .pypi_packages()
                            .into_iter()
                            .map(|(platform, records)| (platform, Arc::new(records)))
                            .collect(),
                    )
                })
        })
        .collect::<HashMap<_, HashMap<_, _>>>();

    let mut context = UpdateContext {
        repo_data,
        locked_repodata_records,
        locked_pypi_records,
        solved_repodata_records: HashMap::new(),
        instantiated_conda_prefixes: HashMap::new(),
        solved_pypi_records: HashMap::new(),
    };

    // This will keep track of all outstanding tasks that we need to wait for. All tasks are added
    // to this list after they are spawned. This function blocks until all pending tasks have either
    // completed or errored.
    let mut pending_futures = FuturesUnordered::new();

    // Spawn tasks for all the conda targets that are out of date.
    for (environment, platforms) in outdated.conda {
        // Turn the platforms into an IndexSet, so we have a little control over the order in which
        // we solve the platforms. We want to solve the current platform first, so we can start
        // instantiating prefixes if we have to.
        let mut ordered_platforms = platforms.into_iter().collect::<IndexSet<_>>();
        if let Some(current_platform_index) = ordered_platforms.get_index_of(&current_platform) {
            ordered_platforms.move_index(current_platform_index, 0);
        }

        for platform in ordered_platforms {
            // Extract the records from the existing lock file
            let existing_records = context
                .locked_repodata_records
                .get_mut(&environment)
                .and_then(|records| records.remove(&platform))
                .map(|records| Arc::try_unwrap(records).unwrap_or_else(|arc| (*arc).clone()))
                .unwrap_or_default();

            // Spawn a task to solve the environment.
            let conda_solve_task = spawn_solve_conda_environment_task(
                environment.clone(),
                existing_records,
                context.repo_data.clone(),
                platform,
                global_multi_progress().add(ProgressBar::new(1)),
            )
            .boxed_local();

            pending_futures.push(conda_solve_task);
            let previous_cell = context
                .solved_repodata_records
                .entry(environment.clone())
                .or_default()
                .insert(
                    platform,
                    Arc::new(BarrierCell::<Arc<Vec<RepoDataRecord>>>::new()),
                );
            assert!(
                previous_cell.is_none(),
                "a cell has already been added to update conda records"
            );
        }
    }

    // Spawn tasks to instantiate prefixes that we need to be able to solve Pypi packages.
    //
    // Solving Pypi packages requires a python interpreter to be present in the prefix, therefor we
    // first need to make sure we have conda packages available, then we can instantiate the
    // prefix with at least the required conda packages (including a python interpreter) and then
    // we can solve the Pypi packages using the installed interpreter.
    //
    // We only need to instantiate the prefix for the current platform.
    for (environment, platforms) in outdated.pypi.iter() {
        // Only instantiate a prefix if any of the platforms actually contain pypi dependencies. If
        // there are no pypi-dependencies than solving is also not required and thus a prefix is
        // also not required.
        if !platforms
            .iter()
            .any(|p| !environment.pypi_dependencies(Some(*p)).is_empty())
        {
            continue;
        }

        // Construct a future that will resolve when we have the repodata available for the current
        // platform for this environment.
        let records_future = context
            .get_latest_repodata_records(environment, current_platform)
            .expect("conda records should be available now or in the future");

        // Spawn a task to instantiate the environment
        let environment_name = environment.name().clone();
        let pypi_env_task =
            spawn_create_prefix_task(environment.clone(), package_cache.clone(), records_future)
                .map_err(move |e| {
                    e.context(format!(
                        "failed to instantiate a prefix for '{}'",
                        environment_name
                    ))
                })
                .boxed_local();

        pending_futures.push(pypi_env_task);
        context
            .instantiated_conda_prefixes
            .insert(environment.clone(), Arc::new(BarrierCell::new()));
    }

    // Spawn tasks to update the pypi packages.
    for (environment, platform) in outdated
        .pypi
        .into_iter()
        .flat_map(|(env, platforms)| platforms.into_iter().map(move |p| (env.clone(), p)))
    {
        let dependencies = environment.pypi_dependencies(Some(platform));
        let pypi_solve_task = if dependencies.is_empty() {
            // If there are no pypi dependencies we can skip solving the pypi packages.
            Either::Left(ready(Ok(TaskResult::PypiSolved(
                environment.name().clone(),
                platform,
                Vec::new(),
            ))))
        } else {
            // Construct a future that will resolve when we have the repodata available
            let repodata_future = context
                .get_latest_repodata_records(&environment, platform)
                .expect("conda records should be available now or in the future");

            // Construct a future that will resolve when we have the conda prefix available
            let prefix_future = context
                .get_conda_prefix(&environment)
                .expect("prefix should be available now or in the future");

            // Spawn a task to solve the pypi environment
            let pypi_solve_future = spawn_solve_pypi_task(
                environment.clone(),
                platform,
                repodata_future,
                prefix_future,
                SDistResolution::default(),
                global_multi_progress().add(ProgressBar::new(1)),
            );

            Either::Right(pypi_solve_future)
        };

        pending_futures.push(pypi_solve_task.boxed_local());
        let previous_cell = context
            .solved_pypi_records
            .entry(environment)
            .or_default()
            .insert(platform, Arc::new(BarrierCell::new()));
        assert!(
            previous_cell.is_none(),
            "a cell has already been added to update pypi records"
        );
    }

    // Iterate over all the futures we spawned and wait for them to complete.
    //
    // The spawned futures each result either in an error or in a `TaskResult`. The `TaskResult`
    // contains the result of the task. The results are stored into [`BarrierCell`]s which allows
    // other tasks to respond to the data becoming available.
    //
    // A loop on the main task is used versus individually spawning all tasks for two reasons:
    //
    // 1. This provides some control over when data is polled and broadcasted to other tasks. No
    //    data is broadcasted until we start polling futures here. This reduces the risk of
    //    race-conditions where data has already been broadcasted before a task subscribes to it.
    // 2. The futures stored in `pending_futures` do not necessarily have to be `'static`. Which
    //    makes them easier to work with.
    while let Some(result) = pending_futures.next().await {
        match result? {
            TaskResult::CondaSolved(environment, platform, records) => {
                let environment = project
                    .environment(&environment)
                    .expect("environment should exist");

                context
                    .solved_repodata_records
                    .get_mut(&environment)
                    .expect("the entry for this environment should exist")
                    .get_mut(&platform)
                    .expect("the entry for this platform should exist")
                    .set(Arc::new(records))
                    .expect("records should not be solved twice");

                tracing::info!(
                    "solved conda packages for '{}' '{}'",
                    environment.name(),
                    platform
                );
            }
            TaskResult::CondaPrefixUpdated(environment, prefix, python_status) => {
                let environment = project
                    .environment(&environment)
                    .expect("environment should exist");

                context
                    .instantiated_conda_prefixes
                    .get_mut(&environment)
                    .expect("the entry for this environment should exists")
                    .set((prefix, python_status))
                    .expect("prefix should not be instantiated twice");

                tracing::info!(
                    "updated conda packages in the '{}' prefix",
                    environment.name()
                );
            }
            TaskResult::PypiSolved(environment, platform, records) => {
                let environment = project
                    .environment(&environment)
                    .expect("environment should exist");

                context
                    .solved_pypi_records
                    .get_mut(&environment)
                    .expect("the entry for this environment should exist")
                    .get_mut(&platform)
                    .expect("the entry for this platform should exist")
                    .set(Arc::new(records))
                    .expect("records should not be solved twice");

                tracing::info!(
                    "solved pypi packages for '{}' '{}'",
                    environment.name(),
                    platform
                );
            }
        }
    }

    // Construct a new lock-file containing all the updated or old records.
    let mut builder = LockFile::builder();

    // Iterate over all environments and add their records to the lock-file.
    for environment in project.environments() {
        builder.set_channels(
            environment.name().as_str(),
            environment
                .channels()
                .into_iter()
                .map(|channel| rattler_lock::Channel::from(channel.base_url().to_string())),
        );

        for platform in environment.platforms() {
            if let Some(records) = context.take_latest_repodata_records(&environment, platform) {
                for record in records {
                    builder.add_conda_package(environment.name().as_str(), platform, record.into());
                }
            }
            if let Some(records) = context.take_latest_pypi_records(&environment, platform) {
                for (pkg_data, pkg_env_data) in records {
                    builder.add_pypi_package(
                        environment.name().as_str(),
                        platform,
                        pkg_data,
                        pkg_env_data,
                    );
                }
            }
        }
    }

    // Store the lock file
    let lock_file = builder.finish();
    lock_file
        .to_path(&project.lock_file_path())
        .into_diagnostic()
        .context("failed to write lock-file to disk")?;

    Ok(LockFileDerivedData {
        lock_file,
        package_cache,
        updated_conda_prefixes: context.take_instantiated_conda_prefixes(),
        updated_pypi_prefixes: HashMap::default(),
        repo_data: context.repo_data,
    })
}

#[derive(Clone)]
struct SolveProgressBar {
    pb: ProgressBar,
    platform: Platform,
}

impl SolveProgressBar {
    pub fn new(pb: ProgressBar, platform: Platform) -> Self {
        pb.set_style(
            indicatif::ProgressStyle::with_template(
                &format!("    {:<9} ..", platform.to_string(),),
            )
            .unwrap(),
        );
        pb.enable_steady_tick(Duration::from_millis(100));

        Self { pb, platform }
    }

    pub fn start(&self) {
        self.pb.reset_elapsed();
        self.pb.set_style(
            indicatif::ProgressStyle::with_template(&format!(
                "  {{spinner:.dim}} {:<9} [{{elapsed_precise}}] {{msg:.dim}}",
                self.platform.to_string(),
            ))
            .unwrap(),
        );
    }

    pub fn set_message(&self, message: impl Into<Cow<'static, str>>) {
        self.pb.set_message(message);
    }

    pub fn finish(&self) {
        self.pb.set_style(
            indicatif::ProgressStyle::with_template(&format!(
                "  {} {:<9} [{{elapsed_precise}}]",
                console::style(console::Emoji("✔", "↳")).green(),
                self.platform.to_string(),
            ))
            .unwrap(),
        );
        self.pb.finish();
    }
}

pub enum TaskResult {
    CondaSolved(EnvironmentName, Platform, Vec<RepoDataRecord>),
    CondaPrefixUpdated(EnvironmentName, Prefix, PythonStatus),
    PypiSolved(
        EnvironmentName,
        Platform,
        Vec<(PypiPackageData, PypiPackageEnvironmentData)>,
    ),
}

async fn spawn_solve_conda_environment_task(
    environment: Environment<'_>,
    existing_repodata_records: Vec<RepoDataRecord>,
    sparse_repo_data: Arc<IndexMap<(Channel, Platform), SparseRepoData>>,
    platform: Platform,
    pb: ProgressBar,
) -> miette::Result<TaskResult> {
    // Get the dependencies for this platform
    let dependencies = environment.dependencies(None, Some(platform));

    // Get the virtual packages for this platform
    let virtual_packages = environment.virtual_packages(platform);

    // Get the environment name
    let environment_name = environment.name().clone();

    // The list of channels and platforms we need for this task
    let channels = environment.channels().into_iter().cloned().collect_vec();

    // Capture local variables
    let sparse_repo_data = sparse_repo_data.clone();

    // Whether there are pypi dependencies, and we should fetch purls.
    let has_pypi_dependencies = environment.has_pypi_dependencies();

    tokio::spawn((move || async move {
        // pb.start();

        // Convert the dependencies into match specs
        let match_specs = dependencies
            .iter_specs()
            .map(|(name, constraint)| {
                MatchSpec::from_nameless(constraint.clone(), Some(name.clone()))
            })
            .collect_vec();

        // Extract the package names from the dependencies
        let package_names = dependencies.names().cloned().collect_vec();

        // Extract the repo data records needed to solve the environment.
        pb.set_message("loading repodata");
        let available_packages = load_sparse_repo_data_async(
            package_names.clone(),
            sparse_repo_data,
            channels,
            platform,
        )
        .await?;

        // Solve conda packages
        pb.set_message("resolving conda");
        let mut records = lock_file::resolve_conda_dependencies(
            match_specs,
            virtual_packages,
            existing_repodata_records,
            available_packages,
        )?;

        // Add purl's for the conda packages that are also available as pypi packages if we need them.
        if has_pypi_dependencies {
            lock_file::pypi::amend_pypi_purls(&mut records).await?;
        }

        // Finish the progress bar
        pb.finish();

        Ok(TaskResult::CondaSolved(environment_name, platform, records))
    })())
    .await
    .unwrap_or_else(|e| match e.try_into_panic() {
        Ok(panic) => std::panic::resume_unwind(panic),
        Err(_err) => Err(miette::miette!("the operation was cancelled")),
    })
}

async fn spawn_solve_pypi_task(
    environment: Environment<'_>,
    platform: Platform,
    repodata_records: impl Future<Output = Arc<Vec<RepoDataRecord>>>,
    prefix: impl Future<Output = (Prefix, PythonStatus)>,
    sdist_resolution: SDistResolution,
    pb: ProgressBar,
) -> miette::Result<TaskResult> {
    // Get the Pypi dependencies for this environment
    let dependencies = environment.pypi_dependencies(Some(platform));
    if dependencies.is_empty() {
        return Ok(TaskResult::PypiSolved(
            environment.name().clone(),
            platform,
            Vec::new(),
        ));
    }

    // Get the system requirements for this environment
    let system_requirements = environment.system_requirements();

    // Get the package database
    let package_db = environment.project().pypi_package_db()?;

    // Wait until the conda records and prefix are available.
    let (repodata_records, (prefix, python_status)) = tokio::join!(repodata_records, prefix);

    let pypi_packages = tokio::spawn((move || async move {
        resolve_pypi(
            &package_db,
            dependencies,
            system_requirements,
            &repodata_records,
            &vec![],
            platform,
            &pb,
            python_status
                .location()
                .map(|path| prefix.root().join(path))
                .as_deref(),
            sdist_resolution,
        )
        .await
    })())
    .await
    .unwrap_or_else(|e| match e.try_into_panic() {
        Ok(panic) => std::panic::resume_unwind(panic),
        Err(_err) => Err(miette::miette!("the operation was cancelled")),
    })?;

    Ok(TaskResult::PypiSolved(
        environment.name().clone(),
        platform,
        pypi_packages,
    ))
}

/// Updates the prefix for the given environment.
///
/// This function will wait until the conda records for the prefix are available.
async fn spawn_create_prefix_task(
    environment: Environment<'_>,
    package_cache: Arc<PackageCache>,
    conda_records: impl Future<Output = Arc<Vec<RepoDataRecord>>>,
) -> miette::Result<TaskResult> {
    let environment_name = environment.name().clone();
    let prefix = Prefix::new(environment.dir());
    let client = environment.project().authenticated_client().clone();

    // Spawn a task to determine the currently installed packages.
    let installed_packages_future = tokio::spawn({
        let prefix = prefix.clone();
        async move { prefix.find_installed_packages(None).await }
    })
    .unwrap_or_else(|e| match e.try_into_panic() {
        Ok(panic) => std::panic::resume_unwind(panic),
        Err(_err) => Err(miette::miette!("the operation was cancelled")),
    });

    // Wait until the conda records are available and until the installed packages for this prefix
    // are available.
    let (conda_records, installed_packages) =
        tokio::try_join!(conda_records.map(Ok), installed_packages_future)?;

    // Spawn a background task to update the prefix
    let python_status = tokio::spawn({
        let prefix = prefix.clone();
        async move {
            update_prefix_conda(
                &prefix,
                package_cache,
                client,
                installed_packages,
                &conda_records,
                Platform::current(),
            )
            .await
        }
    })
    .await
    .unwrap_or_else(|e| match e.try_into_panic() {
        Ok(panic) => std::panic::resume_unwind(panic),
        Err(_err) => Err(miette::miette!("the operation was cancelled")),
    })?;

    Ok(TaskResult::CondaPrefixUpdated(
        environment_name,
        prefix,
        python_status,
    ))
}

/// Load the repodata records for the specified platform and package names in the background. This
/// is a CPU and IO intensive task so we run it in a blocking task to not block the main task.
pub async fn load_sparse_repo_data_async(
    package_names: Vec<PackageName>,
    sparse_repo_data: Arc<IndexMap<(Channel, Platform), SparseRepoData>>,
    channels: Vec<Channel>,
    platform: Platform,
) -> miette::Result<Vec<Vec<RepoDataRecord>>> {
    tokio::task::spawn_blocking(move || {
        let sparse = channels
            .into_iter()
            .cartesian_product(vec![platform, Platform::NoArch])
            .filter_map(|target| sparse_repo_data.get(&target));

        // Load only records we need for this platform
        SparseRepoData::load_records_recursive(sparse, package_names, None).into_diagnostic()
    })
    .await
    .map_err(|e| match e.try_into_panic() {
        Ok(panic) => std::panic::resume_unwind(panic),
        Err(_err) => miette::miette!("the operation was cancelled"),
    })
    .map_or_else(|e| Err(e), identity)
    .with_context(|| {
        format!(
            "failed to load repodata records for platform '{}'",
            platform.as_str()
        )
    })
}<|MERGE_RESOLUTION|>--- conflicted
+++ resolved
@@ -1,6 +1,5 @@
 use miette::{Context, IntoDiagnostic};
 
-<<<<<<< HEAD
 use crate::lock_file::resolve_pypi;
 use crate::{
     config, consts, install, install_pypi, lock_file,
@@ -30,19 +29,9 @@
 use rattler_conda_types::{
     Channel, MatchSpec, PackageName, Platform, PrefixRecord, RepoDataRecord,
 };
-=======
-use crate::lock_file::verify_environment_satisfiability;
-use crate::project::manifest::SystemRequirements;
-use crate::project::virtual_packages::verify_current_platform_has_required_virtual_packages;
-use crate::repodata::fetch_sparse_repodata_targets;
-use indexmap::{IndexMap, IndexSet};
-use itertools::Itertools;
-use rattler::install::{PythonInfo, Transaction};
-use rattler_conda_types::{Channel, Platform, PrefixRecord, RepoDataRecord};
->>>>>>> c5f97ae2
 use rattler_lock::{LockFile, PypiPackageData, PypiPackageEnvironmentData};
 use rattler_repodata_gateway::sparse::SparseRepoData;
-<<<<<<< HEAD
+use reqwest_middleware::ClientWithMiddleware;
 use rip::{index::PackageDb, resolve::SDistResolution};
 use std::{
     borrow::Cow,
@@ -54,12 +43,6 @@
     sync::Arc,
     time::Duration,
 };
-=======
-use reqwest_middleware::ClientWithMiddleware;
-use rip::index::PackageDb;
-use rip::resolve::SDistResolution;
-use std::{collections::HashMap, error::Error, fmt::Write, io::ErrorKind, path::Path, sync::Arc};
->>>>>>> c5f97ae2
 
 /// Verify the location of the prefix folder is not changed so the applied prefix path is still valid.
 /// Errors when there is a file system error or the path does not align with the defined prefix.
@@ -169,23 +152,17 @@
 /// make sure the data is not loaded twice since the repodata takes up a lot of memory and takes a
 /// while to load. If `sparse_repo_data` is `None` it will be downloaded. If the lock-file is not
 /// updated, the `sparse_repo_data` is ignored.
-<<<<<<< HEAD
 pub async fn get_up_to_date_prefix(
     environment: &Environment<'_>,
-=======
-pub async fn get_up_to_date_prefix<'p>(
-    prefix_env: &'p Environment<'p>,
->>>>>>> c5f97ae2
-    usage: LockFileUsage,
+    lock_file_usage: LockFileUsage,
     mut no_install: bool,
-    sparse_repo_data: Option<IndexMap<(Channel, Platform), SparseRepoData>>,
-    sdist_resolution: SDistResolution,
+    existing_repo_data: IndexMap<(Channel, Platform), SparseRepoData>,
 ) -> miette::Result<Prefix> {
     let current_platform = Platform::current();
-    let project = prefix_env.project();
+    let project = environment.project();
 
     // Do not install if the platform is not supported
-    if !no_install && !project.platforms().contains(&current_platform) {
+    if !no_install && !environment.platforms().contains(&current_platform) {
         tracing::warn!("Not installing dependency on current platform: ({current_platform}) as it is not part of this project's supported platforms.");
         no_install = true;
     }
@@ -193,301 +170,17 @@
     // Make sure the project is in a sane state
     sanity_check_project(project)?;
 
-<<<<<<< HEAD
-    // Determine which environment to install.
-    let environment = project.default_environment();
-
-=======
->>>>>>> c5f97ae2
-    // Early out if there is no lock-file and we are also not allowed to update it.
-    if !project.lock_file_path().is_file() && !usage.allows_lock_file_updates() {
-        miette::bail!("no lockfile available, can't do a frozen installation.");
-    }
-
-<<<<<<< HEAD
     // Ensure that the lock-file is up-to-date
-    let mut lock_file = ensure_up_to_date_lock_file(project).await?;
+    let mut lock_file =
+        ensure_up_to_date_lock_file(project, existing_repo_data, lock_file_usage, no_install)
+            .await?;
 
     // Get the locked environment from the lock-file.
-    lock_file.prefix(&environment).await
-=======
-    // Load the lock-file into memory.
-    let lock_file = lock_file::load_lock_file(project).await?;
-
-    let out_of_date_environments = if usage.should_check_if_out_of_date() {
-        let mut out_of_date_environments = IndexSet::new();
-        for environment in project.environments() {
-            // Determine if we need to update this environment
-            match verify_environment_satisfiability(
-                &environment,
-                lock_file.environment(environment.name().as_str()),
-            ) {
-                Ok(_) => {}
-                Err(err) => {
-                    // Construct an error message
-                    let mut report = String::new();
-                    let mut err: &dyn Error = &err;
-                    write!(&mut report, "{}", err).unwrap();
-                    while let Some(source) = err.source() {
-                        write!(&mut report, ", because {}", source).unwrap();
-                        err = source
-                    }
-
-                    tracing::info!("environment '{}' in the lock-file is not up to date with the project, because {report}", environment.name());
-
-                    out_of_date_environments.insert(environment);
-                }
-            }
-        }
-
-        out_of_date_environments
+    if no_install {
+        Ok(Prefix::new(environment.dir()))
     } else {
-        IndexSet::default()
-    };
-
-    // If there are out of date environments but we are not allowed to update the lock-file, error out.
-    if !out_of_date_environments.is_empty() && !usage.allows_lock_file_updates() {
-        miette::bail!("lock-file not up-to-date with the project");
-    }
-
-    // Download all the required repodata
-    let targets_to_fetch = out_of_date_environments
-        .iter()
-        .flat_map(|env| {
-            let mut platforms = env.platforms();
-            platforms.insert(Platform::NoArch);
-            env.channels()
-                .into_iter()
-                .cloned()
-                .cartesian_product(platforms.into_iter().collect_vec())
-        })
-        .filter(|target| {
-            sparse_repo_data
-                .as_ref()
-                .map(|p| !p.contains_key(target))
-                .unwrap_or(true)
-        })
-        .collect::<IndexSet<_>>();
-    let mut fetched_repo_data =
-        fetch_sparse_repodata_targets(targets_to_fetch, project.authenticated_client()).await?;
-    fetched_repo_data.extend(sparse_repo_data.into_iter().flatten());
-    let fetched_repo_data = Arc::new(fetched_repo_data);
-
-    let mut updated_conda_records: HashMap<_, HashMap<_, _>> = HashMap::new();
-    let mut updated_pypi_records: HashMap<_, HashMap<_, _>> = HashMap::new();
-    let mut old_repodata_records = HashMap::new();
-    let mut old_pypi_records = HashMap::new();
-
-    // Iterate over all environments in the project
-    for environment in project.environments() {
-        let is_wanted_environment = environment == *prefix_env;
-        let is_out_of_date_environment = out_of_date_environments.contains(&environment);
-
-        // If this environment is not out of date and also not the environment we are installing, we
-        // can skip it.
-        if !is_out_of_date_environment && !is_wanted_environment {
-            continue;
-        }
-
-        // Start loading the installed packages in the background
-        let prefix = Prefix::new(environment.dir())?;
-        let installed_packages_future = {
-            let prefix = prefix.clone();
-            tokio::spawn(async move { prefix.find_installed_packages(None).await })
-        };
-
-        // Get the environment from the lock-file.
-        let locked_environment = lock_file.environment(environment.name().as_str());
-
-        // Get all the repodata records from the lock-file
-        let locked_repodata_records = locked_environment
-            .as_ref()
-            .map(|env| env.conda_repodata_records())
-            .transpose()
-            .into_diagnostic()
-            .context("failed to parse the contents of the lock-file. Try removing the lock-file and running again")?
-            .unwrap_or_default();
-
-        // If the lock-file requires an updates, update the conda records.
-        //
-        // The `updated_repodata_records` fields holds the updated records if the records are updated.
-        //
-        // Depending on whether the lock-filed was updated the `repodata_records` field either points
-        // to the `locked_repodata_records` or to the `updated_repodata_records`.
-        let repodata_records: &_ = if is_out_of_date_environment {
-            let records = lock_file::update_lock_file_conda(
-                &environment,
-                &locked_repodata_records,
-                &fetched_repo_data,
-            )
-            .await?;
-
-            updated_conda_records
-                .entry(environment.clone())
-                .or_insert(records)
-        } else {
-            &locked_repodata_records
-        };
-
-        let should_update_prefix = is_wanted_environment
-            || (is_out_of_date_environment && environment.has_pypi_dependencies());
-
-        // Update the prefix with the conda packages. This will also return the python status.
-        let python_status = if should_update_prefix && !no_install {
-            let installed_prefix_records = installed_packages_future.await.into_diagnostic()??;
-            let empty_vec = Vec::new();
-            update_prefix_conda(
-                environment.name().as_str(),
-                &prefix,
-                project.authenticated_client().clone(),
-                installed_prefix_records,
-                repodata_records
-                    .get(&current_platform)
-                    .unwrap_or(&empty_vec),
-                Platform::current(),
-            )
-            .await?
-        } else {
-            // We don't know and it won't matter because we won't install pypi either
-            PythonStatus::DoesNotExist
-        };
-
-        // If there are no pypi dependencies, we don't need to do anything else.
-        if !environment.has_pypi_dependencies() {
-            continue;
-        }
-
-        // Get the current pypi dependencies from the lock-file.
-        let locked_pypi_records = locked_environment
-            .map(|env| env.pypi_packages())
-            .unwrap_or_default();
-
-        // If the project has pypi dependencies and we need to update the lock-file lets do so here.
-        //
-        // The `updated_pypi_records` fields holds the updated records if the records are updated.
-        //
-        // Depending on whether the lock-file was updated the `pypi_records` field either points
-        // to the `locked_pypi_records` or to the `updated_pypi_records`.
-        let pypi_records: &_ = if is_out_of_date_environment {
-            let python_path = python_status.location().map(|p| prefix.root().join(p));
-            let records = lock_file::update_lock_file_for_pypi(
-                &environment,
-                repodata_records,
-                &locked_pypi_records,
-                python_path.as_deref(),
-                sdist_resolution,
-            )
-            .await?;
-
-            updated_pypi_records
-                .entry(environment.clone())
-                .or_insert(records)
-        } else {
-            &locked_pypi_records
-        };
-
-        // If there are
-        if is_wanted_environment && pypi_records.get(&current_platform).is_some() && !no_install {
-            // Then update the pypi packages.
-            let empty_repodata_vec = Vec::new();
-            let empty_pypi_vec = Vec::new();
-            update_prefix_pypi(
-                environment.name().as_str(),
-                &prefix,
-                current_platform,
-                project.pypi_package_db()?,
-                repodata_records
-                    .get(&current_platform)
-                    .unwrap_or(&empty_repodata_vec),
-                pypi_records
-                    .get(&current_platform)
-                    .unwrap_or(&empty_pypi_vec),
-                &python_status,
-                &project.system_requirements(),
-                sdist_resolution,
-            )
-            .await?;
-        }
-
-        old_repodata_records.insert(environment.clone(), locked_repodata_records);
-        old_pypi_records.insert(environment, locked_pypi_records);
-    }
-
-    // If any of the records have changed we need to update the contents of the lock-file.
-    if !updated_conda_records.is_empty() || !updated_pypi_records.is_empty() {
-        let mut builder = LockFile::builder();
-
-        for environment in project.environments() {
-            let channels = environment
-                .channels()
-                .into_iter()
-                .map(|channel| rattler_lock::Channel::from(channel.base_url().to_string()))
-                .collect_vec();
-            builder.set_channels(environment.name().as_str(), channels);
-
-            let mut loaded_repodata_records = old_repodata_records
-                .remove(&environment)
-                .unwrap_or_default();
-            let mut loaded_pypi_records = old_pypi_records.remove(&environment).unwrap_or_default();
-
-            let mut updated_repodata_records = updated_conda_records
-                .remove(&environment)
-                .unwrap_or_default();
-            let mut updated_pypi_records = updated_pypi_records
-                .remove(&environment)
-                .unwrap_or_default();
-
-            let locked_environment = lock_file.environment(environment.name().as_str());
-
-            for platform in environment.platforms() {
-                let repodata_records = if let Some(records) = updated_repodata_records
-                    .remove(&platform)
-                    .or_else(|| loaded_repodata_records.remove(&platform))
-                {
-                    Some(records)
-                } else if let Some(locked_environment) = locked_environment.as_ref() {
-                    locked_environment
-                        .conda_repodata_records_for_platform(platform)
-                        .into_diagnostic()
-                        .context("failed to load conda repodata records from the lock-file")?
-                } else {
-                    None
-                };
-                for record in repodata_records.into_iter().flatten() {
-                    builder.add_conda_package(environment.name().as_str(), platform, record.into());
-                }
-
-                let pypi_records = if let Some(records) = updated_pypi_records
-                    .remove(&platform)
-                    .or_else(|| loaded_pypi_records.remove(&platform))
-                {
-                    Some(records)
-                } else if let Some(locked_environment) = locked_environment.as_ref() {
-                    locked_environment.pypi_packages_for_platform(platform)
-                } else {
-                    None
-                };
-                for (pkg_data, env_data) in pypi_records.into_iter().flatten() {
-                    builder.add_pypi_package(
-                        environment.name().as_str(),
-                        platform,
-                        pkg_data,
-                        env_data,
-                    );
-                }
-            }
-        }
-
-        // Write to disk
-        let lock_file = builder.finish();
-        lock_file
-            .to_path(&project.lock_file_path())
-            .into_diagnostic()
-            .context("failed to write updated lock-file to disk")?;
-    }
-
-    Prefix::new(prefix_env.dir())
->>>>>>> c5f97ae2
+        lock_file.prefix(&environment).await
+    }
 }
 
 #[allow(clippy::too_many_arguments)]
@@ -507,8 +200,7 @@
     install_pypi::remove_old_python_distributions(prefix, platform, status)?;
 
     // Install and/or remove python packages
-    progress::await_in_progress(
-        format!("updating pypi packages in '{0}' environment", name),
+    progress::await_in_progress(format!("updating pypi package in '{}'", name), |_| {
         install_pypi::update_python_distributions(
             package_db,
             prefix,
@@ -518,8 +210,8 @@
             status,
             system_requirements,
             sdist_resolution,
-        ),
-    )
+        )
+    })
     .await
 }
 
@@ -581,12 +273,8 @@
 pub async fn update_prefix_conda(
     name: &str,
     prefix: &Prefix,
-<<<<<<< HEAD
     package_cache: Arc<PackageCache>,
-    authenticated_client: AuthenticatedClient,
-=======
     authenticated_client: ClientWithMiddleware,
->>>>>>> c5f97ae2
     installed_packages: Vec<PrefixRecord>,
     repodata_records: &[RepoDataRecord],
     platform: Platform,
@@ -603,16 +291,17 @@
     // Execute the transaction if there is work to do
     if !transaction.operations.is_empty() {
         // Execute the operations that are returned by the solver.
-        progress::await_in_progress(
-            format!("updating packages in '{0}' environment", name),
+        progress::await_in_progress(format!("updating packages in '{}'", name), |pb| async {
             install::execute_transaction(
                 package_cache,
                 &transaction,
                 &installed_packages,
                 prefix.root().to_path_buf(),
                 authenticated_client,
-            ),
-        )
+                pb,
+            )
+            .await
+        })
         .await?;
     }
 
@@ -633,7 +322,7 @@
     pub package_cache: Arc<PackageCache>,
 
     /// Repodata that was fetched
-    pub repo_data: Arc<IndexMap<(Channel, Platform), SparseRepoData>>,
+    pub repo_data: IndexMap<(Channel, Platform), SparseRepoData>,
 
     /// A list of prefixes that are up-to-date with the latest conda packages.
     pub updated_conda_prefixes: HashMap<Environment<'p>, (Prefix, PythonStatus)>,
@@ -660,6 +349,7 @@
 
         // Update the prefix with Pypi records
         update_prefix_pypi(
+            environment.name().as_str(),
             &prefix,
             platform,
             &package_db,
@@ -732,6 +422,7 @@
 
         // Update the prefix with conda packages.
         let python_status = update_prefix_conda(
+            environment.name().as_str(),
             &prefix,
             self.package_cache.clone(),
             environment.project().authenticated_client().clone(),
@@ -827,12 +518,10 @@
 
         // For all targets where conda is out of date, the pypi packages are also out of date.
         for (environment, platforms) in outdated_conda.iter() {
-            for platform in platforms {
-                outdated_pypi
-                    .entry(environment.clone())
-                    .or_default()
-                    .extend(platforms.iter().copied());
-            }
+            outdated_pypi
+                .entry(environment.clone())
+                .or_default()
+                .extend(platforms.iter().copied());
         }
 
         Self {
@@ -841,6 +530,7 @@
         }
     }
 
+    /// Returns true if the lock-file is up-to-date with the project.
     pub fn is_empty(&self) -> bool {
         self.conda.is_empty() && self.pypi.is_empty()
     }
@@ -995,10 +685,28 @@
 /// This function will return a [`LockFileDerivedData`] struct that contains the lock-file and any
 /// potential derived data that was computed as part of this function. The derived data might be
 /// usable by other functions to avoid recomputing the same data.
-async fn ensure_up_to_date_lock_file(project: &Project) -> miette::Result<LockFileDerivedData> {
+async fn ensure_up_to_date_lock_file(
+    project: &Project,
+    existing_repo_data: IndexMap<(Channel, Platform), SparseRepoData>,
+    lock_file_usage: LockFileUsage,
+    no_install: bool,
+) -> miette::Result<LockFileDerivedData> {
     let lock_file = load_lock_file(project).await?;
     let current_platform = Platform::current();
     let package_cache = Arc::new(PackageCache::new(config::get_cache_dir()?.join("pkgs")));
+
+    // should we check the lock-file in the first place?
+    if !lock_file_usage.should_check_if_out_of_date() {
+        tracing::info!("skipping check if lock-file is up-to-date");
+
+        return Ok(LockFileDerivedData {
+            lock_file,
+            package_cache,
+            repo_data: existing_repo_data,
+            updated_conda_prefixes: Default::default(),
+            updated_pypi_prefixes: Default::default(),
+        });
+    }
 
     // Check which environments are out of date.
     let outdated = OutdatedEnvironments::from_project_and_lock_file(project, &lock_file);
@@ -1009,10 +717,15 @@
         return Ok(LockFileDerivedData {
             lock_file,
             package_cache,
-            repo_data: Arc::new(Default::default()),
+            repo_data: existing_repo_data,
             updated_conda_prefixes: Default::default(),
             updated_pypi_prefixes: Default::default(),
         });
+    }
+
+    // If the lock-file is out of date, but we're not allowed to update it, we should exit.
+    if !lock_file_usage.allows_lock_file_updates() {
+        miette::bail!("lock-file not up-to-date with the project");
     }
 
     // Determine the repodata that we're going to need to solve the environments. For all outdated
@@ -1031,10 +744,16 @@
     }
 
     // Fetch all the repodata that we need to solve the environments.
-    let repo_data = Arc::new(
-        fetch_sparse_repodata_targets(fetch_targets.into_iter(), project.authenticated_client())
-            .await?,
-    );
+    let mut repo_data = fetch_sparse_repodata_targets(
+        fetch_targets
+            .into_iter()
+            .filter(|target| !existing_repo_data.contains_key(target)),
+        project.authenticated_client(),
+    )
+    .await?;
+
+    // Add repo data that was already fetched
+    repo_data.extend(existing_repo_data);
 
     // Extract the current conda records from the lock-file
     // TODO: Should we parallelize this? Measure please.
@@ -1081,7 +800,7 @@
         .collect::<HashMap<_, HashMap<_, _>>>();
 
     let mut context = UpdateContext {
-        repo_data,
+        repo_data: Arc::new(repo_data),
         locked_repodata_records,
         locked_pypi_records,
         solved_repodata_records: HashMap::new(),
@@ -1119,7 +838,6 @@
                 existing_records,
                 context.repo_data.clone(),
                 platform,
-                global_multi_progress().add(ProgressBar::new(1)),
             )
             .boxed_local();
 
@@ -1156,6 +874,11 @@
             .any(|p| !environment.pypi_dependencies(Some(*p)).is_empty())
         {
             continue;
+        }
+
+        // If we are not allowed to install, we can't instantiate a prefix.
+        if no_install {
+            miette::bail!("Cannot update pypi dependencies without installing a conda prefix that includes python first.");
         }
 
         // Construct a future that will resolve when we have the repodata available for the current
@@ -1214,7 +937,6 @@
                 repodata_future,
                 prefix_future,
                 SDistResolution::default(),
-                global_multi_progress().add(ProgressBar::new(1)),
             );
 
             Either::Right(pypi_solve_future)
@@ -1231,6 +953,14 @@
             "a cell has already been added to update pypi records"
         );
     }
+
+    let top_level_progress =
+        global_multi_progress().add(ProgressBar::new(pending_futures.len() as u64));
+    top_level_progress.set_style(indicatif::ProgressStyle::default_bar()
+        .template("{spinner:.cyan} {prefix:20!} [{elapsed_precise}] [{bar:40!.bright.yellow/dim.white}] {pos:>4}/{len:4} {wide_msg:.dim}").unwrap()
+        .progress_chars("━━╾─"));
+    top_level_progress.enable_steady_tick(Duration::from_millis(50));
+    top_level_progress.set_prefix("updating lock-file");
 
     // Iterate over all the futures we spawned and wait for them to complete.
     //
@@ -1246,6 +976,7 @@
     // 2. The futures stored in `pending_futures` do not necessarily have to be `'static`. Which
     //    makes them easier to work with.
     while let Some(result) = pending_futures.next().await {
+        top_level_progress.inc(1);
         match result? {
             TaskResult::CondaSolved(environment, platform, records) => {
                 let environment = project
@@ -1346,12 +1077,101 @@
         .into_diagnostic()
         .context("failed to write lock-file to disk")?;
 
+    top_level_progress.finish_and_clear();
+
     Ok(LockFileDerivedData {
         lock_file,
         package_cache,
         updated_conda_prefixes: context.take_instantiated_conda_prefixes(),
         updated_pypi_prefixes: HashMap::default(),
-        repo_data: context.repo_data,
+        repo_data: Arc::into_inner(context.repo_data)
+            .expect("repo data should not be shared anymore"),
+    })
+}
+
+pub enum TaskResult {
+    CondaSolved(EnvironmentName, Platform, Vec<RepoDataRecord>),
+    CondaPrefixUpdated(EnvironmentName, Prefix, PythonStatus),
+    PypiSolved(
+        EnvironmentName,
+        Platform,
+        Vec<(PypiPackageData, PypiPackageEnvironmentData)>,
+    ),
+}
+
+async fn spawn_solve_conda_environment_task(
+    environment: Environment<'_>,
+    existing_repodata_records: Vec<RepoDataRecord>,
+    sparse_repo_data: Arc<IndexMap<(Channel, Platform), SparseRepoData>>,
+    platform: Platform,
+) -> miette::Result<TaskResult> {
+    // Get the dependencies for this platform
+    let dependencies = environment.dependencies(None, Some(platform));
+
+    // Get the virtual packages for this platform
+    let virtual_packages = environment.virtual_packages(platform);
+
+    // Get the environment name
+    let environment_name = environment.name().clone();
+
+    // The list of channels and platforms we need for this task
+    let channels = environment.channels().into_iter().cloned().collect_vec();
+
+    // Capture local variables
+    let sparse_repo_data = sparse_repo_data.clone();
+
+    // Whether there are pypi dependencies, and we should fetch purls.
+    let has_pypi_dependencies = environment.has_pypi_dependencies();
+
+    tokio::spawn((move || async move {
+        let pb =
+            SolveProgressBar::new(global_multi_progress().add(ProgressBar::hidden()), platform);
+        pb.start();
+
+        // Convert the dependencies into match specs
+        let match_specs = dependencies
+            .iter_specs()
+            .map(|(name, constraint)| {
+                MatchSpec::from_nameless(constraint.clone(), Some(name.clone()))
+            })
+            .collect_vec();
+
+        // Extract the package names from the dependencies
+        let package_names = dependencies.names().cloned().collect_vec();
+
+        // Extract the repo data records needed to solve the environment.
+        pb.set_message("loading repodata");
+        let available_packages = load_sparse_repo_data_async(
+            package_names.clone(),
+            sparse_repo_data,
+            channels,
+            platform,
+        )
+        .await?;
+
+        // Solve conda packages
+        pb.set_message("resolving conda");
+        let mut records = lock_file::resolve_conda_dependencies(
+            match_specs,
+            virtual_packages,
+            existing_repodata_records,
+            available_packages,
+        )?;
+
+        // Add purl's for the conda packages that are also available as pypi packages if we need them.
+        if has_pypi_dependencies {
+            lock_file::pypi::amend_pypi_purls(&mut records).await?;
+        }
+
+        // Finish the progress bar
+        pb.finish();
+
+        Ok(TaskResult::CondaSolved(environment_name, platform, records))
+    })())
+    .await
+    .unwrap_or_else(|e| match e.try_into_panic() {
+        Ok(panic) => std::panic::resume_unwind(panic),
+        Err(_err) => Err(miette::miette!("the operation was cancelled")),
     })
 }
 
@@ -1370,7 +1190,6 @@
             .unwrap(),
         );
         pb.enable_steady_tick(Duration::from_millis(100));
-
         Self { pb, platform }
     }
 
@@ -1385,8 +1204,8 @@
         );
     }
 
-    pub fn set_message(&self, message: impl Into<Cow<'static, str>>) {
-        self.pb.set_message(message);
+    pub fn set_message(&self, msg: impl Into<Cow<'static, str>>) {
+        self.pb.set_message(msg);
     }
 
     pub fn finish(&self) {
@@ -1398,93 +1217,8 @@
             ))
             .unwrap(),
         );
-        self.pb.finish();
-    }
-}
-
-pub enum TaskResult {
-    CondaSolved(EnvironmentName, Platform, Vec<RepoDataRecord>),
-    CondaPrefixUpdated(EnvironmentName, Prefix, PythonStatus),
-    PypiSolved(
-        EnvironmentName,
-        Platform,
-        Vec<(PypiPackageData, PypiPackageEnvironmentData)>,
-    ),
-}
-
-async fn spawn_solve_conda_environment_task(
-    environment: Environment<'_>,
-    existing_repodata_records: Vec<RepoDataRecord>,
-    sparse_repo_data: Arc<IndexMap<(Channel, Platform), SparseRepoData>>,
-    platform: Platform,
-    pb: ProgressBar,
-) -> miette::Result<TaskResult> {
-    // Get the dependencies for this platform
-    let dependencies = environment.dependencies(None, Some(platform));
-
-    // Get the virtual packages for this platform
-    let virtual_packages = environment.virtual_packages(platform);
-
-    // Get the environment name
-    let environment_name = environment.name().clone();
-
-    // The list of channels and platforms we need for this task
-    let channels = environment.channels().into_iter().cloned().collect_vec();
-
-    // Capture local variables
-    let sparse_repo_data = sparse_repo_data.clone();
-
-    // Whether there are pypi dependencies, and we should fetch purls.
-    let has_pypi_dependencies = environment.has_pypi_dependencies();
-
-    tokio::spawn((move || async move {
-        // pb.start();
-
-        // Convert the dependencies into match specs
-        let match_specs = dependencies
-            .iter_specs()
-            .map(|(name, constraint)| {
-                MatchSpec::from_nameless(constraint.clone(), Some(name.clone()))
-            })
-            .collect_vec();
-
-        // Extract the package names from the dependencies
-        let package_names = dependencies.names().cloned().collect_vec();
-
-        // Extract the repo data records needed to solve the environment.
-        pb.set_message("loading repodata");
-        let available_packages = load_sparse_repo_data_async(
-            package_names.clone(),
-            sparse_repo_data,
-            channels,
-            platform,
-        )
-        .await?;
-
-        // Solve conda packages
-        pb.set_message("resolving conda");
-        let mut records = lock_file::resolve_conda_dependencies(
-            match_specs,
-            virtual_packages,
-            existing_repodata_records,
-            available_packages,
-        )?;
-
-        // Add purl's for the conda packages that are also available as pypi packages if we need them.
-        if has_pypi_dependencies {
-            lock_file::pypi::amend_pypi_purls(&mut records).await?;
-        }
-
-        // Finish the progress bar
-        pb.finish();
-
-        Ok(TaskResult::CondaSolved(environment_name, platform, records))
-    })())
-    .await
-    .unwrap_or_else(|e| match e.try_into_panic() {
-        Ok(panic) => std::panic::resume_unwind(panic),
-        Err(_err) => Err(miette::miette!("the operation was cancelled")),
-    })
+        self.pb.finish_and_clear();
+    }
 }
 
 async fn spawn_solve_pypi_task(
@@ -1493,7 +1227,6 @@
     repodata_records: impl Future<Output = Arc<Vec<RepoDataRecord>>>,
     prefix: impl Future<Output = (Prefix, PythonStatus)>,
     sdist_resolution: SDistResolution,
-    pb: ProgressBar,
 ) -> miette::Result<TaskResult> {
     // Get the Pypi dependencies for this environment
     let dependencies = environment.pypi_dependencies(Some(platform));
@@ -1515,21 +1248,29 @@
     let (repodata_records, (prefix, python_status)) = tokio::join!(repodata_records, prefix);
 
     let pypi_packages = tokio::spawn((move || async move {
-        resolve_pypi(
+        let pb =
+            SolveProgressBar::new(global_multi_progress().add(ProgressBar::hidden()), platform);
+        pb.start();
+
+        let result = resolve_pypi(
             &package_db,
             dependencies,
             system_requirements,
             &repodata_records,
             &vec![],
             platform,
-            &pb,
+            &pb.pb,
             python_status
                 .location()
                 .map(|path| prefix.root().join(path))
                 .as_deref(),
             sdist_resolution,
         )
-        .await
+        .await;
+
+        pb.finish();
+
+        result
     })())
     .await
     .unwrap_or_else(|e| match e.try_into_panic() {
@@ -1574,8 +1315,10 @@
     // Spawn a background task to update the prefix
     let python_status = tokio::spawn({
         let prefix = prefix.clone();
+        let environment_name = environment_name.clone();
         async move {
             update_prefix_conda(
+                environment_name.as_str(),
                 &prefix,
                 package_cache,
                 client,
