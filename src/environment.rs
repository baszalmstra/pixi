use crate::{
    default_authenticated_client, install, lock_file, prefix::Prefix, progress::await_in_progress,
    virtual_packages::verify_current_platform_has_required_virtual_packages, Project,
};
use itertools::Itertools;
use miette::{Context, IntoDiagnostic, LabeledSpan};
<<<<<<< HEAD
use rattler::install::{PythonInfo, Transaction};
use rattler_conda_types::{Platform, PrefixRecord};
use rattler_lock::CondaLock;
use rip::{
    ArtifactHashes, ArtifactInfo, ArtifactName, Distribution, FindDistributionError,
    UnpackWheelOptions, InstallPaths, PackageDb, Wheel, WheelName,
=======
use rattler::{
    install::{link_package, InstallDriver, InstallOptions, Transaction, TransactionOperation},
    package_cache::PackageCache,
};
use rattler_conda_types::{
    MatchSpec, NamelessMatchSpec, PackageName, Platform, PrefixRecord, RepoDataRecord, Version,
};
use rattler_lock::builder::{CondaLockedDependencyBuilder, LockFileBuilder, LockedPackagesBuilder};
use rattler_lock::{CondaLock, LockedDependency};
use rattler_networking::AuthenticatedClient;
use rattler_repodata_gateway::sparse::SparseRepoData;
use rattler_solve::{resolvo, SolverImpl};
use std::collections::HashMap;
use std::{
    collections::{HashSet, VecDeque},
    io::ErrorKind,
    path::{Path, PathBuf},
    str::FromStr,
    time::Duration,
>>>>>>> 9561398d
};
use std::str::FromStr;

/// Returns the prefix associated with the given environment. If the prefix doesn't exist or is not
/// up to date it is updated.
/// Use `frozen` or `locked` to skip the update of the lockfile. Use frozen when you don't even want
/// to check the lockfile status.
pub async fn get_up_to_date_prefix(
    project: &Project,
    frozen: bool,
    locked: bool,
) -> miette::Result<Prefix> {
    // Make sure the project supports the current platform
    let platform = Platform::current();
    if !project.platforms().contains(&platform) {
        let span = project.manifest.project.platforms.span();
        return Err(miette::miette!(
            help = format!(
                "The project needs to be configured to support your platform ({platform})."
            ),
            labels = vec![LabeledSpan::at(
                span.unwrap_or_default(),
                format!("add '{platform}' here"),
            )],
            "the project is not configured for your current platform"
        )
        .with_source_code(project.source()));
    }

    // Make sure the system requirements are met
    verify_current_platform_has_required_virtual_packages(project)?;

    // Start loading the installed packages in the background
    let prefix = Prefix::new(project.root().join(".pixi/env"))?;
    let installed_packages_future = {
        let prefix = prefix.clone();
        tokio::spawn(async move { prefix.find_installed_packages(None).await })
    };

    // Update the lock-file if it is out of date.
    if frozen && locked {
        miette::bail!("Frozen and Locked can't be true at the same time, as using frozen will ignore the locked variable.");
    }
    if frozen && !project.lock_file_path().is_file() {
        miette::bail!("No lockfile available, can't do a frozen installation.");
    }

    let mut lock_file = lock_file::load_lock_file(project).await?;

    if !frozen && !lock_file::lock_file_up_to_date(project, &lock_file)? {
        if locked {
            miette::bail!("Lockfile not up-to-date with the project");
        }
        lock_file = lock_file::update_lock_file(project, lock_file, None).await?
    }

    // Update the environment
    update_prefix(
        project.python_package_db()?,
        &prefix,
        installed_packages_future.await.into_diagnostic()??,
        &lock_file,
        platform,
    )
    .await?;

    Ok(prefix)
}

/// Updates the environment to contain the packages from the specified lock-file
pub async fn update_prefix(
    package_db: &PackageDb,
    prefix: &Prefix,
    installed_packages: Vec<PrefixRecord>,
    lock_file: &CondaLock,
    platform: Platform,
) -> miette::Result<()> {
    // Construct a transaction to bring the environment up to date with the lock-file content
    let transaction = Transaction::from_current_and_desired(
        installed_packages,
        lock_file
            .get_conda_packages_by_platform(platform)
            .into_diagnostic()?,
        platform,
    )
    .into_diagnostic()?;

    // Determine currently installed python packages
    let current_python_distributions = transaction
        .current_python_info
        .as_ref()
        .map(|py_info| find_externally_installed_python_distributions(prefix, platform, py_info))
        .transpose()
        .into_diagnostic()
        .context("failed to locate python packages that have not been installed as conda packages")?
        .unwrap_or_default();

    // Log some information about these packages
    tracing::info!(
        "found the following python packages in the environment:\n{}",
        current_python_distributions
            .iter()
            .format_with("\n", |d, f| f(&format_args!(
                "- {} (installed by {})",
                d.name,
                d.installer.as_deref().unwrap_or("?")
            )))
    );

    let python_version = transaction
        .python_info
        .clone()
        .map(|py| (py.short_version.0 as u32, py.short_version.1 as u32));

    // Determine the python packages to remove before we start installing anything new.

    // Execute the transaction if there is work to do
    if !transaction.operations.is_empty() {
        // Execute the operations that are returned by the solver.
        await_in_progress(
            "updating environment",
            install::execute_transaction(
                transaction,
                prefix.root().to_path_buf(),
                rattler::default_cache_dir()
                    .map_err(|_| miette::miette!("could not determine default cache directory"))?,
                default_authenticated_client(),
            ),
        )
        .await?;
    }
<<<<<<< HEAD
=======
    Ok(())
}

/// Loads the lockfile for the specified project or returns a dummy one if none could be found.
pub async fn load_lock_for_manifest_path(path: &Path) -> miette::Result<CondaLock> {
    load_lock_file(&Project::load(path)?).await
}

/// Loads the lockfile for the specified project or returns a dummy one if none could be found.
pub async fn load_lock_file(project: &Project) -> miette::Result<CondaLock> {
    let lock_file_path = project.lock_file_path();
    tokio::task::spawn_blocking(move || {
        if lock_file_path.is_file() {
            CondaLock::from_path(&lock_file_path).into_diagnostic()
        } else {
            LockFileBuilder::default().build().into_diagnostic()
        }
    })
    .await
    .unwrap_or_else(|e| Err(e).into_diagnostic())
}

/// Returns true if the locked packages match the dependencies in the project.
pub fn lock_file_up_to_date(project: &Project, lock_file: &CondaLock) -> miette::Result<bool> {
    let platforms = project.platforms();

    // If a platform is missing from the lock file the lock file is completely out-of-date.
    if HashSet::<Platform>::from_iter(lock_file.metadata.platforms.iter().copied())
        != HashSet::from_iter(platforms.iter().copied())
    {
        return Ok(false);
    }

    // Check if the channels in the lock file match our current configuration. Note that the order
    // matters here. If channels are added in a different order, the solver might return a different
    // result.
    let channels = project
        .channels()
        .iter()
        .map(|channel| rattler_lock::Channel::from(channel.base_url().to_string()))
        .collect_vec();
    if lock_file.metadata.channels.iter().ne(channels.iter()) {
        return Ok(false);
    }

    // For each platform,
    for platform in platforms.iter().cloned() {
        // Check if all dependencies exist in the lock-file.
        let dependencies = project
            .all_dependencies(platform)?
            .into_iter()
            .collect::<VecDeque<_>>();

        // Construct a queue of dependencies that we wanna find in the lock file
        let mut queue = dependencies.clone();

        // Get the virtual packages for the system
        let virtual_packages = project
            .virtual_packages(platform)?
            .into_iter()
            .map(|vpkg| (vpkg.name.clone(), vpkg))
            .collect::<HashMap<_, _>>();

        // Keep track of which dependencies we already found. Since there can always only be one
        // version per named package we can just keep track of the package names.
        let mut seen = dependencies
            .iter()
            .map(|(name, _)| name.clone())
            .collect::<HashSet<_>>();

        while let Some((name, spec)) = queue.pop_back() {
            // Is this a virtual package? And does it match?
            if let Some(vpkg) = virtual_packages.get(&name) {
                if let Some(version_spec) = spec.version {
                    if !version_spec.matches(&vpkg.version) {
                        tracing::info!("found a dependency on virtual package '{}' but the version spec '{}' does not match the expected version of the virtual package '{}'.", name.as_source(), &version_spec, &vpkg.version);
                        return Ok(false);
                    }
                }
                if let Some(build_spec) = spec.build {
                    if !build_spec.matches(&vpkg.build_string) {
                        tracing::info!("found a dependency on virtual package '{}' but the build spec '{}' does not match the expected build of the virtual package '{}'.", name.as_source(), &build_spec, &vpkg.build_string);
                        return Ok(false);
                    }
                }

                // Virtual package matches
                continue;
            }

            // Find the package in the lock-file that matches our dependency.
            let locked_package = lock_file
                .get_packages_by_platform(platform)
                .find(|locked_package| locked_dependency_satisfies(locked_package, &name, &spec));

            match locked_package {
                None => {
                    // No package found that matches the dependency, the lock file is not in a
                    // consistent state.
                    tracing::info!("failed to find a locked package for '{} {}', assuming the lock file is out of date.", name.as_source(), &spec);
                    return Ok(false);
                }
                Some(package) => {
                    let Some(conda) = package.as_conda() else { continue; };

                    for dependency in conda.dependencies.iter() {
                        let Ok(match_spec) = MatchSpec::from_str(dependency) else {
                            tracing::warn!("failed to parse spec '{dependency}', assuming the lock file is corrupt.");
                            return Ok(false);
                        };

                        let (Some(package_name), spec) = match_spec.into_nameless() else {
                            tracing::warn!("missing package name in '{dependency}', assuming the lock file is corrupt.");
                            continue;
                        };

                        if !seen.contains(&package_name) {
                            queue.push_back((package_name.clone(), spec));
                            seen.insert(package_name);
                        }
                    }
                }
            }
        }

        // If the number of "seen" dependencies is less than the number of packages for this
        // platform in the first place, there are more packages in the lock file than are used. This
        // means the lock file is also out of date.
        if seen.len() < lock_file.packages_for_platform(platform).count() {
            tracing::info!("there are more packages in the lock-file than required to fulfill all dependency requirements. Assuming the lock file is out of date.");
            return Ok(false);
        }
    }

    Ok(true)
}

/// Returns true if the specified [`conda_lock::LockedDependency`] satisfies the given MatchSpec.
/// TODO: Move this back to rattler.
/// TODO: Make this more elaborate to include all properties of MatchSpec
fn locked_dependency_satisfies(
    locked_package: &LockedDependency,
    name: &PackageName,
    spec: &NamelessMatchSpec,
) -> bool {
    // Check if the name of the package matches
    if locked_package.name != name.as_normalized() {
        return false;
    }

    // Check if the version matches
    if let Some(version_spec) = &spec.version {
        let v = match Version::from_str(&locked_package.version) {
            Err(_) => return false,
            Ok(v) => v,
        };

        if !version_spec.matches(&v) {
            return false;
        }
    }

    if let Some(conda) = locked_package.as_conda() {
        match (spec.build.as_ref(), &conda.build) {
            (Some(build_spec), Some(build)) => {
                if !build_spec.matches(build) {
                    return false;
                }
            }
            (Some(_), None) => return false,
            _ => {}
        }
    }

    true
}

/// Updates the lock file for a project.
pub async fn update_lock_file(
    project: &Project,
    existing_lock_file: CondaLock,
    repodata: Option<Vec<SparseRepoData>>,
) -> miette::Result<CondaLock> {
    let platforms = project.platforms();

    // Get the repodata for the project
    let sparse_repo_data = if let Some(sparse_repo_data) = repodata {
        sparse_repo_data
    } else {
        project.fetch_sparse_repodata().await?
    };

    // Construct a conda lock file
    let channels = project
        .channels()
        .iter()
        .map(|channel| rattler_lock::Channel::from(channel.base_url().to_string()));

    // Empty match-specs because these differ per platform
    let mut builder = LockFileBuilder::new(channels, platforms.iter().cloned(), vec![]);
    for platform in platforms.iter().cloned() {
        let dependencies = project.all_dependencies(platform)?;
        let match_specs = dependencies
            .iter()
            .map(|(name, constraint)| {
                MatchSpec::from_nameless(constraint.clone(), Some(name.clone()))
            })
            .collect_vec();

        // Extract the package names from the dependencies
        let package_names = dependencies.keys().collect_vec();

        // Get the repodata for the current platform and for NoArch
        let platform_sparse_repo_data = sparse_repo_data.iter().filter(|sparse| {
            sparse.subdir() == platform.as_str() || sparse.subdir() == Platform::NoArch.as_str()
        });

        // Load only records we need for this platform
        let available_packages = SparseRepoData::load_records_recursive(
            platform_sparse_repo_data,
            package_names.into_iter().cloned(),
            None,
        )
        .into_diagnostic()?;

        // Get the virtual packages for this platform
        let virtual_packages = project.virtual_packages(platform)?;

        // Construct a solver task that we can start solving.
        let task = rattler_solve::SolverTask {
            specs: match_specs.clone(),
            available_packages: &available_packages,
            locked_packages: existing_lock_file
                .packages_for_platform(platform)
                .map(RepoDataRecord::try_from)
                .collect::<Result<Vec<_>, _>>()
                .into_diagnostic()?,
            pinned_packages: vec![],
            virtual_packages,
        };

        // Solve the task
        let records = resolvo::Solver.solve(task).into_diagnostic()?;

        // Update lock file
        let mut locked_packages = LockedPackagesBuilder::new(platform);
        for record in records {
            let locked_package =
                CondaLockedDependencyBuilder::try_from(record).into_diagnostic()?;
            locked_packages.add_locked_package(locked_package);
        }

        builder = builder.add_locked_packages(locked_packages);
    }

    let conda_lock = builder.build().into_diagnostic()?;

    // Write the conda lock to disk
    conda_lock
        .to_path(&project.lock_file_path())
        .into_diagnostic()?;

    Ok(conda_lock)
}

/// Returns the [`RepoDataRecord`]s for the packages of the current platform from the lock-file.
pub fn get_required_packages(
    lock_file: &CondaLock,
    platform: Platform,
) -> miette::Result<Vec<RepoDataRecord>> {
    lock_file
        .package
        .iter()
        .filter(|pkg| pkg.platform == platform)
        .map(|pkg| pkg.clone().try_into().into_diagnostic())
        .collect()
}

/// Executes the transaction on the given environment.
pub async fn execute_transaction(
    transaction: Transaction<PrefixRecord, RepoDataRecord>,
    target_prefix: PathBuf,
    cache_dir: PathBuf,
    download_client: AuthenticatedClient,
) -> miette::Result<()> {
    // Open the package cache
    let package_cache = PackageCache::new(cache_dir.join("pkgs"));

    // Create an install driver which helps limit the number of concurrent filesystem operations
    let install_driver = InstallDriver::default();
>>>>>>> 9561398d

    // Get the pip packages to install
    let mut pip_packages = lock_file
        .get_packages_by_platform(platform)
        .filter(|pkg| pkg.is_pip())
        .peekable();
    if pip_packages.peek().is_some() {
        let python_version =
            python_version.ok_or_else(|| miette::miette!("no python version in transaction"))?;
        let install_paths = InstallPaths::for_venv(python_version, platform.is_windows());

        for package in pip_packages {
            let pip_package = package
                .as_pip()
                .expect("must be a pip package at this point");

            // TODO: Kind of a hack but get the filename from the url
            let filename = pip_package
                .url
                .path_segments()
                .and_then(|s| s.last())
                .expect("url is missing a path");
            let filename = WheelName::from_str(filename)
                .expect("failed to convert filename to wheel filename");

            // Reconstruct the ArtifactInfo from the data in the lockfile.
            let artifact_info = ArtifactInfo {
                filename: ArtifactName::Wheel(filename),
                url: pip_package.url.clone(),
                hashes: pip_package.hash.as_ref().map(|hash| ArtifactHashes {
                    sha256: hash.sha256().cloned(),
                }),
                requires_python: pip_package
                    .requires_python
                    .as_ref()
                    .map(|p| p.parse())
                    .transpose()
                    .expect("the lock file contains an invalid 'requires_python` field"),
                dist_info_metadata: Default::default(),
                yanked: Default::default(),
            };

            let wheel: Wheel = package_db.get_artifact(&artifact_info).await?;
            wheel
                .unpack(
                    prefix.root(),
                    &install_paths,
                    &UnpackWheelOptions {
                        installer: Some(env!("CARGO_PKG_NAME").into()),
                    },
                )
                .into_diagnostic()?;
        }
    }

    Ok(())
}

/// Returns the python distributions installed in the given prefix that have not been installed as
/// conda packages.
fn find_externally_installed_python_distributions(
    prefix: &Prefix,
    platform: Platform,
    py_info: &PythonInfo,
) -> Result<Vec<Distribution>, FindDistributionError> {
    // Determine where packages would have been installed
    let current_install_paths = InstallPaths::for_venv(
        (
            py_info.short_version.0 as u32,
            py_info.short_version.1 as u32,
        ),
        platform.is_windows(),
    );

    // Determine the current python distributions in those locations
    let mut current_python_packages =
        rip::find_distributions_in_venv(prefix.root(), &current_install_paths)?;

    // Remove any packages that have been installed as conda packages. Python conda packages
    // have their INSTALLER conveniently set to "conda".
    current_python_packages.retain(|d| d.installer.as_deref() != Some("conda"));

    Ok(current_python_packages)
}<|MERGE_RESOLUTION|>--- conflicted
+++ resolved
@@ -4,34 +4,12 @@
 };
 use itertools::Itertools;
 use miette::{Context, IntoDiagnostic, LabeledSpan};
-<<<<<<< HEAD
 use rattler::install::{PythonInfo, Transaction};
 use rattler_conda_types::{Platform, PrefixRecord};
 use rattler_lock::CondaLock;
 use rip::{
-    ArtifactHashes, ArtifactInfo, ArtifactName, Distribution, FindDistributionError,
-    UnpackWheelOptions, InstallPaths, PackageDb, Wheel, WheelName,
-=======
-use rattler::{
-    install::{link_package, InstallDriver, InstallOptions, Transaction, TransactionOperation},
-    package_cache::PackageCache,
-};
-use rattler_conda_types::{
-    MatchSpec, NamelessMatchSpec, PackageName, Platform, PrefixRecord, RepoDataRecord, Version,
-};
-use rattler_lock::builder::{CondaLockedDependencyBuilder, LockFileBuilder, LockedPackagesBuilder};
-use rattler_lock::{CondaLock, LockedDependency};
-use rattler_networking::AuthenticatedClient;
-use rattler_repodata_gateway::sparse::SparseRepoData;
-use rattler_solve::{resolvo, SolverImpl};
-use std::collections::HashMap;
-use std::{
-    collections::{HashSet, VecDeque},
-    io::ErrorKind,
-    path::{Path, PathBuf},
-    str::FromStr,
-    time::Duration,
->>>>>>> 9561398d
+    ArtifactHashes, ArtifactInfo, ArtifactName, Distribution, FindDistributionError, InstallPaths,
+    PackageDb, UnpackWheelOptions, Wheel, WheelName,
 };
 use std::str::FromStr;
 
@@ -163,299 +141,6 @@
         )
         .await?;
     }
-<<<<<<< HEAD
-=======
-    Ok(())
-}
-
-/// Loads the lockfile for the specified project or returns a dummy one if none could be found.
-pub async fn load_lock_for_manifest_path(path: &Path) -> miette::Result<CondaLock> {
-    load_lock_file(&Project::load(path)?).await
-}
-
-/// Loads the lockfile for the specified project or returns a dummy one if none could be found.
-pub async fn load_lock_file(project: &Project) -> miette::Result<CondaLock> {
-    let lock_file_path = project.lock_file_path();
-    tokio::task::spawn_blocking(move || {
-        if lock_file_path.is_file() {
-            CondaLock::from_path(&lock_file_path).into_diagnostic()
-        } else {
-            LockFileBuilder::default().build().into_diagnostic()
-        }
-    })
-    .await
-    .unwrap_or_else(|e| Err(e).into_diagnostic())
-}
-
-/// Returns true if the locked packages match the dependencies in the project.
-pub fn lock_file_up_to_date(project: &Project, lock_file: &CondaLock) -> miette::Result<bool> {
-    let platforms = project.platforms();
-
-    // If a platform is missing from the lock file the lock file is completely out-of-date.
-    if HashSet::<Platform>::from_iter(lock_file.metadata.platforms.iter().copied())
-        != HashSet::from_iter(platforms.iter().copied())
-    {
-        return Ok(false);
-    }
-
-    // Check if the channels in the lock file match our current configuration. Note that the order
-    // matters here. If channels are added in a different order, the solver might return a different
-    // result.
-    let channels = project
-        .channels()
-        .iter()
-        .map(|channel| rattler_lock::Channel::from(channel.base_url().to_string()))
-        .collect_vec();
-    if lock_file.metadata.channels.iter().ne(channels.iter()) {
-        return Ok(false);
-    }
-
-    // For each platform,
-    for platform in platforms.iter().cloned() {
-        // Check if all dependencies exist in the lock-file.
-        let dependencies = project
-            .all_dependencies(platform)?
-            .into_iter()
-            .collect::<VecDeque<_>>();
-
-        // Construct a queue of dependencies that we wanna find in the lock file
-        let mut queue = dependencies.clone();
-
-        // Get the virtual packages for the system
-        let virtual_packages = project
-            .virtual_packages(platform)?
-            .into_iter()
-            .map(|vpkg| (vpkg.name.clone(), vpkg))
-            .collect::<HashMap<_, _>>();
-
-        // Keep track of which dependencies we already found. Since there can always only be one
-        // version per named package we can just keep track of the package names.
-        let mut seen = dependencies
-            .iter()
-            .map(|(name, _)| name.clone())
-            .collect::<HashSet<_>>();
-
-        while let Some((name, spec)) = queue.pop_back() {
-            // Is this a virtual package? And does it match?
-            if let Some(vpkg) = virtual_packages.get(&name) {
-                if let Some(version_spec) = spec.version {
-                    if !version_spec.matches(&vpkg.version) {
-                        tracing::info!("found a dependency on virtual package '{}' but the version spec '{}' does not match the expected version of the virtual package '{}'.", name.as_source(), &version_spec, &vpkg.version);
-                        return Ok(false);
-                    }
-                }
-                if let Some(build_spec) = spec.build {
-                    if !build_spec.matches(&vpkg.build_string) {
-                        tracing::info!("found a dependency on virtual package '{}' but the build spec '{}' does not match the expected build of the virtual package '{}'.", name.as_source(), &build_spec, &vpkg.build_string);
-                        return Ok(false);
-                    }
-                }
-
-                // Virtual package matches
-                continue;
-            }
-
-            // Find the package in the lock-file that matches our dependency.
-            let locked_package = lock_file
-                .get_packages_by_platform(platform)
-                .find(|locked_package| locked_dependency_satisfies(locked_package, &name, &spec));
-
-            match locked_package {
-                None => {
-                    // No package found that matches the dependency, the lock file is not in a
-                    // consistent state.
-                    tracing::info!("failed to find a locked package for '{} {}', assuming the lock file is out of date.", name.as_source(), &spec);
-                    return Ok(false);
-                }
-                Some(package) => {
-                    let Some(conda) = package.as_conda() else { continue; };
-
-                    for dependency in conda.dependencies.iter() {
-                        let Ok(match_spec) = MatchSpec::from_str(dependency) else {
-                            tracing::warn!("failed to parse spec '{dependency}', assuming the lock file is corrupt.");
-                            return Ok(false);
-                        };
-
-                        let (Some(package_name), spec) = match_spec.into_nameless() else {
-                            tracing::warn!("missing package name in '{dependency}', assuming the lock file is corrupt.");
-                            continue;
-                        };
-
-                        if !seen.contains(&package_name) {
-                            queue.push_back((package_name.clone(), spec));
-                            seen.insert(package_name);
-                        }
-                    }
-                }
-            }
-        }
-
-        // If the number of "seen" dependencies is less than the number of packages for this
-        // platform in the first place, there are more packages in the lock file than are used. This
-        // means the lock file is also out of date.
-        if seen.len() < lock_file.packages_for_platform(platform).count() {
-            tracing::info!("there are more packages in the lock-file than required to fulfill all dependency requirements. Assuming the lock file is out of date.");
-            return Ok(false);
-        }
-    }
-
-    Ok(true)
-}
-
-/// Returns true if the specified [`conda_lock::LockedDependency`] satisfies the given MatchSpec.
-/// TODO: Move this back to rattler.
-/// TODO: Make this more elaborate to include all properties of MatchSpec
-fn locked_dependency_satisfies(
-    locked_package: &LockedDependency,
-    name: &PackageName,
-    spec: &NamelessMatchSpec,
-) -> bool {
-    // Check if the name of the package matches
-    if locked_package.name != name.as_normalized() {
-        return false;
-    }
-
-    // Check if the version matches
-    if let Some(version_spec) = &spec.version {
-        let v = match Version::from_str(&locked_package.version) {
-            Err(_) => return false,
-            Ok(v) => v,
-        };
-
-        if !version_spec.matches(&v) {
-            return false;
-        }
-    }
-
-    if let Some(conda) = locked_package.as_conda() {
-        match (spec.build.as_ref(), &conda.build) {
-            (Some(build_spec), Some(build)) => {
-                if !build_spec.matches(build) {
-                    return false;
-                }
-            }
-            (Some(_), None) => return false,
-            _ => {}
-        }
-    }
-
-    true
-}
-
-/// Updates the lock file for a project.
-pub async fn update_lock_file(
-    project: &Project,
-    existing_lock_file: CondaLock,
-    repodata: Option<Vec<SparseRepoData>>,
-) -> miette::Result<CondaLock> {
-    let platforms = project.platforms();
-
-    // Get the repodata for the project
-    let sparse_repo_data = if let Some(sparse_repo_data) = repodata {
-        sparse_repo_data
-    } else {
-        project.fetch_sparse_repodata().await?
-    };
-
-    // Construct a conda lock file
-    let channels = project
-        .channels()
-        .iter()
-        .map(|channel| rattler_lock::Channel::from(channel.base_url().to_string()));
-
-    // Empty match-specs because these differ per platform
-    let mut builder = LockFileBuilder::new(channels, platforms.iter().cloned(), vec![]);
-    for platform in platforms.iter().cloned() {
-        let dependencies = project.all_dependencies(platform)?;
-        let match_specs = dependencies
-            .iter()
-            .map(|(name, constraint)| {
-                MatchSpec::from_nameless(constraint.clone(), Some(name.clone()))
-            })
-            .collect_vec();
-
-        // Extract the package names from the dependencies
-        let package_names = dependencies.keys().collect_vec();
-
-        // Get the repodata for the current platform and for NoArch
-        let platform_sparse_repo_data = sparse_repo_data.iter().filter(|sparse| {
-            sparse.subdir() == platform.as_str() || sparse.subdir() == Platform::NoArch.as_str()
-        });
-
-        // Load only records we need for this platform
-        let available_packages = SparseRepoData::load_records_recursive(
-            platform_sparse_repo_data,
-            package_names.into_iter().cloned(),
-            None,
-        )
-        .into_diagnostic()?;
-
-        // Get the virtual packages for this platform
-        let virtual_packages = project.virtual_packages(platform)?;
-
-        // Construct a solver task that we can start solving.
-        let task = rattler_solve::SolverTask {
-            specs: match_specs.clone(),
-            available_packages: &available_packages,
-            locked_packages: existing_lock_file
-                .packages_for_platform(platform)
-                .map(RepoDataRecord::try_from)
-                .collect::<Result<Vec<_>, _>>()
-                .into_diagnostic()?,
-            pinned_packages: vec![],
-            virtual_packages,
-        };
-
-        // Solve the task
-        let records = resolvo::Solver.solve(task).into_diagnostic()?;
-
-        // Update lock file
-        let mut locked_packages = LockedPackagesBuilder::new(platform);
-        for record in records {
-            let locked_package =
-                CondaLockedDependencyBuilder::try_from(record).into_diagnostic()?;
-            locked_packages.add_locked_package(locked_package);
-        }
-
-        builder = builder.add_locked_packages(locked_packages);
-    }
-
-    let conda_lock = builder.build().into_diagnostic()?;
-
-    // Write the conda lock to disk
-    conda_lock
-        .to_path(&project.lock_file_path())
-        .into_diagnostic()?;
-
-    Ok(conda_lock)
-}
-
-/// Returns the [`RepoDataRecord`]s for the packages of the current platform from the lock-file.
-pub fn get_required_packages(
-    lock_file: &CondaLock,
-    platform: Platform,
-) -> miette::Result<Vec<RepoDataRecord>> {
-    lock_file
-        .package
-        .iter()
-        .filter(|pkg| pkg.platform == platform)
-        .map(|pkg| pkg.clone().try_into().into_diagnostic())
-        .collect()
-}
-
-/// Executes the transaction on the given environment.
-pub async fn execute_transaction(
-    transaction: Transaction<PrefixRecord, RepoDataRecord>,
-    target_prefix: PathBuf,
-    cache_dir: PathBuf,
-    download_client: AuthenticatedClient,
-) -> miette::Result<()> {
-    // Open the package cache
-    let package_cache = PackageCache::new(cache_dir.join("pkgs"));
-
-    // Create an install driver which helps limit the number of concurrent filesystem operations
-    let install_driver = InstallDriver::default();
->>>>>>> 9561398d
 
     // Get the pip packages to install
     let mut pip_packages = lock_file
