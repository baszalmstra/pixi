--- conflicted
+++ resolved
@@ -1,56 +1,26 @@
 use crate::{
-<<<<<<< HEAD
-    default_authenticated_client, install, lock_file, prefix::Prefix, progress,
+    consts, default_authenticated_client, install, lock_file, prefix::Prefix, progress,
     virtual_packages::verify_current_platform_has_required_virtual_packages, Project,
-=======
-    consts, default_retry_policy,
-    prefix::Prefix,
-    progress::{
-        await_in_progress, default_progress_style, finished_progress_style, global_multi_progress,
-    },
-    virtual_packages::verify_current_platform_has_required_virtual_packages,
-    Project,
->>>>>>> 04632682
 };
 use futures::{stream, Stream, StreamExt, TryFutureExt, TryStreamExt};
 use indexmap::IndexSet;
 use indicatif::ProgressBar;
 use itertools::Itertools;
 use miette::{Context, IntoDiagnostic, LabeledSpan};
-<<<<<<< HEAD
+
 use rattler::install::Transaction;
 use rattler_conda_types::{Platform, PrefixRecord, RepoDataRecord};
 use rattler_lock::{CondaLock, LockedDependency, PipLockedDependency};
+use rip::tags::WheelTag;
 use rip::{
-    tags::WheelTag, Artifact, ArtifactHashes, ArtifactInfo, ArtifactName, Distribution,
-    InstallPaths, PackageDb, ParseArtifactNameError, UnpackWheelOptions, Wheel, WheelName,
-=======
-use rattler::{
-    install::{link_package, InstallDriver, InstallOptions, Transaction, TransactionOperation},
-    package_cache::PackageCache,
+    Artifact, ArtifactHashes, ArtifactInfo, ArtifactName, Distribution, InstallPaths, PackageDb,
+    ParseArtifactNameError, UnpackWheelOptions, Wheel, WheelName,
 };
-use rattler_conda_types::{
-    Channel, MatchSpec, NamelessMatchSpec, PackageName, Platform, PrefixRecord, RepoDataRecord,
-    Version,
+use std::{collections::VecDeque, io::ErrorKind, path::Path, str::FromStr, time::Duration};
+use tokio::{
+    sync::mpsc::{channel, Sender},
+    task::JoinError,
 };
-use rattler_lock::builder::{CondaLockedDependencyBuilder, LockFileBuilder, LockedPackagesBuilder};
-use rattler_lock::{CondaLock, LockedDependency};
-use rattler_networking::AuthenticatedClient;
-use rattler_repodata_gateway::sparse::SparseRepoData;
-use rattler_solve::{resolvo, SolverImpl};
-use std::collections::HashMap;
-use std::{
-    collections::{HashSet, VecDeque},
-    io::ErrorKind,
-    path::{Path, PathBuf},
-    str::FromStr,
-    time::Duration,
->>>>>>> 04632682
-};
-use std::collections::VecDeque;
-use std::{str::FromStr, time::Duration};
-use tokio::sync::mpsc::{channel, Sender};
-use tokio::task::JoinError;
 
 /// Verify the location of the prefix folder is not changed so the applied prefix path is still valid.
 /// Errors when there is a file system error or the path does not align with the defined prefix.
@@ -198,7 +168,6 @@
         .await?;
     }
 
-<<<<<<< HEAD
     // Remove python packages from a previous python distribution if the python version changed.
     remove_old_distribution_packages(prefix, platform, &transaction)?;
 
@@ -209,7 +178,7 @@
     )
     .await?;
 
-=======
+    // Mark the location of the prefix
     create_prefix_location_file(
         &prefix
             .root()
@@ -218,7 +187,7 @@
             .ok_or_else(|| miette::miette!("we should be able to create a prefix file name."))?,
     )
     .with_context(|| "failed to create prefix location file.".to_string())?;
->>>>>>> 04632682
+
     Ok(())
 }
 
@@ -369,7 +338,6 @@
     Ok(Some(pb))
 }
 
-<<<<<<< HEAD
 /// Creates a stream which downloads the specified python packages. The stream will download the
 /// packages in parallel and yield them as soon as they become available.
 fn stream_python_packages<'a>(
@@ -381,43 +349,6 @@
 ) {
     if packages_to_download.is_empty() {
         return (stream::empty().left_stream(), None);
-=======
-fn check_channel_package_url(channel: &str, url: &str) -> bool {
-    // Try to parse the channel string into a Channel type
-    // If this fails, the error will be propagated using `?`
-    let Ok(channel) = Channel::from_str(channel, &Default::default()) else {
-        return false;
-    };
-
-    // Check if the URL starts with the channel's base URL
-    // Return true or false accordingly
-    url.starts_with(channel.base_url.as_str())
-}
-
-/// Returns true if the specified [`conda_lock::LockedDependency`] satisfies the given MatchSpec.
-/// TODO: Move this back to rattler.
-/// TODO: Make this more elaborate to include all properties of MatchSpec
-fn locked_dependency_satisfies(
-    locked_package: &LockedDependency,
-    name: &PackageName,
-    spec: &NamelessMatchSpec,
-) -> bool {
-    // Check if the name of the package matches
-    if locked_package.name != name.as_normalized() {
-        return false;
-    }
-
-    // Check if the version matches
-    if let Some(version_spec) = &spec.version {
-        let v = match Version::from_str(&locked_package.version) {
-            Err(_) => return false,
-            Ok(v) => v,
-        };
-
-        if !version_spec.matches(&v) {
-            return false;
-        }
->>>>>>> 04632682
     }
 
     // Construct a progress bar to provide some indication on what is currently downloading.
@@ -488,22 +419,9 @@
 
                 Ok(wheel)
             }
-<<<<<<< HEAD
         })
         .buffer_unordered(20)
         .right_stream();
-=======
-            (Some(_), None) => return false,
-            _ => {}
-        }
-
-        if let Some(channel) = &spec.channel {
-            if !check_channel_package_url(channel.as_str(), conda.url.as_ref()) {
-                return false;
-            }
-        }
-    }
->>>>>>> 04632682
 
     (download_stream, Some(pb))
 }
@@ -513,7 +431,6 @@
     sender: Sender<Operation>,
 }
 
-<<<<<<< HEAD
 enum Operation {
     Started(String),
     Finished(String),
@@ -532,55 +449,8 @@
                         pending.remove(idx);
                     }
                 }
-=======
-        // Load only records we need for this platform
-        let available_packages = SparseRepoData::load_records_recursive(
-            platform_sparse_repo_data,
-            package_names.into_iter().cloned(),
-            None,
-        )
-        .into_diagnostic()?;
-
-        // Get the virtual packages for this platform
-        let virtual_packages = project.virtual_packages(platform)?;
-
-        // Get and filter out locked packages that dont satisfy the dependencies
-        let locked_packages = existing_lock_file
-            .packages_for_platform(platform)
-            .filter(|locked_dep| {
-                dependencies
-                    .iter()
-                    .find(|dep| dep.0.as_normalized() == locked_dep.name.as_str())
-                    .map_or(true, |dep| {
-                        locked_dependency_satisfies(locked_dep, dep.0, dep.1)
-                    })
-            })
-            .map(RepoDataRecord::try_from)
-            .collect::<Result<Vec<_>, _>>()
-            .into_diagnostic()?;
-
-        // Construct a solver task that we can start solving.
-        let task = rattler_solve::SolverTask {
-            specs: match_specs.clone(),
-            available_packages: &available_packages,
-            locked_packages,
-            pinned_packages: vec![],
-            virtual_packages,
-        };
-
-        // Solve the task
-        let records = resolvo::Solver.solve(task).into_diagnostic()?;
-
-        // Update lock file
-        let mut locked_packages = LockedPackagesBuilder::new(platform);
-        for record in records {
-            let locked_package =
-                CondaLockedDependencyBuilder::try_from(record).into_diagnostic()?;
-            locked_packages.add_locked_package(locked_package);
-        }
->>>>>>> 04632682
-
-                if pending.len() == 0 {
+
+                if pending.is_empty() {
                     progress_bar.set_message("");
                 } else if pending.len() == 1 {
                     progress_bar.set_message(pending[0].clone());
@@ -768,15 +638,13 @@
     fn artifact_name(&self) -> Result<ArtifactName, ParseArtifactNameError>;
 }
 
-<<<<<<< HEAD
 impl PipLockedDependencyExt for PipLockedDependency {
     fn artifact_name(&self) -> Result<ArtifactName, ParseArtifactNameError> {
         self.url.path_segments().and_then(|s| s.last()).map_or(
             Err(ParseArtifactNameError::InvalidName),
             ArtifactName::from_str,
         )
-=======
-    Ok(())
+    }
 }
 
 #[cfg(test)]
@@ -817,6 +685,5 @@
         let channel = "conda";
         let url = "https://conda.anaconda.org/conda-forge/some_package";
         assert!(!check_channel_package_url(channel, url));
->>>>>>> 04632682
     }
 }