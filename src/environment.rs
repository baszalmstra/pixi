<<<<<<< HEAD
use miette::IntoDiagnostic;

use crate::lock_file::UvResolutionContext;
=======
use crate::project::grouped_environment::GroupedEnvironmentName;
>>>>>>> aca13922
use crate::{
    consts, install, install_pypi,
    lock_file::UpdateLockFileOptions,
    prefix::Prefix,
    progress,
    project::{
        grouped_environment::GroupedEnvironment,
        manifest::{EnvironmentName, SystemRequirements},
        virtual_packages::verify_current_platform_has_required_virtual_packages,
        Environment,
    },
    Project,
};
use indexmap::IndexMap;
use miette::IntoDiagnostic;
use rattler::{
    install::{PythonInfo, Transaction},
    package_cache::PackageCache,
};
use rattler_conda_types::{Channel, Platform, PrefixRecord, RepoDataRecord};
use rattler_lock::{PypiPackageData, PypiPackageEnvironmentData};
use rattler_repodata_gateway::sparse::SparseRepoData;
use reqwest_middleware::ClientWithMiddleware;
use std::{collections::HashMap, io::ErrorKind, path::Path, sync::Arc};

/// Verify the location of the prefix folder is not changed so the applied prefix path is still valid.
/// Errors when there is a file system error or the path does not align with the defined prefix.
/// Returns false when the file is not present.
pub fn verify_prefix_location_unchanged(prefix_file: &Path) -> miette::Result<()> {
    match std::fs::read_to_string(prefix_file) {
        // Not found is fine as it can be new or backwards compatible.
        Err(e) if e.kind() == ErrorKind::NotFound => Ok(()),
        // Scream the error if we don't know it.
        Err(e) => Err(e).into_diagnostic(),
        // Check if the path in the file aligns with the current path.
        Ok(p) if prefix_file.starts_with(&p) => Ok(()),
        Ok(p) => Err(miette::miette!(
            "the project location seems to be change from `{}` to `{}`, this is not allowed.\
            \nPlease remove the `{}` folder and run again",
            p,
            prefix_file
                .parent()
                .expect("prefix_file should always be a file")
                .display(),
            consts::PIXI_DIR
        )),
    }
}

/// Create the prefix location file.
/// Give it the file path of the required location to place it.
fn create_prefix_location_file(prefix_file: &Path) -> miette::Result<()> {
    let parent = prefix_file
        .parent()
        .ok_or_else(|| miette::miette!("cannot find parent of '{}'", prefix_file.display()))?;

    if parent.exists() {
        let contents = parent.to_str().ok_or_else(|| {
            miette::miette!("failed to convert path to str: '{}'", parent.display())
        })?;
        std::fs::write(prefix_file, contents).into_diagnostic()?;
    }
    Ok(())
}

/// Runs the following checks to make sure the project is in a sane state:
///     1. It verifies that the prefix location is unchanged.
///     2. It verifies that the system requirements are met.
///     3. It verifies the absence of the `env` folder.
pub fn sanity_check_project(project: &Project) -> miette::Result<()> {
    // Sanity check of prefix location
    verify_prefix_location_unchanged(
        project
            .default_environment()
            .dir()
            .join(consts::PREFIX_FILE_NAME)
            .as_path(),
    )?;

    // Make sure the system requirements are met
    verify_current_platform_has_required_virtual_packages(&project.default_environment())?;

    // TODO: remove on a 1.0 release
    // Check for old `env` folder as we moved to `envs` in 0.13.0
    let old_pixi_env_dir = project.pixi_dir().join("env");
    if old_pixi_env_dir.exists() {
        tracing::warn!(
            "The `{}` folder is deprecated, please remove it as we now use the `{}` folder",
            old_pixi_env_dir.display(),
            consts::ENVIRONMENTS_DIR
        );
    }

    Ok(())
}

/// Specifies how the lock-file should be updated.
#[derive(Debug, Default, PartialEq, Eq, Copy, Clone)]
pub enum LockFileUsage {
    /// Update the lock-file if it is out of date.
    #[default]
    Update,
    /// Don't update the lock-file, but do check if it is out of date
    Locked,
    /// Don't update the lock-file and don't check if it is out of date
    Frozen,
}

impl LockFileUsage {
    /// Returns true if the lock-file should be updated if it is out of date.
    pub fn allows_lock_file_updates(self) -> bool {
        match self {
            LockFileUsage::Update => true,
            LockFileUsage::Locked | LockFileUsage::Frozen => false,
        }
    }

    /// Returns true if the lock-file should be checked if it is out of date.
    pub fn should_check_if_out_of_date(self) -> bool {
        match self {
            LockFileUsage::Update | LockFileUsage::Locked => true,
            LockFileUsage::Frozen => false,
        }
    }
}

/// Returns the prefix associated with the given environment. If the prefix doesn't exist or is not
/// up-to-date it is updated.
///
/// The `sparse_repo_data` is used when the lock-file is update. We pass it into this function to
/// make sure the data is not loaded twice since the repodata takes up a lot of memory and takes a
/// while to load. If `sparse_repo_data` is `None` it will be downloaded. If the lock-file is not
/// updated, the `sparse_repo_data` is ignored.
pub async fn get_up_to_date_prefix(
    environment: &Environment<'_>,
    lock_file_usage: LockFileUsage,
    mut no_install: bool,
    existing_repo_data: IndexMap<(Channel, Platform), SparseRepoData>,
) -> miette::Result<Prefix> {
    let current_platform = Platform::current();
    let project = environment.project();

    // Do not install if the platform is not supported
    if !no_install && !environment.platforms().contains(&current_platform) {
        tracing::warn!("Not installing dependency on current platform: ({current_platform}) as it is not part of this project's supported platforms.");
        no_install = true;
    }

    // Make sure the project is in a sane state
    sanity_check_project(project)?;

    // Ensure that the lock-file is up-to-date
    let mut lock_file = project
        .up_to_date_lock_file(UpdateLockFileOptions {
            existing_repo_data,
            lock_file_usage,
            no_install,
            ..UpdateLockFileOptions::default()
        })
        .await?;

    // Get the locked environment from the lock-file.
    if no_install {
        Ok(Prefix::new(environment.dir()))
    } else {
        lock_file.prefix(environment).await
    }
}

#[allow(clippy::too_many_arguments)]
// TODO: refactor args into struct
pub async fn update_prefix_pypi(
    environment_name: &EnvironmentName,
    prefix: &Prefix,
    _platform: Platform,
    conda_records: &[RepoDataRecord],
    pypi_records: &[(PypiPackageData, PypiPackageEnvironmentData)],
    status: &PythonStatus,
    system_requirements: &SystemRequirements,
<<<<<<< HEAD
    uv_context: UvResolutionContext,
=======
    sdist_resolution: SDistResolution,
    env_variables: HashMap<String, String>,
>>>>>>> aca13922
) -> miette::Result<()> {
    // Remove python packages from a previous python distribution if the python version changed.
    // install_pypi::remove_old_python_distributions(prefix, platform, status)?;

    // Install and/or remove python packages
    progress::await_in_progress(
        format!(
            "updating pypi package in '{}'",
            environment_name.fancy_display()
        ),
        |_| {
            install_pypi::update_python_distributions(
                prefix,
                conda_records,
                pypi_records,
                status,
                system_requirements,
<<<<<<< HEAD
                uv_context,
=======
                sdist_resolution,
                env_variables,
>>>>>>> aca13922
            )
        },
    )
    .await
}

#[derive(Clone)]
pub enum PythonStatus {
    /// The python interpreter changed from `old` to `new`.
    Changed { old: PythonInfo, new: PythonInfo },

    /// The python interpreter remained the same.
    Unchanged(PythonInfo),

    /// The python interpreter was removed from the environment
    Removed { old: PythonInfo },

    /// The python interpreter was added to the environment
    Added { new: PythonInfo },

    /// There is no python interpreter in the environment.
    DoesNotExist,
}

impl PythonStatus {
    /// Determine the [`PythonStatus`] from a [`Transaction`].
    pub fn from_transaction(transaction: &Transaction<PrefixRecord, RepoDataRecord>) -> Self {
        match (
            transaction.current_python_info.as_ref(),
            transaction.python_info.as_ref(),
        ) {
            (Some(old), Some(new)) if old.short_version != new.short_version => {
                PythonStatus::Changed {
                    old: old.clone(),
                    new: new.clone(),
                }
            }
            (Some(_), Some(new)) => PythonStatus::Unchanged(new.clone()),
            (None, Some(new)) => PythonStatus::Added { new: new.clone() },
            (Some(old), None) => PythonStatus::Removed { old: old.clone() },
            (None, None) => PythonStatus::DoesNotExist,
        }
    }

    /// Returns the info of the current situation (e.g. after the transaction completed).
    pub fn current_info(&self) -> Option<&PythonInfo> {
        match self {
            PythonStatus::Changed { new, .. }
            | PythonStatus::Unchanged(new)
            | PythonStatus::Added { new } => Some(new),
            PythonStatus::Removed { .. } | PythonStatus::DoesNotExist => None,
        }
    }

    /// Returns the location of the python interpreter relative to the root of the prefix.
    pub fn location(&self) -> Option<&Path> {
        Some(&self.current_info()?.path)
    }
}

/// Updates the environment to contain the packages from the specified lock-file
pub async fn update_prefix_conda(
    environment_name: GroupedEnvironmentName,
    prefix: &Prefix,
    package_cache: Arc<PackageCache>,
    authenticated_client: ClientWithMiddleware,
    installed_packages: Vec<PrefixRecord>,
    repodata_records: &[RepoDataRecord],
    platform: Platform,
) -> miette::Result<PythonStatus> {
    // Construct a transaction to bring the environment up to date with the lock-file content
    let transaction = Transaction::from_current_and_desired(
        installed_packages.clone(),
        // TODO(baszalmstra): Can we avoid cloning here?
        repodata_records.to_owned(),
        platform,
    )
    .into_diagnostic()?;

    // Execute the transaction if there is work to do
    if !transaction.operations.is_empty() {
        // Execute the operations that are returned by the solver.
        progress::await_in_progress(
            format!(
                "updating packages in '{}'",
                environment_name.fancy_display()
            ),
            |pb| async {
                install::execute_transaction(
                    package_cache,
                    &transaction,
                    &installed_packages,
                    prefix.root().to_path_buf(),
                    authenticated_client,
                    pb,
                )
                .await
            },
        )
        .await?;
    }

    // Mark the location of the prefix
    create_prefix_location_file(&prefix.root().join(consts::PREFIX_FILE_NAME))?;

    // Determine if the python version changed.
    Ok(PythonStatus::from_transaction(&transaction))
}

pub type PerEnvironment<'p, T> = HashMap<Environment<'p>, T>;
pub type PerGroup<'p, T> = HashMap<GroupedEnvironment<'p>, T>;
pub type PerEnvironmentAndPlatform<'p, T> = PerEnvironment<'p, HashMap<Platform, T>>;
pub type PerGroupAndPlatform<'p, T> = PerGroup<'p, HashMap<Platform, T>>;<|MERGE_RESOLUTION|>--- conflicted
+++ resolved
@@ -1,10 +1,5 @@
-<<<<<<< HEAD
-use miette::IntoDiagnostic;
-
 use crate::lock_file::UvResolutionContext;
-=======
 use crate::project::grouped_environment::GroupedEnvironmentName;
->>>>>>> aca13922
 use crate::{
     consts, install, install_pypi,
     lock_file::UpdateLockFileOptions,
@@ -184,12 +179,7 @@
     pypi_records: &[(PypiPackageData, PypiPackageEnvironmentData)],
     status: &PythonStatus,
     system_requirements: &SystemRequirements,
-<<<<<<< HEAD
     uv_context: UvResolutionContext,
-=======
-    sdist_resolution: SDistResolution,
-    env_variables: HashMap<String, String>,
->>>>>>> aca13922
 ) -> miette::Result<()> {
     // Remove python packages from a previous python distribution if the python version changed.
     // install_pypi::remove_old_python_distributions(prefix, platform, status)?;
@@ -207,12 +197,7 @@
                 pypi_records,
                 status,
                 system_requirements,
-<<<<<<< HEAD
                 uv_context,
-=======
-                sdist_resolution,
-                env_variables,
->>>>>>> aca13922
             )
         },
     )
