--- conflicted
+++ resolved
@@ -22,11 +22,8 @@
 use crate::{
     activation::CurrentEnvVarBehavior,
     lock_file::LockFileDerivedData,
-<<<<<<< HEAD
-=======
-    project::{get_activated_environment_variables, Environment},
->>>>>>> a9f49277
     task::task_graph::{TaskGraph, TaskId},
+    workspace::get_activated_environment_variables,
     workspace::{
         virtual_packages::verify_current_platform_has_required_virtual_packages, Environment,
         HasWorkspaceRef,
@@ -378,12 +375,8 @@
         CurrentEnvVarBehavior::Include
     };
     let mut activation_env = await_in_progress("activating environment", |_| {
-<<<<<<< HEAD
-        environment.workspace().get_activated_environment_variables(
-=======
         get_activated_environment_variables(
-            environment.project().env_vars(),
->>>>>>> a9f49277
+            environment.workspace().env_vars(),
             environment,
             env_var_behavior,
             lock_file,
