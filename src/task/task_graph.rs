--- conflicted
+++ resolved
@@ -273,22 +273,14 @@
         environment_name: Option<EnvironmentName>,
     ) -> Vec<String> {
         let project = Project::from_str(Path::new(""), project_str).unwrap();
-<<<<<<< HEAD
-
-        let search_envs = SearchEnvironments::from_opt_env(&project, None, platform);
-
-=======
+
         let environment = environment_name.map(|name| project.environment(&name).unwrap());
->>>>>>> 8c33915e
+        let search_envs = SearchEnvironments::from_opt_env(&project, environment, platform);
+
         let graph = TaskGraph::from_cmd_args(
             &project,
             &search_envs,
             run_args.into_iter().map(|arg| arg.to_string()).collect(),
-<<<<<<< HEAD
-=======
-            platform,
-            environment,
->>>>>>> 8c33915e
         )
         .unwrap();
 
