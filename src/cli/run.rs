use std::collections::{HashSet, VecDeque};
use std::path::Path;
use std::string::String;
use std::{fmt::Write, path::PathBuf};

use clap::Parser;
use is_executable::IsExecutable;
use rattler_conda_types::Platform;

use crate::{
    command::{CmdArgs, Command, ProcessCmd},
    environment::get_up_to_date_prefix,
    project::environment::add_metadata_as_env_vars,
    Project,
};
use rattler_shell::{
    activation::ActivationResult,
    activation::{ActivationVariables, Activator, PathModificationBehaviour},
    shell::{Shell, ShellEnum},
};

/// Runs command in project.
#[derive(Parser, Debug, Default)]
#[clap(trailing_var_arg = true, arg_required_else_help = true)]
pub struct Args {
    /// The command you want to run in the projects environment.
    pub command: Vec<String>,

    /// The path to 'pixi.toml'
    #[arg(long)]
    pub manifest_path: Option<PathBuf>,
}

pub struct RunScriptCommand {
    /// The command to execute
    pub command: std::process::Command,
    /// Tempfile to keep a handle on, otherwise it is dropped and deleted
    _script: tempfile::NamedTempFile,
}

pub async fn order_commands(
    commands: Vec<String>,
    project: &Project,
) -> anyhow::Result<VecDeque<Command>> {
    let command: Vec<_> = commands.iter().map(|c| c.to_string()).collect();

    let (command_name, command) = command
        .first()
        .and_then(|cmd_name| {
            project
                .command_opt(cmd_name)
                .map(|cmd| (Some(cmd_name.clone()), cmd.clone()))
        })
        .unwrap_or_else(|| {
            (
                None,
                Command::Process(ProcessCmd {
                    cmd: CmdArgs::Multiple(commands),
                    depends_on: vec![],
                }),
            )
        });

<<<<<<< HEAD
    // Determine the current shell
    let shell: ShellEnum = ShellEnum::default();

    // Construct an activator so we can run commands from the environment
    let prefix = get_up_to_date_prefix(&project).await?;
    let activator = Activator::from_path(prefix.root(), shell.clone(), Platform::current())?;

    let activator_result = activator.activation(ActivationVariables {
        // Get the current PATH variable
        path: Default::default(),

        // Start from an empty prefix
        conda_prefix: None,

        // Prepending environment paths so they get found first.
        path_modification_behaviour: PathModificationBehaviour::Prepend,
    })?;

    // Generate a temporary file with the script to execute. This includes the activation of the
    // environment.
    let mut script = format!("{}\n", activator_result.script.trim());

    // Add meta data env variables to help user interact with there configuration.
    add_metadata_as_env_vars(&mut script, &shell, &project)?;

=======
>>>>>>> c2718b34
    // Perform post order traversal of the commands and their `depends_on` to make sure they are
    // executed in the right order.
    let mut s1 = VecDeque::new();
    let mut s2 = VecDeque::new();
    let mut added = HashSet::new();

    // Add the command specified on the command line first
    s1.push_back(command);
    if let Some(command_name) = command_name {
        added.insert(command_name);
    }

    while let Some(command) = s1.pop_back() {
        // Get the dependencies of the command
        let depends_on = match &command {
            Command::Process(process) => process.depends_on.as_slice(),
            Command::Alias(alias) => &alias.depends_on,
            _ => &[],
        };

        // Locate the dependencies in the project and add them to the stack
        for dependency in depends_on.iter() {
            if !added.contains(dependency) {
                let cmd = project
                    .command_opt(dependency)
                    .ok_or_else(|| anyhow::anyhow!("failed to find dependency {}", dependency))?
                    .clone();

                s1.push_back(cmd);
                added.insert(dependency.clone());
            }
        }

        s2.push_back(command)
    }

    Ok(s2)
}

pub async fn create_command(
    command: Command,
    project: &Project,
) -> anyhow::Result<RunScriptCommand> {
    // Determine the current shell
    let shell: ShellEnum = ShellEnum::default();

    // Construct an activator so we can run commands from the environment
    let prefix = get_up_to_date_prefix(project).await?;
    let activator = Activator::from_path(prefix.root(), shell.clone(), Platform::current())?;

    let activator_result = activator.activation(ActivationVariables {
        // Get the current PATH variable
        path: std::env::var_os("PATH").map(|path_var| std::env::split_paths(&path_var).collect()),

        // Start from an empty prefix
        conda_prefix: None,

        // Prepending environment paths so they get found first.
        path_modification_behaviour: PathModificationBehaviour::Prepend,
    })?;

    // Generate a temporary file with the script to execute. This includes the activation of the
    // environment.
    let mut script = format!("{}\n", activator_result.script.trim());

    // Add meta data env variables to help user interact with there configuration.
    add_metadata_as_env_vars(&mut script, &shell, project)?;

    command.write_invoke_script(&mut script, &shell, project, &activator_result)?;

    tracing::debug!("Activation script:\n{}", script);

    // Write the contents of the script to a temporary file that we can execute with the shell.
    let mut temp_file = tempfile::Builder::new()
        .suffix(&format!(".{}", shell.extension()))
        .tempfile()?;
    std::io::Write::write_all(&mut temp_file, script.as_bytes())?;

    // Execute the script with the shell
    let command = shell.create_run_script_command(temp_file.path());

    Ok(RunScriptCommand {
        command,
        _script: temp_file,
    })
}

/// CLI entry point for `pixi run`
pub async fn execute(args: Args) -> anyhow::Result<()> {
    let project = Project::load_or_else_discover(args.manifest_path.as_deref())?;
    // Get the correctly ordered commands
    let mut ordered_commands = order_commands(args.command, &project).await?;

    // Execute the commands in the correct order
    while let Some(command) = ordered_commands.pop_back() {
        let mut script_command = create_command(command, &project).await?;
        let status = script_command.command.spawn()?.wait()?.code().unwrap_or(1);
        if status != 0 {
            std::process::exit(status);
        }
    }

    Ok(())
}

/// Given a command and arguments to invoke it, format it so that it is as generalized as possible.
///
/// The executable is also canonicalized. This means the executable path is looked up. If the
/// executable is not found either in the environment or in the project root an error is returned.
fn format_execute_command(
    project: &Project,
    path: &[PathBuf],
    args: &[String],
) -> anyhow::Result<Vec<String>> {
    // Determine the command location
    let command = args
        .first()
        .ok_or_else(|| anyhow::anyhow!("empty command"))?;
    let command_path = find_command(command, project.root(), path.iter().map(|p| p.as_path()))
        .ok_or_else(|| anyhow::anyhow!("could not find executable '{command}'"))?;

    // Format all the commands and quote them properly.
    Ok([command_path.to_string_lossy().as_ref()]
        .into_iter()
        .chain(args.iter().skip(1).map(|x| x.as_ref()))
        .map(|arg| shlex::quote(arg).into_owned())
        .collect())
}

// Locate the specified command name in the project or environment
fn find_command<'a>(
    executable_name: &str,
    project_root: &'a Path,
    prefix_paths: impl IntoIterator<Item = &'a Path>,
) -> Option<PathBuf> {
    let executable_path = Path::new(executable_name);

    // Iterate over all search paths
    for search_path in [project_root].into_iter().chain(prefix_paths) {
        let absolute_executable_path = search_path.join(executable_path);

        // Try to locate an executable at this location
        if let Some(executable_path) = find_canonical_executable_path(&absolute_executable_path) {
            return Some(executable_path);
        }
    }

    None
}

// Given a relative executable path, try to find the canonical path
fn find_canonical_executable_path(path: &Path) -> Option<PathBuf> {
    // If the path already points to an existing executable there is nothing to do.
    match dunce::canonicalize(path) {
        Ok(path) if path.is_executable() => return Some(path),
        _ => {}
    }

    // Get executable extensions and see if by adding the extension we can turn it into a valid
    // path.
    for ext in executable_extensions() {
        let with_ext = path.with_extension(ext);
        match dunce::canonicalize(with_ext) {
            Ok(path) if path.is_executable() => return Some(path),
            _ => {}
        }
    }

    None
}

/// Returns all file extensions that are considered for executable files.
#[cfg(windows)]
fn executable_extensions() -> &'static [String] {
    use once_cell::sync::Lazy;
    static PATHEXT: Lazy<Vec<String>> = Lazy::new(|| {
        if let Some(pathext) = std::env::var_os("PATHEXT") {
            pathext
                .to_string_lossy()
                .split(';')
                // Filter out empty tokens and ';' at the end
                .filter(|f| f.len() > 1)
                // Cut off the leading '.' character
                .map(|ext| ext[1..].to_string())
                .collect::<Vec<_>>()
        } else {
            Vec::new()
        }
    });
    PATHEXT.as_slice()
}

/// Returns all file extensions that are considered for executable files.
#[cfg(not(windows))]
fn executable_extensions() -> &'static [String] {
    &[]
}

impl Command {
    /// Write the invocation of this command to the specified script.
    pub fn write_invoke_script(
        &self,
        contents: &mut String,
        shell: &ShellEnum,
        project: &Project,
        activation_result: &ActivationResult,
    ) -> anyhow::Result<()> {
        let args = match self {
            Command::Plain(cmd) => {
                let args = shlex::split(cmd)
                    .ok_or_else(|| anyhow::anyhow!("invalid quoted command arguments"))?;
                Some(format_execute_command(
                    project,
                    &activation_result.path,
                    &args,
                )?)
            }
            Command::Process(cmd) => {
                let args = match &cmd.cmd {
                    CmdArgs::Single(str) => shlex::split(str)
                        .ok_or_else(|| anyhow::anyhow!("invalid quoted command arguments"))?,
                    CmdArgs::Multiple(args) => args.to_vec(),
                };
                Some(format_execute_command(
                    project,
                    &activation_result.path,
                    &args,
                )?)
            }
            _ => None,
        };

        // If we have a command to execute, add it to the script.
        if let Some(args) = args {
            shell
                .run_command(contents, args.iter().map(|arg| arg.as_ref()))
                .expect("failed to write script");
            writeln!(contents).expect("failed to write script");
        }

        Ok(())
    }
}<|MERGE_RESOLUTION|>--- conflicted
+++ resolved
@@ -61,34 +61,6 @@
             )
         });
 
-<<<<<<< HEAD
-    // Determine the current shell
-    let shell: ShellEnum = ShellEnum::default();
-
-    // Construct an activator so we can run commands from the environment
-    let prefix = get_up_to_date_prefix(&project).await?;
-    let activator = Activator::from_path(prefix.root(), shell.clone(), Platform::current())?;
-
-    let activator_result = activator.activation(ActivationVariables {
-        // Get the current PATH variable
-        path: Default::default(),
-
-        // Start from an empty prefix
-        conda_prefix: None,
-
-        // Prepending environment paths so they get found first.
-        path_modification_behaviour: PathModificationBehaviour::Prepend,
-    })?;
-
-    // Generate a temporary file with the script to execute. This includes the activation of the
-    // environment.
-    let mut script = format!("{}\n", activator_result.script.trim());
-
-    // Add meta data env variables to help user interact with there configuration.
-    add_metadata_as_env_vars(&mut script, &shell, &project)?;
-
-=======
->>>>>>> c2718b34
     // Perform post order traversal of the commands and their `depends_on` to make sure they are
     // executed in the right order.
     let mut s1 = VecDeque::new();
@@ -141,7 +113,7 @@
 
     let activator_result = activator.activation(ActivationVariables {
         // Get the current PATH variable
-        path: std::env::var_os("PATH").map(|path_var| std::env::split_paths(&path_var).collect()),
+        path: Default::default(),
 
         // Start from an empty prefix
         conda_prefix: None,
