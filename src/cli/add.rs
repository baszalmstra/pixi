--- conflicted
+++ resolved
@@ -300,10 +300,7 @@
         platform_sparse_repo_data,
         package_names.iter().cloned(),
         None,
-<<<<<<< HEAD
-=======
         // Default to strict_channel_priority
->>>>>>> ba2b24d4
         true,
     )
     .into_diagnostic()?;
