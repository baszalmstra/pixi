--- conflicted
+++ resolved
@@ -1,6 +1,7 @@
-use crate::Workspace;
 use clap::Parser;
 use miette::IntoDiagnostic;
+
+use crate::Workspace;
 
 #[derive(Parser, Debug, Default)]
 pub struct Args {
@@ -16,26 +17,13 @@
     workspace.manifest().set_version(&args.version)?;
 
     // Save the manifest on disk
-    let workspace = workspace.save().await.into_diagnostic()?;
+    workspace.save().await.into_diagnostic()?;
 
     // Report back to the user
     eprintln!(
         "{}Updated project version to '{}'.",
         console::style(console::Emoji("✔ ", "")).green(),
-<<<<<<< HEAD
-        workspace
-            .workspace
-            .value
-            .workspace
-            .version
-            .as_ref()
-            .unwrap()
-=======
-        project
-            .version()
-            .as_ref()
-            .expect("we just set the version, so it should be there")
->>>>>>> 3f261369
+        args.version
     );
 
     Ok(())
