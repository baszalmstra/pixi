<<<<<<< HEAD
use crate::lock_file::UvResolutionContext;
=======
use crate::project::grouped_environment::GroupedEnvironmentName;
>>>>>>> aca13922
use crate::{
    config, consts,
    environment::{
        self, LockFileUsage, PerEnvironmentAndPlatform, PerGroup, PerGroupAndPlatform, PythonStatus,
    },
    load_lock_file,
    lock_file::{
        self, update, OutdatedEnvironments, PypiPackageIdentifier, PypiRecordsByName,
        RepoDataRecordsByName,
    },
    prefix::Prefix,
    progress::global_multi_progress,
<<<<<<< HEAD
    project::{Environment, GroupedEnvironment, GroupedEnvironmentName},
    pypi_name_mapping,
=======
    project::{grouped_environment::GroupedEnvironment, Environment},
>>>>>>> aca13922
    repodata::fetch_sparse_repodata_targets,
    utils::BarrierCell,
    EnvironmentName, Project,
};
use futures::{future::Either, stream::FuturesUnordered, FutureExt, StreamExt, TryFutureExt};
use indexmap::{IndexMap, IndexSet};
use indicatif::ProgressBar;
use itertools::Itertools;
use miette::{IntoDiagnostic, WrapErr};
use rattler::package_cache::PackageCache;
use rattler_conda_types::{Channel, MatchSpec, PackageName, Platform, RepoDataRecord};
use rattler_lock::{LockFile, PypiPackageData, PypiPackageEnvironmentData};
use rattler_repodata_gateway::sparse::SparseRepoData;
use std::{
    borrow::Cow,
    collections::{HashMap, HashSet},
    convert::identity,
    future::{ready, Future},
    sync::Arc,
    time::{Duration, Instant},
};
use tokio::sync::Semaphore;
use tracing::Instrument;

impl Project {
    /// Ensures that the lock-file is up-to-date with the project information.
    ///
    /// Returns the lock-file and any potential derived data that was computed as part of this
    /// operation.
    pub async fn up_to_date_lock_file(
        &self,
        options: UpdateLockFileOptions,
    ) -> miette::Result<LockFileDerivedData<'_>> {
        update::ensure_up_to_date_lock_file(self, options).await
    }
}

/// Options to pass to [`Project::up_to_date_lock_file`].
#[derive(Default)]
pub struct UpdateLockFileOptions {
    /// Defines what to do if the lock-file is out of date
    pub lock_file_usage: LockFileUsage,

    /// Don't install anything to disk.
    pub no_install: bool,

    /// Existing repodata that can be used to avoid downloading it again.
    pub existing_repo_data: IndexMap<(Channel, Platform), SparseRepoData>,

    /// The maximum number of concurrent solves that are allowed to run. If this value is None
    /// a heuristic is used based on the number of cores available from the system.
    pub max_concurrent_solves: Option<usize>,
}

/// A struct that holds the lock-file and any potential derived data that was computed when calling
/// `ensure_up_to_date_lock_file`.
pub struct LockFileDerivedData<'p> {
    pub project: &'p Project,

    /// The lock-file
    pub lock_file: LockFile,

    /// The package cache
    pub package_cache: Arc<PackageCache>,

    /// Repodata that was fetched
    pub repo_data: IndexMap<(Channel, Platform), SparseRepoData>,

    /// A list of prefixes that are up-to-date with the latest conda packages.
    pub updated_conda_prefixes: HashMap<Environment<'p>, (Prefix, PythonStatus)>,

    /// A list of prefixes that have been updated while resolving all dependencies.
    pub updated_pypi_prefixes: HashMap<Environment<'p>, Prefix>,

    /// The cached uv context
    pub uv_context: Option<UvResolutionContext>,
}

impl<'p> LockFileDerivedData<'p> {
    /// Returns the up-to-date prefix for the given environment.
    pub async fn prefix(&mut self, environment: &Environment<'p>) -> miette::Result<Prefix> {
        if let Some(prefix) = self.updated_pypi_prefixes.get(environment) {
            return Ok(prefix.clone());
        }

        // Get the prefix with the conda packages installed.
        let platform = Platform::current();
        let (prefix, python_status) = self.conda_prefix(environment).await?;
        let repodata_records = self
            .repodata_records(environment, platform)
            .unwrap_or_default();
        let pypi_records = self.pypi_records(environment, platform).unwrap_or_default();

<<<<<<< HEAD
        let uv_context = match &self.uv_context {
            None => {
                let context = UvResolutionContext::from_project(self.project)?;
                self.uv_context = Some(context.clone());
                context
            }
            Some(context) => context.clone(),
        };
=======
        let env_variables = environment.project().get_env_variables(environment).await?;
>>>>>>> aca13922

        // Update the prefix with Pypi records
        environment::update_prefix_pypi(
            environment.name(),
            &prefix,
            platform,
            &repodata_records,
            &pypi_records,
            &python_status,
            &environment.system_requirements(),
<<<<<<< HEAD
            uv_context,
=======
            SDistResolution::default(),
            env_variables.clone(),
>>>>>>> aca13922
        )
        .await?;

        // Store that we updated the environment, so we won't have to do it again.
        self.updated_pypi_prefixes
            .insert(environment.clone(), prefix.clone());

        Ok(prefix)
    }

    fn pypi_records(
        &self,
        environment: &Environment<'p>,
        platform: Platform,
    ) -> Option<Vec<(PypiPackageData, PypiPackageEnvironmentData)>> {
        let locked_env = self
            .lock_file
            .environment(environment.name().as_str())
            .expect("the lock-file should be up-to-date so it should also include the environment");
        locked_env.pypi_packages_for_platform(platform)
    }

    fn repodata_records(
        &self,
        environment: &Environment<'p>,
        platform: Platform,
    ) -> Option<Vec<RepoDataRecord>> {
        let locked_env = self
            .lock_file
            .environment(environment.name().as_str())
            .expect("the lock-file should be up-to-date so it should also include the environment");
        locked_env.conda_repodata_records_for_platform(platform).expect("since the lock-file is up to date we should be able to extract the repodata records from it")
    }

    async fn conda_prefix(
        &mut self,
        environment: &Environment<'p>,
    ) -> miette::Result<(Prefix, PythonStatus)> {
        // If we previously updated this environment, early out.
        if let Some((prefix, python_status)) = self.updated_conda_prefixes.get(environment) {
            return Ok((prefix.clone(), python_status.clone()));
        }

        let prefix = Prefix::new(environment.dir());
        let platform = Platform::current();

        // Determine the currently installed packages.
        let installed_packages = prefix
            .find_installed_packages(None)
            .await
            .with_context(|| {
                format!(
                    "failed to determine the currently installed packages for '{}'",
                    environment.name(),
                )
            })?;

        // Get the locked environment from the lock-file.
        let records = self
            .repodata_records(environment, platform)
            .unwrap_or_default();

        // Update the prefix with conda packages.
        let python_status = environment::update_prefix_conda(
            GroupedEnvironmentName::Environment(environment.name().clone()),
            &prefix,
            self.package_cache.clone(),
            environment.project().authenticated_client().clone(),
            installed_packages,
            &records,
            platform,
        )
        .await?;

        // Store that we updated the environment, so we won't have to do it again.
        self.updated_conda_prefixes
            .insert(environment.clone(), (prefix.clone(), python_status.clone()));

        Ok((prefix, python_status))
    }
}

#[derive(Default)]
struct UpdateContext<'p> {
    /// Repodata that is available to the solve tasks.
    repo_data: Arc<IndexMap<(Channel, Platform), SparseRepoData>>,

    /// Repodata records from the lock-file. This contains the records that actually exist in the
    /// lock-file. If the lock-file is missing or partially missing then the data also won't exist
    /// in this field.
    locked_repodata_records: PerEnvironmentAndPlatform<'p, Arc<RepoDataRecordsByName>>,

    /// Repodata records from the lock-file grouped by solve-group.
    locked_grouped_repodata_records: PerGroupAndPlatform<'p, Arc<RepoDataRecordsByName>>,

    /// Repodata records from the lock-file. This contains the records that actually exist in the
    /// lock-file. If the lock-file is missing or partially missing then the data also won't exist
    /// in this field.
    locked_pypi_records: PerEnvironmentAndPlatform<'p, Arc<PypiRecordsByName>>,

    /// Keeps track of all pending conda targets that are being solved. The mapping contains a
    /// [`BarrierCell`] that will eventually contain the solved records computed by another task.
    /// This allows tasks to wait for the records to be solved before proceeding.
    solved_repodata_records:
        PerEnvironmentAndPlatform<'p, Arc<BarrierCell<Arc<RepoDataRecordsByName>>>>,

    /// Keeps track of all pending grouped conda targets that are being solved.
    grouped_solved_repodata_records:
        PerGroupAndPlatform<'p, Arc<BarrierCell<Arc<RepoDataRecordsByName>>>>,

    /// Keeps track of all pending prefix updates. This only tracks the conda updates to a prefix,
    /// not whether the pypi packages have also been updated.
    instantiated_conda_prefixes: PerGroup<'p, Arc<BarrierCell<(Prefix, PythonStatus)>>>,

    /// Keeps track of all pending conda targets that are being solved. The mapping contains a
    /// [`BarrierCell`] that will eventually contain the solved records computed by another task.
    /// This allows tasks to wait for the records to be solved before proceeding.
    solved_pypi_records: PerEnvironmentAndPlatform<'p, Arc<BarrierCell<Arc<PypiRecordsByName>>>>,

    /// Keeps track of all pending grouped pypi targets that are being solved.
    grouped_solved_pypi_records: PerGroupAndPlatform<'p, Arc<BarrierCell<Arc<PypiRecordsByName>>>>,
}

impl<'p> UpdateContext<'p> {
    /// Returns a future that will resolve to the solved repodata records for the given environment
    /// or `None` if the records do not exist and are also not in the process of being updated.
    pub fn get_latest_repodata_records(
        &self,
        environment: &Environment<'p>,
        platform: Platform,
    ) -> Option<impl Future<Output = Arc<RepoDataRecordsByName>>> {
        self.solved_repodata_records
            .get(environment)
            .and_then(|records| records.get(&platform))
            .map(|records| {
                let records = records.clone();
                Either::Left(async move { records.wait().await.clone() })
            })
            .or_else(|| {
                self.locked_repodata_records
                    .get(environment)
                    .and_then(|records| records.get(&platform))
                    .cloned()
                    .map(ready)
                    .map(Either::Right)
            })
    }

    /// Returns a future that will resolve to the solved repodata records for the given environment
    /// group or `None` if the records do not exist and are also not in the process of being
    /// updated.
    pub fn get_latest_group_repodata_records(
        &self,
        group: &GroupedEnvironment<'p>,
        platform: Platform,
    ) -> Option<impl Future<Output = Arc<RepoDataRecordsByName>>> {
        // Check if there is a pending operation for this group and platform
        if let Some(pending_records) = self
            .grouped_solved_repodata_records
            .get(group)
            .and_then(|records| records.get(&platform))
            .cloned()
        {
            return Some((async move { pending_records.wait().await.clone() }).left_future());
        }

        // Otherwise read the records directly from the lock-file.
        let locked_records = self
            .locked_grouped_repodata_records
            .get(group)
            .and_then(|records| records.get(&platform))?
            .clone();

        Some(ready(locked_records).right_future())
    }

    /// Takes the latest repodata records for the given environment and platform. Returns `None` if
    /// neither the records exist nor are in the process of being updated.
    ///
    /// This function panics if the repodata records are still pending.
    pub fn take_latest_repodata_records(
        &mut self,
        environment: &Environment<'p>,
        platform: Platform,
    ) -> Option<RepoDataRecordsByName> {
        self.solved_repodata_records
            .get_mut(environment)
            .and_then(|records| records.remove(&platform))
            .map(|cell| {
                Arc::into_inner(cell)
                    .expect("records must not be shared")
                    .into_inner()
                    .expect("records must be available")
            })
            .or_else(|| {
                self.locked_repodata_records
                    .get_mut(environment)
                    .and_then(|records| records.remove(&platform))
            })
            .map(|records| Arc::try_unwrap(records).unwrap_or_else(|arc| (*arc).clone()))
    }

    /// Takes the latest pypi records for the given environment and platform. Returns `None` if
    /// neither the records exist nor are in the process of being updated.
    ///
    /// This function panics if the repodata records are still pending.
    pub fn take_latest_pypi_records(
        &mut self,
        environment: &Environment<'p>,
        platform: Platform,
    ) -> Option<PypiRecordsByName> {
        self.solved_pypi_records
            .get_mut(environment)
            .and_then(|records| records.remove(&platform))
            .map(|cell| {
                Arc::into_inner(cell)
                    .expect("records must not be shared")
                    .into_inner()
                    .expect("records must be available")
            })
            .or_else(|| {
                self.locked_pypi_records
                    .get_mut(environment)
                    .and_then(|records| records.remove(&platform))
            })
            .map(|records| Arc::try_unwrap(records).unwrap_or_else(|arc| (*arc).clone()))
    }

    /// Get a list of conda prefixes that have been updated.
    pub fn take_instantiated_conda_prefixes(
        &mut self,
    ) -> HashMap<Environment<'p>, (Prefix, PythonStatus)> {
        self.instantiated_conda_prefixes
            .drain()
            .filter_map(|(env, cell)| match env {
                GroupedEnvironment::Environment(env) => {
                    let prefix = Arc::into_inner(cell)
                        .expect("prefixes must not be shared")
                        .into_inner()
                        .expect("prefix must be available");
                    Some((env, prefix))
                }
                _ => None,
            })
            .collect()
    }

    /// Returns a future that will resolve to the solved repodata records for the given environment
    /// or `None` if no task was spawned to instantiate the prefix.
    pub fn get_conda_prefix(
        &self,
        environment: &GroupedEnvironment<'p>,
    ) -> Option<impl Future<Output = (Prefix, PythonStatus)>> {
        let cell = self.instantiated_conda_prefixes.get(environment)?.clone();
        Some(async move { cell.wait().await.clone() })
    }
}

/// Returns the default number of concurrent solves.
fn default_max_concurrent_solves() -> usize {
    let available_parallelism = std::thread::available_parallelism().map_or(1, |n| n.get());
    (available_parallelism.saturating_sub(2)).min(4).max(1)
}

/// Ensures that the lock-file is up-to-date with the project.
///
/// This function will return a [`LockFileDerivedData`] struct that contains the lock-file and any
/// potential derived data that was computed as part of this function. The derived data might be
/// usable by other functions to avoid recomputing the same data.
///
/// This function starts by checking if the lock-file is up-to-date. If it is not up-to-date it will
/// construct a task graph of all the work that needs to be done to update the lock-file. The tasks
/// are awaited in a specific order to make sure that we can start instantiating prefixes as soon as
/// possible.
pub async fn ensure_up_to_date_lock_file(
    project: &Project,
    options: UpdateLockFileOptions,
) -> miette::Result<LockFileDerivedData<'_>> {
    let lock_file = load_lock_file(project).await?;
    let current_platform = Platform::current();
    let package_cache = Arc::new(PackageCache::new(config::get_cache_dir()?.join("pkgs")));
    let max_concurrent_solves = options
        .max_concurrent_solves
        .unwrap_or_else(default_max_concurrent_solves);
    let solve_semaphore = Arc::new(Semaphore::new(max_concurrent_solves));

    // should we check the lock-file in the first place?
    if !options.lock_file_usage.should_check_if_out_of_date() {
        tracing::info!("skipping check if lock-file is up-to-date");

        return Ok(LockFileDerivedData {
            project,
            lock_file,
            package_cache,
            repo_data: options.existing_repo_data,
            updated_conda_prefixes: Default::default(),
            updated_pypi_prefixes: Default::default(),
            uv_context: None,
        });
    }

    // Check which environments are out of date.
    let outdated = OutdatedEnvironments::from_project_and_lock_file(project, &lock_file);
    if outdated.is_empty() {
        tracing::info!("the lock-file is up-to-date");

        // If no-environment is outdated we can return early.
        return Ok(LockFileDerivedData {
            project,
            lock_file,
            package_cache,
            repo_data: options.existing_repo_data,
            updated_conda_prefixes: Default::default(),
            updated_pypi_prefixes: Default::default(),
            uv_context: None,
        });
    }

    // If the lock-file is out of date, but we're not allowed to update it, we should exit.
    if !options.lock_file_usage.allows_lock_file_updates() {
        miette::bail!("lock-file not up-to-date with the project");
    }

    // Determine the repodata that we're going to need to solve the environments. For all outdated
    // conda targets we take the union of all the channels that are used by the environment.
    //
    // The NoArch platform is always added regardless of whether it is explicitly used by the
    // environment.
    let mut fetch_targets = IndexSet::new();
    for (environment, platforms) in outdated.conda.iter() {
        for channel in environment.channels() {
            for platform in platforms {
                fetch_targets.insert((channel.clone(), *platform));
            }
            fetch_targets.insert((channel.clone(), Platform::NoArch));
        }
    }

    // Fetch all the repodata that we need to solve the environments.
    let mut repo_data = fetch_sparse_repodata_targets(
        fetch_targets
            .into_iter()
            .filter(|target| !options.existing_repo_data.contains_key(target)),
        project.authenticated_client(),
    )
    .await?;

    // Add repo data that was already fetched
    repo_data.extend(options.existing_repo_data);

    // Extract the current conda records from the lock-file
    // TODO: Should we parallelize this? Measure please.
    let locked_repodata_records = project
        .environments()
        .into_iter()
        .flat_map(|env| {
            lock_file
                .environment(env.name().as_str())
                .into_iter()
                .map(move |locked_env| {
                    locked_env.conda_repodata_records().map(|records| {
                        (
                            env.clone(),
                            records
                                .into_iter()
                                .map(|(platform, records)| {
                                    (
                                        platform,
                                        Arc::new(RepoDataRecordsByName::from_iter(records)),
                                    )
                                })
                                .collect(),
                        )
                    })
                })
        })
        .collect::<Result<HashMap<_, HashMap<_, _>>, _>>()
        .into_diagnostic()?;

    let locked_pypi_records = project
        .environments()
        .into_iter()
        .flat_map(|env| {
            lock_file
                .environment(env.name().as_str())
                .into_iter()
                .map(move |locked_env| {
                    (
                        env.clone(),
                        locked_env
                            .pypi_packages()
                            .into_iter()
                            .map(|(platform, records)| {
                                (platform, Arc::new(PypiRecordsByName::from_iter(records)))
                            })
                            .collect(),
                    )
                })
        })
        .collect::<HashMap<_, HashMap<_, _>>>();

    // Create a collection of all the [`GroupedEnvironments`] involved in the solve.
    let all_grouped_environments = project
        .environments()
        .into_iter()
        .map(GroupedEnvironment::from)
        .unique()
        .collect_vec();

    // For every grouped environment extract the data from the lock-file. If multiple environments in a single
    // solve-group have different versions for a single package name than the record with the highest version is used.
    // This logic is implemented in `RepoDataRecordsByName::from_iter`. This can happen if previously two environments
    // did not share the same solve-group.
    let locked_grouped_repodata_records = all_grouped_environments
        .iter()
        .filter_map(|group| {
            let records = match group {
                GroupedEnvironment::Environment(env) => locked_repodata_records.get(env)?.clone(),
                GroupedEnvironment::Group(group) => {
                    let mut by_platform = HashMap::new();
                    for env in group.environments() {
                        let Some(records) = locked_repodata_records.get(&env) else {
                            continue;
                        };

                        for (platform, records) in records.iter() {
                            by_platform
                                .entry(*platform)
                                .or_insert_with(Vec::new)
                                .extend(records.records.iter().cloned());
                        }
                    }

                    by_platform
                        .into_iter()
                        .map(|(platform, records)| {
                            (
                                platform,
                                Arc::new(RepoDataRecordsByName::from_iter(records)),
                            )
                        })
                        .collect()
                }
            };
            Some((group.clone(), records))
        })
        .collect();

    let mut context = UpdateContext {
        repo_data: Arc::new(repo_data),

        locked_repodata_records,
        locked_grouped_repodata_records,
        locked_pypi_records,

        solved_repodata_records: HashMap::new(),
        instantiated_conda_prefixes: HashMap::new(),
        solved_pypi_records: HashMap::new(),
        grouped_solved_repodata_records: HashMap::new(),
        grouped_solved_pypi_records: HashMap::new(),
    };

    // This will keep track of all outstanding tasks that we need to wait for. All tasks are added
    // to this list after they are spawned. This function blocks until all pending tasks have either
    // completed or errored.
    let mut pending_futures = FuturesUnordered::new();

    // Spawn tasks for all the conda targets that are out of date.
    for (environment, platforms) in outdated.conda {
        // Turn the platforms into an IndexSet, so we have a little control over the order in which
        // we solve the platforms. We want to solve the current platform first, so we can start
        // instantiating prefixes if we have to.
        let mut ordered_platforms = platforms.into_iter().collect::<IndexSet<_>>();
        if let Some(current_platform_index) = ordered_platforms.get_index_of(&current_platform) {
            ordered_platforms.move_index(current_platform_index, 0);
        }

        // Determine the source of the solve information
        let source = GroupedEnvironment::from(environment.clone());

        for platform in ordered_platforms {
            // Is there an existing pending task to solve the group?
            let group_solve_records = if let Some(cell) = context
                .grouped_solved_repodata_records
                .get(&source)
                .and_then(|platforms| platforms.get(&platform))
            {
                // Yes, we can reuse the existing cell.
                cell.clone()
            } else {
                // No, we need to spawn a task to update for the entire solve group.
                let locked_group_records = context
                    .locked_grouped_repodata_records
                    .get(&source)
                    .and_then(|records| records.get(&platform))
                    .cloned()
                    .unwrap_or_default();

                // Spawn a task to solve the group.
                let group_solve_task = spawn_solve_conda_environment_task(
                    source.clone(),
                    locked_group_records,
                    context.repo_data.clone(),
                    platform,
                    solve_semaphore.clone(),
                )
                .boxed_local();

                // Store the task so we can poll it later.
                pending_futures.push(group_solve_task);

                // Create an entry that can be used by other tasks to wait for the result.
                let cell = Arc::new(BarrierCell::new());
                let previous_cell = context
                    .grouped_solved_repodata_records
                    .entry(source.clone())
                    .or_default()
                    .insert(platform, cell.clone());
                assert!(
                    previous_cell.is_none(),
                    "a cell has already been added to update conda records"
                );

                cell
            };

            // Spawn a task to extract the records from the group solve task.
            let records_future =
                spawn_extract_conda_environment_task(environment.clone(), platform, async move {
                    group_solve_records.wait().await.clone()
                })
                .boxed_local();

            pending_futures.push(records_future);
            let previous_cell = context
                .solved_repodata_records
                .entry(environment.clone())
                .or_default()
                .insert(platform, Arc::default());
            assert!(
                previous_cell.is_none(),
                "a cell has already been added to update conda records"
            );
        }
    }

    // Spawn tasks to instantiate prefixes that we need to be able to solve Pypi packages.
    //
    // Solving Pypi packages requires a python interpreter to be present in the prefix, therefore we
    // first need to make sure we have conda packages available, then we can instantiate the
    // prefix with at least the required conda packages (including a python interpreter) and then
    // we can solve the Pypi packages using the installed interpreter.
    //
    // We only need to instantiate the prefix for the current platform.
    for (environment, platforms) in outdated.pypi.iter() {
        // Only instantiate a prefix if any of the platforms actually contain pypi dependencies. If
        // there are no pypi-dependencies than solving is also not required and thus a prefix is
        // also not required.
        if !platforms
            .iter()
            .any(|p| !environment.pypi_dependencies(Some(*p)).is_empty())
        {
            continue;
        }

        // If we are not allowed to install, we can't instantiate a prefix.
        if options.no_install {
            miette::bail!("Cannot update pypi dependencies without first installing a conda prefix that includes python.");
        }

        // Check if the group is already being instantiated
        let group = GroupedEnvironment::from(environment.clone());
        if context.instantiated_conda_prefixes.contains_key(&group) {
            continue;
        }

        // Construct a future that will resolve when we have the repodata available for the current
        // platform for this group.
        let records_future = context
            .get_latest_group_repodata_records(&group, current_platform)
            .expect("conda records should be available now or in the future");

        // Spawn a task to instantiate the environment
        let environment_name = environment.name().clone();
        let pypi_env_task =
            spawn_create_prefix_task(group.clone(), package_cache.clone(), records_future)
                .map_err(move |e| {
                    e.context(format!(
                        "failed to instantiate a prefix for '{}'",
                        environment_name
                    ))
                })
                .boxed_local();

        pending_futures.push(pypi_env_task);
        let previous_cell = context
            .instantiated_conda_prefixes
            .insert(group, Arc::new(BarrierCell::new()));
        assert!(
            previous_cell.is_none(),
            "cannot update the same group twice"
        )
    }

    // Spawn tasks to update the pypi packages.
    let mut uv_context = None;
    for (environment, platform) in outdated
        .pypi
        .into_iter()
        .flat_map(|(env, platforms)| platforms.into_iter().map(move |p| (env.clone(), p)))
    {
        let dependencies = environment.pypi_dependencies(Some(platform));
        if dependencies.is_empty() {
            pending_futures.push(
                ready(Ok(TaskResult::PypiSolved(
                    environment.name().clone(),
                    platform,
                    Arc::default(),
                )))
                .boxed_local(),
            );
        } else {
            let group = GroupedEnvironment::from(environment.clone());

            // Solve all the pypi records in the solve group together.
            let grouped_pypi_records = if let Some(cell) = context
                .grouped_solved_pypi_records
                .get(&group)
                .and_then(|records| records.get(&platform))
            {
                // There is already a task to solve the pypi records for the group.
                cell.clone()
            } else {
                // Construct a future that will resolve when we have the repodata available
                let repodata_future = context
                    .get_latest_group_repodata_records(&group, platform)
                    .expect("conda records should be available now or in the future");

                // Construct a future that will resolve when we have the conda prefix available
                let prefix_future = context
                    .get_conda_prefix(&group)
                    .expect("prefix should be available now or in the future");

<<<<<<< HEAD
                // Get the uv context
                let uv_context = match &uv_context {
                    None => {
                        let context = UvResolutionContext::from_project(project)?;
                        uv_context = Some(context.clone());
                        context
                    }
                    Some(context) => context.clone(),
                };
=======
                // Get environment variables from the activation
                let env_variables = project.get_env_variables(&environment).await?;
>>>>>>> aca13922

                // Spawn a task to solve the pypi environment
                let pypi_solve_future = spawn_solve_pypi_task(
                    uv_context,
                    group.clone(),
                    platform,
                    repodata_future,
                    prefix_future,
<<<<<<< HEAD
=======
                    SDistResolution::default(),
                    env_variables,
>>>>>>> aca13922
                );

                pending_futures.push(pypi_solve_future.boxed_local());

                let cell = Arc::new(BarrierCell::new());
                let previous_cell = context
                    .grouped_solved_pypi_records
                    .entry(group)
                    .or_default()
                    .insert(platform, cell.clone());
                assert!(
                    previous_cell.is_none(),
                    "a cell has already been added to update pypi records"
                );

                cell
            };

            // Followed by spawning a task to extract exactly the pypi records that are needed for
            // this environment.
            let pypi_records_future = async move { grouped_pypi_records.wait().await.clone() };
            let conda_records_future = context
                .get_latest_repodata_records(&environment, platform)
                .expect("must have conda records available");
            let records_future = spawn_extract_pypi_environment_task(
                environment.clone(),
                platform,
                conda_records_future,
                pypi_records_future,
            )
            .boxed_local();
            pending_futures.push(records_future);
        }

        let previous_cell = context
            .solved_pypi_records
            .entry(environment)
            .or_default()
            .insert(platform, Arc::default());
        assert!(
            previous_cell.is_none(),
            "a cell has already been added to extract pypi records"
        );
    }

    let top_level_progress =
        global_multi_progress().add(ProgressBar::new(pending_futures.len() as u64));
    top_level_progress.set_style(indicatif::ProgressStyle::default_bar()
        .template("{spinner:.cyan} {prefix:20!} [{elapsed_precise}] [{bar:40!.bright.yellow/dim.white}] {pos:>4}/{len:4} {wide_msg:.dim}").unwrap()
        .progress_chars("━━╾─"));
    top_level_progress.enable_steady_tick(Duration::from_millis(50));
    top_level_progress.set_prefix("updating lock-file");

    // Iterate over all the futures we spawned and wait for them to complete.
    //
    // The spawned futures each result either in an error or in a `TaskResult`. The `TaskResult`
    // contains the result of the task. The results are stored into [`BarrierCell`]s which allows
    // other tasks to respond to the data becoming available.
    //
    // A loop on the main task is used versus individually spawning all tasks for two reasons:
    //
    // 1. This provides some control over when data is polled and broadcasted to other tasks. No
    //    data is broadcasted until we start polling futures here. This reduces the risk of
    //    race-conditions where data has already been broadcasted before a task subscribes to it.
    // 2. The futures stored in `pending_futures` do not necessarily have to be `'static`. Which
    //    makes them easier to work with.
    while let Some(result) = pending_futures.next().await {
        top_level_progress.inc(1);
        match result? {
            TaskResult::CondaGroupSolved(group_name, platform, records, duration) => {
                let group = GroupedEnvironment::from_name(project, &group_name)
                    .expect("group should exist");

                context
                    .grouped_solved_repodata_records
                    .get_mut(&group)
                    .expect("the entry for this environment should exist")
                    .get_mut(&platform)
                    .expect("the entry for this platform should exist")
                    .set(Arc::new(records))
                    .expect("records should not be solved twice");

                match group_name {
                    GroupedEnvironmentName::Group(_) => {
                        tracing::info!(
                            "resolved conda environment for solve group '{}' '{}' in {}",
                            group_name.fancy_display(),
                            consts::PLATFORM_STYLE.apply_to(platform),
                            humantime::format_duration(duration)
                        );
                    }
                    GroupedEnvironmentName::Environment(env_name) => {
                        tracing::info!(
                            "resolved conda environment for environment '{}' '{}' in {}",
                            env_name.fancy_display(),
                            consts::PLATFORM_STYLE.apply_to(platform),
                            humantime::format_duration(duration)
                        );
                    }
                }
            }
            TaskResult::CondaSolved(environment, platform, records) => {
                let environment = project
                    .environment(&environment)
                    .expect("environment should exist");

                context
                    .solved_repodata_records
                    .get_mut(&environment)
                    .expect("the entry for this environment should exist")
                    .get_mut(&platform)
                    .expect("the entry for this platform should exist")
                    .set(records)
                    .expect("records should not be solved twice");

                let group = GroupedEnvironment::from(environment.clone());
                if matches!(group, GroupedEnvironment::Group(_)) {
                    tracing::info!(
                        "extracted conda packages for '{}' '{}' from the '{}' group",
                        environment.name().fancy_display(),
                        consts::PLATFORM_STYLE.apply_to(platform),
                        group.name().fancy_display(),
                    );
                }
            }
            TaskResult::CondaPrefixUpdated(group_name, prefix, python_status, duration) => {
                let group = GroupedEnvironment::from_name(project, &group_name)
                    .expect("grouped environment should exist");

                context
                    .instantiated_conda_prefixes
                    .get_mut(&group)
                    .expect("the entry for this environment should exists")
                    .set((prefix, *python_status))
                    .expect("prefix should not be instantiated twice");

                tracing::info!(
                    "updated conda packages in the '{}' prefix in {}",
                    group.name().fancy_display(),
                    humantime::format_duration(duration)
                );
            }
            TaskResult::PypiGroupSolved(group_name, platform, records, duration) => {
                let group = GroupedEnvironment::from_name(project, &group_name)
                    .expect("group should exist");

                context
                    .grouped_solved_pypi_records
                    .get_mut(&group)
                    .expect("the entry for this environment should exist")
                    .get_mut(&platform)
                    .expect("the entry for this platform should exist")
                    .set(Arc::new(records))
                    .expect("records should not be solved twice");

                match group_name {
                    GroupedEnvironmentName::Group(_) => {
                        tracing::info!(
                            "resolved pypi packages for solve group '{}' '{}' in {}",
                            group_name.fancy_display(),
                            consts::PLATFORM_STYLE.apply_to(platform),
                            humantime::format_duration(duration),
                        );
                    }
                    GroupedEnvironmentName::Environment(env_name) => {
                        tracing::info!(
                            "resolved pypi packages for environment '{}' '{}' in {}",
                            env_name.fancy_display(),
                            consts::PLATFORM_STYLE.apply_to(platform),
                            humantime::format_duration(duration),
                        );
                    }
                }
            }
            TaskResult::PypiSolved(environment, platform, records) => {
                let environment = project
                    .environment(&environment)
                    .expect("environment should exist");

                context
                    .solved_pypi_records
                    .get_mut(&environment)
                    .expect("the entry for this environment should exist")
                    .get_mut(&platform)
                    .expect("the entry for this platform should exist")
                    .set(records)
                    .expect("records should not be solved twice");

                let group = GroupedEnvironment::from(environment.clone());
                if matches!(group, GroupedEnvironment::Group(_)) {
                    tracing::info!(
                        "extracted pypi packages for '{}' '{}' from the '{}' group",
                        environment.name().fancy_display(),
                        consts::PLATFORM_STYLE.apply_to(platform),
                        group.name().fancy_display(),
                    );
                }
            }
        }
    }

    // Construct a new lock-file containing all the updated or old records.
    let mut builder = LockFile::builder();

    // Iterate over all environments and add their records to the lock-file.
    for environment in project.environments() {
        builder.set_channels(
            environment.name().as_str(),
            environment
                .channels()
                .into_iter()
                .map(|channel| rattler_lock::Channel::from(channel.base_url().to_string())),
        );

        for platform in environment.platforms() {
            if let Some(records) = context.take_latest_repodata_records(&environment, platform) {
                for record in records.into_inner() {
                    builder.add_conda_package(environment.name().as_str(), platform, record.into());
                }
            }
            if let Some(records) = context.take_latest_pypi_records(&environment, platform) {
                for (pkg_data, pkg_env_data) in records.into_inner() {
                    builder.add_pypi_package(
                        environment.name().as_str(),
                        platform,
                        pkg_data,
                        pkg_env_data,
                    );
                }
            }
        }
    }

    // Store the lock file
    let lock_file = builder.finish();
    lock_file
        .to_path(&project.lock_file_path())
        .into_diagnostic()
        .context("failed to write lock-file to disk")?;

    top_level_progress.finish_and_clear();

    Ok(LockFileDerivedData {
        project,
        lock_file,
        package_cache,
        updated_conda_prefixes: context.take_instantiated_conda_prefixes(),
        updated_pypi_prefixes: HashMap::default(),
        repo_data: Arc::into_inner(context.repo_data)
            .expect("repo data should not be shared anymore"),
        uv_context,
    })
}

/// Represents data that is sent back from a task. This is used to communicate the result of a task
/// back to the main task which will forward the information to other tasks waiting for results.
enum TaskResult {
    CondaGroupSolved(
        GroupedEnvironmentName,
        Platform,
        RepoDataRecordsByName,
        Duration,
    ),
    CondaSolved(EnvironmentName, Platform, Arc<RepoDataRecordsByName>),
    CondaPrefixUpdated(GroupedEnvironmentName, Prefix, Box<PythonStatus>, Duration),
    PypiGroupSolved(
        GroupedEnvironmentName,
        Platform,
        PypiRecordsByName,
        Duration,
    ),
    PypiSolved(EnvironmentName, Platform, Arc<PypiRecordsByName>),
}

/// A task that solves the conda dependencies for a given environment.
async fn spawn_solve_conda_environment_task(
    group: GroupedEnvironment<'_>,
    existing_repodata_records: Arc<RepoDataRecordsByName>,
    sparse_repo_data: Arc<IndexMap<(Channel, Platform), SparseRepoData>>,
    platform: Platform,
    concurrency_semaphore: Arc<Semaphore>,
) -> miette::Result<TaskResult> {
    // Get the dependencies for this platform
    let dependencies = group.dependencies(None, Some(platform));

    // Get the virtual packages for this platform
    let virtual_packages = group.virtual_packages(platform);

    // Get the environment name
    let group_name = group.name();

    // The list of channels and platforms we need for this task
    let channels = group.channels().into_iter().cloned().collect_vec();

    // Capture local variables
    let sparse_repo_data = sparse_repo_data.clone();

    // Whether there are pypi dependencies, and we should fetch purls.
    let has_pypi_dependencies = group.has_pypi_dependencies();

    tokio::spawn(
        async move {
            let _permit = concurrency_semaphore
                .acquire()
                .await
                .expect("the semaphore is never closed");

            let pb = SolveProgressBar::new(
                global_multi_progress().add(ProgressBar::hidden()),
                platform,
                group_name.clone(),
            );
            pb.start();

            let start = Instant::now();

            // Convert the dependencies into match specs
            let match_specs = dependencies
                .iter_specs()
                .map(|(name, constraint)| {
                    MatchSpec::from_nameless(constraint.clone(), Some(name.clone()))
                })
                .collect_vec();

            // Extract the package names from the dependencies
            let package_names = dependencies.names().cloned().collect_vec();

            // Extract the repo data records needed to solve the environment.
            pb.set_message("loading repodata");
            let available_packages = load_sparse_repo_data_async(
                package_names.clone(),
                sparse_repo_data,
                channels,
                platform,
            )
            .await?;

            // Solve conda packages
            pb.set_message("resolving conda");
            let mut records = lock_file::resolve_conda(
                match_specs,
                virtual_packages,
                existing_repodata_records.records.clone(),
                available_packages,
            )
            .await
            .with_context(|| {
                format!(
                    "failed to solve the conda requirements of '{}' '{}'",
                    group_name.fancy_display(),
                    consts::PLATFORM_STYLE.apply_to(platform)
                )
            })?;

            // Add purl's for the conda packages that are also available as pypi packages if we need them.
            if has_pypi_dependencies {
                pypi_name_mapping::amend_pypi_purls(&mut records).await?;
            }

            // Turn the records into a map by name
            let records_by_name = RepoDataRecordsByName::from(records);

            let end = Instant::now();

            // Finish the progress bar
            pb.finish();

            Ok(TaskResult::CondaGroupSolved(
                group_name,
                platform,
                records_by_name,
                end - start,
            ))
        }
        .instrument(tracing::info_span!(
            "resolve_conda",
            group = %group.name().as_str(),
            platform = %platform
        )),
    )
    .await
    .unwrap_or_else(|e| match e.try_into_panic() {
        Ok(panic) => std::panic::resume_unwind(panic),
        Err(_err) => Err(miette::miette!("the operation was cancelled")),
    })
}

/// Distill the repodata that is applicable for the given `environment` from the repodata of an entire solve group.
async fn spawn_extract_conda_environment_task(
    environment: Environment<'_>,
    platform: Platform,
    solve_group_records: impl Future<Output = Arc<RepoDataRecordsByName>>,
) -> miette::Result<TaskResult> {
    let group = GroupedEnvironment::from(environment.clone());

    // Await the records from the group
    let group_records = solve_group_records.await;

    // If the group is just the environment on its own we can immediately return the records.
    let records = match group {
        GroupedEnvironment::Environment(_) => {
            // For a single environment group we can just clone the Arc
            group_records.clone()
        }
        GroupedEnvironment::Group(_) => {
            let virtual_package_names = group
                .virtual_packages(platform)
                .into_iter()
                .map(|vp| vp.name)
                .collect::<HashSet<_>>();

            let environment_dependencies = environment.dependencies(None, Some(platform));
            Arc::new(group_records.subset(
                environment_dependencies.into_iter().map(|(name, _)| name),
                &virtual_package_names,
            ))
        }
    };

    Ok(TaskResult::CondaSolved(
        environment.name().clone(),
        platform,
        records,
    ))
}

async fn spawn_extract_pypi_environment_task(
    environment: Environment<'_>,
    platform: Platform,
    conda_records: impl Future<Output = Arc<RepoDataRecordsByName>>,
    solve_group_records: impl Future<Output = Arc<PypiRecordsByName>>,
) -> miette::Result<TaskResult> {
    let group = GroupedEnvironment::from(environment.clone());
    let dependencies = environment.pypi_dependencies(Some(platform));

    let records = match group {
        GroupedEnvironment::Environment(_) => {
            // For a single environment group we can just clone the Arc.
            solve_group_records.await.clone()
        }
        GroupedEnvironment::Group(_) => {
            // Convert all the conda records to package identifiers.
            let conda_package_identifiers = conda_records
                .await
                .records
                .iter()
                .filter_map(|record| PypiPackageIdentifier::from_record(record).ok())
                .flatten()
                .map(|identifier| (identifier.name.clone(), identifier))
                .collect::<HashMap<_, _>>();

            Arc::new(
                solve_group_records
                    .await
                    .subset(dependencies.into_keys(), &conda_package_identifiers),
            )
        }
    };

    Ok(TaskResult::PypiSolved(
        environment.name().clone(),
        platform,
        records,
    ))
}

/// A task that solves the pypi dependencies for a given environment.
async fn spawn_solve_pypi_task(
    resolution_context: UvResolutionContext,
    environment: GroupedEnvironment<'_>,
    platform: Platform,
    repodata_records: impl Future<Output = Arc<RepoDataRecordsByName>>,
    prefix: impl Future<Output = (Prefix, PythonStatus)>,
<<<<<<< HEAD
=======
    sdist_resolution: SDistResolution,
    env_variables: &HashMap<String, String>,
>>>>>>> aca13922
) -> miette::Result<TaskResult> {
    // Get the Pypi dependencies for this environment
    let dependencies = environment.pypi_dependencies(Some(platform));
    if dependencies.is_empty() {
        return Ok(TaskResult::PypiGroupSolved(
            environment.name().clone(),
            platform,
            PypiRecordsByName::default(),
            Duration::from_millis(0),
        ));
    }

    // Get the system requirements for this environment
    let system_requirements = environment.system_requirements();

    // Wait until the conda records and prefix are available.
    let (repodata_records, (prefix, python_status)) = tokio::join!(repodata_records, prefix);

    let environment_name = environment.name().clone();
<<<<<<< HEAD
    // let (pypi_packages, duration) = tokio::spawn(
    let (pypi_packages, duration) = async move {
        let pb = SolveProgressBar::new(
            global_multi_progress().add(ProgressBar::hidden()),
            platform,
            environment_name.clone(),
        );
        pb.start();
=======

    let envs = env_variables.clone();

    let (pypi_packages, duration) = tokio::spawn(
        async move {
            let pb = SolveProgressBar::new(
                global_multi_progress().add(ProgressBar::hidden()),
                platform,
                environment_name,
            );
            pb.start();
>>>>>>> aca13922

        let python_path = python_status
            .location()
            .map(|path| prefix.root().join(path))
            .ok_or_else(|| miette::miette!("missing python interpreter from environment"))?;

<<<<<<< HEAD
        let start = Instant::now();

        let records = lock_file::resolve_pypi(
            resolution_context,
            dependencies,
            system_requirements,
            &repodata_records.records,
            &[],
            platform,
            &pb.pb,
            &python_path,
            prefix.root(),
        )
        .await
        .with_context(|| {
            format!(
                "failed to solve the conda requirements of '{}' '{}'",
                environment_name.fancy_display(),
                consts::PLATFORM_STYLE.apply_to(platform)
=======
            let records = lock_file::resolve_pypi(
                package_db,
                dependencies,
                system_requirements,
                &repodata_records.records,
                &[],
                platform,
                &pb.pb,
                python_status
                    .location()
                    .map(|path| prefix.root().join(path))
                    .as_deref(),
                sdist_resolution,
                envs,
>>>>>>> aca13922
            )
        })?;

        let end = Instant::now();

        pb.finish();

        Ok::<(_, _), miette::Report>((PypiRecordsByName::from_iter(records), end - start))
    }
    .instrument(tracing::info_span!(
        "resolve_pypi",
        group = %environment.name().as_str(),
        platform = %platform
    ))
    .await?;
    // )
    // .await
    // .unwrap_or_else(|e| match e.try_into_panic() {
    //     Ok(panic) => std::panic::resume_unwind(panic),
    //     Err(_err) => Err(miette::miette!("the operation was cancelled")),
    // })?;

    Ok(TaskResult::PypiGroupSolved(
        environment.name().clone(),
        platform,
        pypi_packages,
        duration,
    ))
}

/// Updates the prefix for the given environment.
///
/// This function will wait until the conda records for the prefix are available.
async fn spawn_create_prefix_task(
    group: GroupedEnvironment<'_>,
    package_cache: Arc<PackageCache>,
    conda_records: impl Future<Output = Arc<RepoDataRecordsByName>>,
) -> miette::Result<TaskResult> {
    let group_name = group.name().clone();
    let prefix = group.prefix();
    let client = group.project().authenticated_client().clone();

    // Spawn a task to determine the currently installed packages.
    let installed_packages_future = tokio::spawn({
        let prefix = prefix.clone();
        async move { prefix.find_installed_packages(None).await }
    })
    .unwrap_or_else(|e| match e.try_into_panic() {
        Ok(panic) => std::panic::resume_unwind(panic),
        Err(_err) => Err(miette::miette!("the operation was cancelled")),
    });

    // Wait until the conda records are available and until the installed packages for this prefix
    // are available.
    let (conda_records, installed_packages) =
        tokio::try_join!(conda_records.map(Ok), installed_packages_future)?;

    // Spawn a background task to update the prefix
    let (python_status, duration) = tokio::spawn({
        let prefix = prefix.clone();
        let group_name = group_name.clone();
        async move {
            let start = Instant::now();
            let python_status = environment::update_prefix_conda(
                group_name,
                &prefix,
                package_cache,
                client,
                installed_packages,
                &conda_records.records,
                Platform::current(),
            )
            .await?;
            let end = Instant::now();
            Ok((python_status, end - start))
        }
    })
    .await
    .unwrap_or_else(|e| match e.try_into_panic() {
        Ok(panic) => std::panic::resume_unwind(panic),
        Err(_err) => Err(miette::miette!("the operation was cancelled")),
    })?;

    Ok(TaskResult::CondaPrefixUpdated(
        group_name,
        prefix,
        Box::new(python_status),
        duration,
    ))
}

/// Load the repodata records for the specified platform and package names in the background. This
/// is a CPU and IO intensive task so we run it in a blocking task to not block the main task.
pub async fn load_sparse_repo_data_async(
    package_names: Vec<PackageName>,
    sparse_repo_data: Arc<IndexMap<(Channel, Platform), SparseRepoData>>,
    channels: Vec<Channel>,
    platform: Platform,
) -> miette::Result<Vec<Vec<RepoDataRecord>>> {
    tokio::task::spawn_blocking(move || {
        let sparse = channels
            .into_iter()
            .cartesian_product(vec![platform, Platform::NoArch])
            .filter_map(|target| sparse_repo_data.get(&target));

        // Load only records we need for this platform
        SparseRepoData::load_records_recursive(sparse, package_names, None).into_diagnostic()
    })
    .await
    .map_err(|e| match e.try_into_panic() {
        Ok(panic) => std::panic::resume_unwind(panic),
        Err(_err) => miette::miette!("the operation was cancelled"),
    })
    .map_or_else(Err, identity)
    .with_context(|| {
        format!(
            "failed to load repodata records for platform '{}'",
            platform.as_str()
        )
    })
}

/// A helper struct that manages a progress-bar for solving an environment.
#[derive(Clone)]
pub(crate) struct SolveProgressBar {
    pb: ProgressBar,
    platform: Platform,
    environment_name: GroupedEnvironmentName,
}

impl SolveProgressBar {
    pub fn new(
        pb: ProgressBar,
        platform: Platform,
        environment_name: GroupedEnvironmentName,
    ) -> Self {
        pb.set_style(
            indicatif::ProgressStyle::with_template(&format!(
                "   ({:>12}) {:<9} ..",
                environment_name.fancy_display(),
                consts::PLATFORM_STYLE.apply_to(platform),
            ))
            .unwrap(),
        );
        pb.enable_steady_tick(Duration::from_millis(100));
        Self {
            pb,
            platform,
            environment_name,
        }
    }

    pub fn start(&self) {
        self.pb.reset_elapsed();
        self.pb.set_style(
            indicatif::ProgressStyle::with_template(&format!(
                "  {{spinner:.dim}} {:>12}: {:<9} [{{elapsed_precise}}] {{msg:.dim}}",
                self.environment_name.fancy_display(),
                consts::PLATFORM_STYLE.apply_to(self.platform),
            ))
            .unwrap(),
        );
    }

    pub fn set_message(&self, msg: impl Into<Cow<'static, str>>) {
        self.pb.set_message(msg);
    }

    pub fn finish(&self) {
        self.pb.set_style(
            indicatif::ProgressStyle::with_template(&format!(
                "  {} ({:>12}) {:<9} [{{elapsed_precise}}]",
                console::style(console::Emoji("✔", "↳")).green(),
                self.environment_name.fancy_display(),
                consts::PLATFORM_STYLE.apply_to(self.platform),
            ))
            .unwrap(),
        );
        self.pb.finish_and_clear();
    }
}<|MERGE_RESOLUTION|>--- conflicted
+++ resolved
@@ -1,8 +1,5 @@
-<<<<<<< HEAD
 use crate::lock_file::UvResolutionContext;
-=======
 use crate::project::grouped_environment::GroupedEnvironmentName;
->>>>>>> aca13922
 use crate::{
     config, consts,
     environment::{
@@ -15,12 +12,8 @@
     },
     prefix::Prefix,
     progress::global_multi_progress,
-<<<<<<< HEAD
-    project::{Environment, GroupedEnvironment, GroupedEnvironmentName},
+    project::{grouped_environment::GroupedEnvironment, Environment},
     pypi_name_mapping,
-=======
-    project::{grouped_environment::GroupedEnvironment, Environment},
->>>>>>> aca13922
     repodata::fetch_sparse_repodata_targets,
     utils::BarrierCell,
     EnvironmentName, Project,
@@ -114,7 +107,6 @@
             .unwrap_or_default();
         let pypi_records = self.pypi_records(environment, platform).unwrap_or_default();
 
-<<<<<<< HEAD
         let uv_context = match &self.uv_context {
             None => {
                 let context = UvResolutionContext::from_project(self.project)?;
@@ -123,9 +115,9 @@
             }
             Some(context) => context.clone(),
         };
-=======
-        let env_variables = environment.project().get_env_variables(environment).await?;
->>>>>>> aca13922
+
+        // TODO(tim): get support for this somehow with uv
+        let _env_variables = environment.project().get_env_variables(environment).await?;
 
         // Update the prefix with Pypi records
         environment::update_prefix_pypi(
@@ -136,12 +128,7 @@
             &pypi_records,
             &python_status,
             &environment.system_requirements(),
-<<<<<<< HEAD
             uv_context,
-=======
-            SDistResolution::default(),
-            env_variables.clone(),
->>>>>>> aca13922
         )
         .await?;
 
@@ -785,7 +772,6 @@
                     .get_conda_prefix(&group)
                     .expect("prefix should be available now or in the future");
 
-<<<<<<< HEAD
                 // Get the uv context
                 let uv_context = match &uv_context {
                     None => {
@@ -795,10 +781,8 @@
                     }
                     Some(context) => context.clone(),
                 };
-=======
                 // Get environment variables from the activation
-                let env_variables = project.get_env_variables(&environment).await?;
->>>>>>> aca13922
+                let _env_variables = project.get_env_variables(&environment).await?;
 
                 // Spawn a task to solve the pypi environment
                 let pypi_solve_future = spawn_solve_pypi_task(
@@ -807,11 +791,6 @@
                     platform,
                     repodata_future,
                     prefix_future,
-<<<<<<< HEAD
-=======
-                    SDistResolution::default(),
-                    env_variables,
->>>>>>> aca13922
                 );
 
                 pending_futures.push(pypi_solve_future.boxed_local());
@@ -1285,11 +1264,6 @@
     platform: Platform,
     repodata_records: impl Future<Output = Arc<RepoDataRecordsByName>>,
     prefix: impl Future<Output = (Prefix, PythonStatus)>,
-<<<<<<< HEAD
-=======
-    sdist_resolution: SDistResolution,
-    env_variables: &HashMap<String, String>,
->>>>>>> aca13922
 ) -> miette::Result<TaskResult> {
     // Get the Pypi dependencies for this environment
     let dependencies = environment.pypi_dependencies(Some(platform));
@@ -1309,7 +1283,6 @@
     let (repodata_records, (prefix, python_status)) = tokio::join!(repodata_records, prefix);
 
     let environment_name = environment.name().clone();
-<<<<<<< HEAD
     // let (pypi_packages, duration) = tokio::spawn(
     let (pypi_packages, duration) = async move {
         let pb = SolveProgressBar::new(
@@ -1318,26 +1291,12 @@
             environment_name.clone(),
         );
         pb.start();
-=======
-
-    let envs = env_variables.clone();
-
-    let (pypi_packages, duration) = tokio::spawn(
-        async move {
-            let pb = SolveProgressBar::new(
-                global_multi_progress().add(ProgressBar::hidden()),
-                platform,
-                environment_name,
-            );
-            pb.start();
->>>>>>> aca13922
 
         let python_path = python_status
             .location()
             .map(|path| prefix.root().join(path))
             .ok_or_else(|| miette::miette!("missing python interpreter from environment"))?;
 
-<<<<<<< HEAD
         let start = Instant::now();
 
         let records = lock_file::resolve_pypi(
@@ -1357,22 +1316,6 @@
                 "failed to solve the conda requirements of '{}' '{}'",
                 environment_name.fancy_display(),
                 consts::PLATFORM_STYLE.apply_to(platform)
-=======
-            let records = lock_file::resolve_pypi(
-                package_db,
-                dependencies,
-                system_requirements,
-                &repodata_records.records,
-                &[],
-                platform,
-                &pb.pb,
-                python_status
-                    .location()
-                    .map(|path| prefix.root().join(path))
-                    .as_deref(),
-                sdist_resolution,
-                envs,
->>>>>>> aca13922
             )
         })?;
 
