use std::{
    collections::{hash_map::Entry, HashMap},
    hash::Hash,
};

use pixi_record::PixiRecord;
use pypi_modifiers::pypi_tags::is_python_record;
use rattler_conda_types::{PackageName, RepoDataRecord, VersionWithSource};
<<<<<<< HEAD

use crate::lock_file::{PypiPackageIdentifier, PypiRecord};

pub type PixiRecordsByName = DependencyRecordsByName<PixiRecord>;
=======
use std::collections::hash_map::Entry;
use std::collections::HashMap;
use std::hash::Hash;

pub type RepoDataRecordsByName = DependencyRecordsByName<RepoDataRecord>;
>>>>>>> 475ad614
pub type PypiRecordsByName = DependencyRecordsByName<PypiRecord>;

/// A trait required from the dependencies stored in DependencyRecordsByName
pub(crate) trait HasNameVersion {
    // Name type of the dependency
    type N: Hash + Eq + Clone;
    // Version type of the dependency
    type V: PartialOrd + ToString;

    /// Returns the name of the dependency
    fn name(&self) -> &Self::N;
    /// Returns the version of the dependency
    fn version(&self) -> &Self::V;
}

impl HasNameVersion for PypiRecord {
    type N = uv_normalize::PackageName;
    type V = pep440_rs::Version;

    fn name(&self) -> &uv_normalize::PackageName {
        &self.0.name
    }
    fn version(&self) -> &Self::V {
        &self.0.version
    }
}
impl HasNameVersion for RepoDataRecord {
    type N = PackageName;
    type V = VersionWithSource;

    fn name(&self) -> &PackageName {
        &self.package_record.name
    }
    fn version(&self) -> &Self::V {
        &self.package_record.version
    }
}

impl HasNameVersion for PixiRecord {
    type N = PackageName;
    type V = VersionWithSource;

    fn name(&self) -> &Self::N {
        &self.package_record().name
    }

    fn version(&self) -> &Self::V {
        &self.package_record().version
    }
}

/// A struct that holds both a ``Vec` of `DependencyRecord` and a mapping from
/// name to index.
#[derive(Clone, Debug)]
pub struct DependencyRecordsByName<D: HasNameVersion> {
    pub records: Vec<D>,
    by_name: HashMap<D::N, usize>,
}

impl<D: HasNameVersion> Default for DependencyRecordsByName<D> {
    fn default() -> Self {
        Self {
            records: Vec::new(),
            by_name: HashMap::new(),
        }
    }
}

impl<D: HasNameVersion> From<Vec<D>> for DependencyRecordsByName<D> {
    fn from(records: Vec<D>) -> Self {
        let by_name = records
            .iter()
            .enumerate()
            .map(|(idx, record)| (record.name().clone(), idx))
            .collect();
        Self { records, by_name }
    }
}

impl<D: HasNameVersion> DependencyRecordsByName<D> {
    /// Returns the record with the given name or `None` if no such record exists.
    pub(crate) fn by_name(&self, key: &D::N) -> Option<&D> {
        self.by_name.get(key).map(|idx| &self.records[*idx])
    }

    /// Returns the index of the record with the given name or `None` if no such record exists.
    pub(crate) fn index_by_name(&self, key: &D::N) -> Option<usize> {
        self.by_name.get(key).copied()
    }
    /// Returns true if there are no records stored in this instance
    pub(crate) fn is_empty(&self) -> bool {
        self.records.is_empty()
    }

    /// Returns the number of entries in the mapping.
    pub(crate) fn len(&self) -> usize {
        self.records.len()
    }

    /// Converts this instance into the internally stored records.
    pub(crate) fn into_inner(self) -> Vec<D> {
        self.records
    }

    /// Returns an iterator over the names of the records stored in this instance.
    pub(crate) fn names(&self) -> impl Iterator<Item = &D::N> {
        // Iterate over the records to retain the index of the original record.
        self.records.iter().map(|r| r.name())
    }

    /// Constructs a new instance from an iterator of pypi records. If multiple records exist
    /// for the same package name an error is returned.
    pub(crate) fn from_unique_iter<I: IntoIterator<Item = D>>(iter: I) -> Result<Self, Box<D>> {
        let iter = iter.into_iter();
        let min_size = iter.size_hint().0;
        let mut by_name = HashMap::with_capacity(min_size);
        let mut records = Vec::with_capacity(min_size);
        for record in iter {
            match by_name.entry(record.name().clone()) {
                Entry::Vacant(entry) => {
                    let idx = records.len();
                    records.push(record);
                    entry.insert(idx);
                }
                Entry::Occupied(_) => {
                    return Err(Box::new(record));
                }
            }
        }
        Ok(Self { records, by_name })
    }

    /// Constructs a new instance from an iterator of repodata records. The records are
    /// deduplicated where the record with the highest version wins.
    pub(crate) fn from_iter<I: IntoIterator<Item = D>>(iter: I) -> Self {
        let iter = iter.into_iter();
        let min_size = iter.size_hint().0;
        let mut by_name = HashMap::with_capacity(min_size);
        let mut records = Vec::with_capacity(min_size);
        for record in iter {
            match by_name.entry(record.name().clone()) {
                Entry::Vacant(entry) => {
                    let idx = records.len();
                    records.push(record);
                    entry.insert(idx);
                }
                Entry::Occupied(entry) => {
                    // Use the entry with the highest version or otherwise the first we encounter.
                    let idx = *entry.get();
                    if records[idx].version() < record.version() {
                        records[idx] = record;
                    }
                }
            }
        }

        Self { records, by_name }
    }
}

<<<<<<< HEAD
impl PixiRecordsByName {
    /// Returns the record that represents the python interpreter or `None` if
    /// no such record exists.
    pub(crate) fn python_interpreter_record(&self) -> Option<&RepoDataRecord> {
        self.records.iter().find_map(|record| match record {
            PixiRecord::Binary(record) if is_python_record(record) => Some(record),
            _ => None,
        })
    }

    /// Convert the records into a map of pypi package identifiers mapped to the
    /// records they were extracted from.
=======
impl RepoDataRecordsByName {
    /// Returns the record that represents the python interpreter or `None` if no such record exists.
    pub(crate) fn python_interpreter_record(&self) -> Option<&RepoDataRecord> {
        self.records.iter().find(|record| is_python_record(*record))
    }

    /// Convert the records into a map of pypi package identifiers mapped to the records they were
    /// extracted from.
>>>>>>> 475ad614
    pub(crate) fn by_pypi_name(
        &self,
    ) -> HashMap<uv_normalize::PackageName, (PypiPackageIdentifier, usize, &PixiRecord)> {
        self.records
            .iter()
            .enumerate()
            .filter_map(|(idx, record)| match record {
                PixiRecord::Binary(repodata_record) => {
                    PypiPackageIdentifier::from_repodata_record(repodata_record)
                        .ok()
                        .map(move |identifiers| (idx, record, identifiers))
                }
                PixiRecord::Source(source_record) => {
                    PypiPackageIdentifier::from_package_record(&source_record.package_record)
                        .ok()
                        .map(move |identifiers| (idx, record, identifiers))
                }
            })
            .flat_map(|(idx, record, identifiers)| {
                identifiers.into_iter().map(move |identifier| {
                    (
                        identifier.name.as_normalized().clone(),
                        (identifier, idx, record),
                    )
                })
            })
            .collect()
    }
}<|MERGE_RESOLUTION|>--- conflicted
+++ resolved
@@ -6,18 +6,10 @@
 use pixi_record::PixiRecord;
 use pypi_modifiers::pypi_tags::is_python_record;
 use rattler_conda_types::{PackageName, RepoDataRecord, VersionWithSource};
-<<<<<<< HEAD
 
 use crate::lock_file::{PypiPackageIdentifier, PypiRecord};
 
 pub type PixiRecordsByName = DependencyRecordsByName<PixiRecord>;
-=======
-use std::collections::hash_map::Entry;
-use std::collections::HashMap;
-use std::hash::Hash;
-
-pub type RepoDataRecordsByName = DependencyRecordsByName<RepoDataRecord>;
->>>>>>> 475ad614
 pub type PypiRecordsByName = DependencyRecordsByName<PypiRecord>;
 
 /// A trait required from the dependencies stored in DependencyRecordsByName
@@ -98,12 +90,14 @@
 }
 
 impl<D: HasNameVersion> DependencyRecordsByName<D> {
-    /// Returns the record with the given name or `None` if no such record exists.
+    /// Returns the record with the given name or `None` if no such record
+    /// exists.
     pub(crate) fn by_name(&self, key: &D::N) -> Option<&D> {
         self.by_name.get(key).map(|idx| &self.records[*idx])
     }
 
-    /// Returns the index of the record with the given name or `None` if no such record exists.
+    /// Returns the index of the record with the given name or `None` if no such
+    /// record exists.
     pub(crate) fn index_by_name(&self, key: &D::N) -> Option<usize> {
         self.by_name.get(key).copied()
     }
@@ -122,14 +116,15 @@
         self.records
     }
 
-    /// Returns an iterator over the names of the records stored in this instance.
+    /// Returns an iterator over the names of the records stored in this
+    /// instance.
     pub(crate) fn names(&self) -> impl Iterator<Item = &D::N> {
         // Iterate over the records to retain the index of the original record.
         self.records.iter().map(|r| r.name())
     }
 
-    /// Constructs a new instance from an iterator of pypi records. If multiple records exist
-    /// for the same package name an error is returned.
+    /// Constructs a new instance from an iterator of pypi records. If multiple
+    /// records exist for the same package name an error is returned.
     pub(crate) fn from_unique_iter<I: IntoIterator<Item = D>>(iter: I) -> Result<Self, Box<D>> {
         let iter = iter.into_iter();
         let min_size = iter.size_hint().0;
@@ -150,8 +145,9 @@
         Ok(Self { records, by_name })
     }
 
-    /// Constructs a new instance from an iterator of repodata records. The records are
-    /// deduplicated where the record with the highest version wins.
+    /// Constructs a new instance from an iterator of repodata records. The
+    /// records are deduplicated where the record with the highest version
+    /// wins.
     pub(crate) fn from_iter<I: IntoIterator<Item = D>>(iter: I) -> Self {
         let iter = iter.into_iter();
         let min_size = iter.size_hint().0;
@@ -178,7 +174,6 @@
     }
 }
 
-<<<<<<< HEAD
 impl PixiRecordsByName {
     /// Returns the record that represents the python interpreter or `None` if
     /// no such record exists.
@@ -191,16 +186,6 @@
 
     /// Convert the records into a map of pypi package identifiers mapped to the
     /// records they were extracted from.
-=======
-impl RepoDataRecordsByName {
-    /// Returns the record that represents the python interpreter or `None` if no such record exists.
-    pub(crate) fn python_interpreter_record(&self) -> Option<&RepoDataRecord> {
-        self.records.iter().find(|record| is_python_record(*record))
-    }
-
-    /// Convert the records into a map of pypi package identifiers mapped to the records they were
-    /// extracted from.
->>>>>>> 475ad614
     pub(crate) fn by_pypi_name(
         &self,
     ) -> HashMap<uv_normalize::PackageName, (PypiPackageIdentifier, usize, &PixiRecord)> {
