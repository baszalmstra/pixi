mod activation;
pub(crate) mod channel;
mod document;
mod environment;
mod error;
mod feature;
mod metadata;
pub mod pypi_options;
pub mod pyproject;
pub mod python;
mod system_requirements;
mod target;
mod validation;

<<<<<<< HEAD
use std::{
    borrow::Borrow,
    collections::{HashMap, HashSet},
    ffi::OsStr,
    fmt::{self, Display},
    hash::Hash,
    marker::PhantomData,
    path::{Path, PathBuf},
    str::FromStr,
};

=======
use crate::config::Config;
use crate::project::manifest::channel::PrioritizedChannel;
use crate::project::manifest::environment::TomlEnvironmentMapOrSeq;
use crate::project::manifest::pypi_options::PypiOptions;
use crate::project::manifest::python::PyPiPackageName;
use crate::pypi_mapping::{ChannelName, CustomMapping, MappingLocation, MappingSource};
use crate::task::TaskName;
use crate::{consts, project::SpecType, task::Task, utils::spanned::PixiSpanned};
>>>>>>> 6b194e82
pub use activation::Activation;
use document::ManifestSource;
pub use environment::{Environment, EnvironmentName};
pub use feature::{Feature, FeatureName};
use indexmap::{Equivalent, IndexMap, IndexSet};
use itertools::Itertools;
pub use metadata::ProjectMetadata;
use miette::{miette, Diagnostic, IntoDiagnostic, NamedSource, WrapErr};

use pyproject::PyProjectManifest;
pub use python::PyPiRequirement;
use rattler_conda_types::{
    Channel, MatchSpec, NamelessMatchSpec, PackageName,
    ParseStrictness::{Lenient, Strict},
    Platform, Version,
};
use serde::{
    de::{DeserializeSeed, MapAccess, Visitor},
    Deserialize, Deserializer,
};
use serde_with::serde_as;
pub use system_requirements::{LibCSystemRequirement, SystemRequirements};
pub use target::{Target, TargetSelector, Targets};
use thiserror::Error;
use toml_edit::DocumentMut;
use url::{ParseError, Url};

use self::error::TomlError;
use crate::{
    config::Config,
    consts,
    project::{
        manifest::{
            channel::PrioritizedChannel, environment::TomlEnvironmentMapOrSeq,
            error::UnknownFeature, pypi_options::PypiOptions, python::PyPiPackageName,
        },
        SpecType,
    },
    pypi_mapping::{ChannelName, MappingLocation, MappingSource},
    task::{Task, TaskName},
    utils::spanned::PixiSpanned,
};

/// Errors that can occur when getting a feature.
#[derive(Debug, Clone, Error, Diagnostic)]
pub enum GetFeatureError {
    #[error("feature `{0}` does not exist")]
    FeatureDoesNotExist(FeatureName),
}

#[derive(Debug, Clone)]
pub enum ManifestKind {
    Pixi,
    Pyproject,
}

impl ManifestKind {
    /// Try to determine the type of manifest from a path
    pub fn try_from_path(path: &Path) -> Option<Self> {
        match path.file_name().and_then(OsStr::to_str)? {
            consts::PROJECT_MANIFEST => Some(Self::Pixi),
            consts::PYPROJECT_MANIFEST => Some(Self::Pyproject),
            _ => None,
        }
    }
}

/// Handles the project's manifest file.
/// This struct is responsible for reading, parsing, editing, and saving the
/// manifest. It encapsulates all logic related to the manifest's TOML format
/// and structure. The manifest data is represented as a [`ProjectManifest`]
/// struct for easy manipulation. Owned by the [`crate::project::Project`]
/// struct, which governs its usage.
#[derive(Debug, Clone)]
pub struct Manifest {
    /// The path to the manifest file
    pub path: PathBuf,

    /// The raw contents of the manifest file
    pub contents: String,

    /// Editable toml document
    pub document: ManifestSource,

    /// The parsed manifest
    pub parsed: ProjectManifest,
}

impl Borrow<ProjectManifest> for Manifest {
    fn borrow(&self) -> &ProjectManifest {
        &self.parsed
    }
}

impl Manifest {
    /// Create a new manifest from a path
    pub fn from_path(path: impl AsRef<Path>) -> miette::Result<Self> {
        let contents = std::fs::read_to_string(path.as_ref()).into_diagnostic()?;
        Self::from_str(path.as_ref(), contents)
    }

    /// Return the toml manifest file name ('pixi.toml' or 'pyproject.toml')
    pub fn file_name(&self) -> &str {
        match self.document {
            ManifestSource::PixiToml(_) => consts::PROJECT_MANIFEST,
            ManifestSource::PyProjectToml(_) => consts::PYPROJECT_MANIFEST,
        }
    }

    /// Create a new manifest from a string
    pub fn from_str(manifest_path: &Path, contents: impl Into<String>) -> miette::Result<Self> {
        let manifest_kind = ManifestKind::try_from_path(manifest_path).ok_or_else(|| {
            miette::miette!("unrecognized manifest file: {}", manifest_path.display())
        })?;
        let root = manifest_path
            .parent()
            .expect("manifest_path should always have a parent");

        let contents = contents.into();
        let (parsed, file_name) = match manifest_kind {
            ManifestKind::Pixi => (ProjectManifest::from_toml_str(&contents), "pixi.toml"),
            ManifestKind::Pyproject => (
                PyProjectManifest::from_toml_str(&contents).map(|x| x.into()),
                "pyproject.toml",
            ),
        };

        let (manifest, document) = match parsed.and_then(|manifest| {
            contents
                .parse::<DocumentMut>()
                .map(|doc| (manifest, doc))
                .map_err(TomlError::from)
        }) {
            Ok(result) => result,
            Err(e) => e.to_fancy(file_name, &contents)?,
        };

        // Validate the contents of the manifest
        manifest.validate(NamedSource::new(file_name, contents.to_owned()), root)?;

        let source = match manifest_kind {
            ManifestKind::Pixi => ManifestSource::PixiToml(document),
            ManifestKind::Pyproject => ManifestSource::PyProjectToml(document),
        };

        Ok(Self {
            path: manifest_path.to_path_buf(),
            contents,
            document: source,
            parsed: manifest,
        })
    }

    /// Save the manifest to the file and update the contents
    pub fn save(&mut self) -> miette::Result<()> {
        self.contents = self.document.to_string();
        std::fs::write(&self.path, self.contents.clone()).into_diagnostic()?;
        Ok(())
    }

    /// Returns a hashmap of the tasks that should run only the given platform.
    /// If the platform is `None`, only the default targets tasks are
    /// returned.
    pub fn tasks(
        &self,
        platform: Option<Platform>,
        feature_name: &FeatureName,
    ) -> Result<HashMap<TaskName, &Task>, GetFeatureError> {
        Ok(self
            .feature(feature_name)
            // Return error if feature does not exist
            .ok_or(GetFeatureError::FeatureDoesNotExist(feature_name.clone()))?
            .targets
            .resolve(platform)
            .collect_vec()
            .into_iter()
            .rev()
            .flat_map(|target| target.tasks.iter())
            .map(|(name, task)| (name.clone(), task))
            .collect())
    }

    /// Add a task to the project
    pub fn add_task(
        &mut self,
        name: TaskName,
        task: Task,
        platform: Option<Platform>,
        feature_name: &FeatureName,
    ) -> miette::Result<()> {
        // Check if the task already exists
        if let Ok(tasks) = self.tasks(platform, feature_name) {
            if tasks.contains_key(&name) {
                miette::bail!("task {} already exists", name.fancy_display());
            }
        }

        // Add the task to the Toml manifest
        self.document
            .add_task(name.as_str(), task.clone(), platform, feature_name)?;

        // Add the task to the manifest
        self.get_or_insert_target_mut(platform, Some(feature_name))
            .tasks
            .insert(name, task);

        Ok(())
    }

    /// Adds an environment to the project. Overwrites the entry if it already
    /// exists.
    pub fn add_environment(
        &mut self,
        name: String,
        features: Option<Vec<String>>,
        solve_group: Option<String>,
        no_default_feature: bool,
    ) -> miette::Result<()> {
        // Make sure the features exist
        for feature in features.iter().flatten() {
            if self.feature(feature.as_str()).is_none() {
                return Err(UnknownFeature::new(feature.to_string(), &self.parsed).into());
            }
        }

        self.document.add_environment(
            name.clone(),
            features.clone(),
            solve_group.clone(),
            no_default_feature,
        )?;

        let environment_idx = self.parsed.environments.add(Environment {
            name: EnvironmentName::Named(name),
            features: features.unwrap_or_default(),
            features_source_loc: None,
            solve_group: None,
            no_default_feature,
        });

        if let Some(solve_group) = solve_group {
            self.parsed.solve_groups.add(solve_group, environment_idx);
        }

        Ok(())
    }

    /// Removes an environment from the project.
    pub fn remove_environment(&mut self, name: &str) -> miette::Result<bool> {
        // Remove the environment from the TOML document
        if !self.document.remove_environment(name)? {
            return Ok(false);
        }

        // Remove the environment from the internal manifest
        let environment_idx = self
            .parsed
            .environments
            .by_name
            .shift_remove(name)
            .expect("environment should exist");

        // Remove the environment from the solve groups
        self.parsed
            .solve_groups
            .solve_groups
            .iter_mut()
            .for_each(|group| group.environments.retain(|&idx| idx != environment_idx));

        Ok(true)
    }

    /// Remove a task from the project, and the tasks that depend on it
    pub fn remove_task(
        &mut self,
        name: TaskName,
        platform: Option<Platform>,
        feature_name: &FeatureName,
    ) -> miette::Result<()> {
        // Check if the task exists
        self.tasks(platform, feature_name)?
            .get(&name)
            .ok_or_else(|| miette::miette!("task {} does not exist", name.fancy_display()))?;

        // Remove the task from the Toml manifest
        self.document
            .remove_task(name.as_str(), platform, feature_name)?;

        // Remove the task from the internal manifest
        self.feature_mut(feature_name)?
            .targets
            .for_opt_target_mut(platform.map(TargetSelector::from).as_ref())
            .map(|target| target.tasks.remove(&name));

        Ok(())
    }

    /// Add a platform to the project
    pub fn add_platforms<'a>(
        &mut self,
        platforms: impl Iterator<Item = &'a Platform> + Clone,
        feature_name: &FeatureName,
    ) -> miette::Result<()> {
        // Get current and new platforms for the feature
        let current = match feature_name {
            FeatureName::Default => self.parsed.project.platforms.get_mut(),
            FeatureName::Named(_) => self.get_or_insert_feature_mut(feature_name).platforms_mut(),
        };
        let to_add: IndexSet<_> = platforms.cloned().collect();
        let new: IndexSet<_> = to_add.difference(current).cloned().collect();

        // Add the platforms to the manifest
        current.extend(new.clone());

        // Then to the TOML document
        let platforms = self.document.get_array_mut("platforms", feature_name)?;
        for platform in new.iter() {
            platforms.push(platform.to_string());
        }

        Ok(())
    }

    /// Remove the platform(s) from the project
    pub fn remove_platforms(
        &mut self,
        platforms: impl IntoIterator<Item = Platform>,
        feature_name: &FeatureName,
    ) -> miette::Result<()> {
        // Get current platforms and platform to remove for the feature
        let current = match feature_name {
            FeatureName::Default => self.parsed.project.platforms.get_mut(),
            FeatureName::Named(_) => self.feature_mut(feature_name)?.platforms_mut(),
        };
        // Get the platforms to remove, while checking if they exist
        let to_remove: IndexSet<_> = platforms
            .into_iter()
            .map(|c| {
                current
                    .iter()
                    .position(|x| *x == c)
                    .ok_or_else(|| miette::miette!("platform {} does not exist", c))
                    .map(|_| c)
            })
            .collect::<Result<_, _>>()?;

        let retained: IndexSet<_> = current.difference(&to_remove).cloned().collect();

        // Remove platforms from the manifest
        current.retain(|p| retained.contains(p));

        // And from the TOML document
        let retained = retained.iter().map(|p| p.to_string()).collect_vec();
        let platforms = self.document.get_array_mut("platforms", feature_name)?;
        platforms.retain(|x| retained.contains(&x.to_string()));

        Ok(())
    }

    /// Add a matchspec to the manifest
    pub fn add_dependency(
        &mut self,
        spec: &MatchSpec,
        spec_type: SpecType,
        platforms: &[Platform],
        feature_name: &FeatureName,
    ) -> miette::Result<()> {
        // Determine the name of the package to add
        let (Some(name), spec) = spec.clone().into_nameless() else {
            miette::bail!("pixi does not support wildcard dependencies")
        };
        for platform in to_options(platforms) {
            // Add the dependency to the manifest
            self.get_or_insert_target_mut(platform, Some(feature_name))
                .try_add_dependency(&name, &spec, spec_type)?;
            // and to the TOML document
            self.document
                .add_dependency(&name, &spec, spec_type, platform, feature_name)?;
        }
        Ok(())
    }

    /// Add a pypi requirement to the manifest
    pub fn add_pypi_dependency(
        &mut self,
        requirement: &pep508_rs::Requirement,
        platforms: &[Platform],
        feature_name: &FeatureName,
        editable: Option<bool>,
    ) -> miette::Result<()> {
        for platform in to_options(platforms) {
            // Add the pypi dependency to the manifest
            self.get_or_insert_target_mut(platform, Some(feature_name))
                .try_add_pypi_dependency(requirement, editable)?;
            // and to the TOML document
            self.document
                .add_pypi_dependency(requirement, platform, feature_name)?;
        }
        Ok(())
    }

    /// Removes a dependency based on `SpecType`.
    pub fn remove_dependency(
        &mut self,
        dep: &PackageName,
        spec_type: SpecType,
        platforms: &[Platform],
        feature_name: &FeatureName,
    ) -> miette::Result<()> {
        for platform in to_options(platforms) {
            // Remove the dependency from the manifest
            self.target_mut(platform, feature_name)
                .remove_dependency(dep, spec_type)?;
            // Remove the dependency from the TOML document
            self.document
                .remove_dependency(dep, spec_type, platform, feature_name)?;
        }
        Ok(())
    }

    /// Removes a pypi dependency.
    pub fn remove_pypi_dependency(
        &mut self,
        dep: &PyPiPackageName,
        platforms: &[Platform],
        feature_name: &FeatureName,
    ) -> miette::Result<()> {
        for platform in to_options(platforms) {
            // Remove the dependency from the manifest
            self.target_mut(platform, feature_name)
                .remove_pypi_dependency(dep)?;
            // Remove the dependency from the TOML document
            self.document
                .remove_pypi_dependency(dep, platform, feature_name)?;
        }
        Ok(())
    }

    /// Returns true if any of the features has pypi dependencies defined.
    ///
    /// This also returns true if the `pypi-dependencies` key is defined but
    /// empty.
    pub fn has_pypi_dependencies(&self) -> bool {
        self.parsed
            .features
            .values()
            .flat_map(|f| f.targets.targets())
            .any(|f| f.pypi_dependencies.is_some())
    }

    /// Returns what pypi mapping configuration we should use.
    /// It can be a custom one  in following format : conda_name: pypi_name
    /// Or we can use our self-hosted
    pub fn pypi_name_mapping_source(&self, config: &Config) -> miette::Result<MappingSource> {
        match self.parsed.project.conda_pypi_map.clone() {
            Some(url) => {
                // transform user defined channels into rattler::Channel
                let channels = url
                    .keys()
                    .map(|channel_str| {
                        Channel::from_str(channel_str, config.channel_config())
                            .map(|channel| (channel_str, channel.canonical_name()))
                    })
                    .collect::<Result<Vec<_>, _>>()
                    .into_diagnostic()?;

                let project_channels = self
                    .parsed
                    .project
                    .channels
                    .iter()
                    .map(|pc| pc.channel.canonical_name())
                    .collect::<HashSet<_>>();

                // Throw a warning for each missing channel from project table
                channels.iter().for_each(|(_, channel_canonical_name)| {
                    if !project_channels.contains(channel_canonical_name) {
                        tracing::warn!(
                            "Defined custom mapping channel {} is missing from project channels",
                            channel_canonical_name
                        );
                    }
                });

                let mapping = channels
                        .iter()
                        .map(|(channel_str, channel)| {

                            let mapping_location = url.get(*channel_str).unwrap();

                            let url_or_path = match Url::parse(mapping_location) {
                                Ok(url) => MappingLocation::Url(url),
                                Err(err) => {
                                    if let ParseError::RelativeUrlWithoutBase = err {
                                        MappingLocation::Path(PathBuf::from(mapping_location))
                                    } else {
                                        miette::bail!("Could not convert {mapping_location} to neither URL or Path")
                                    }
                                }
                            };

                            Ok((channel.trim_end_matches('/').into(), url_or_path))
                        })
                        .collect::<miette::Result<HashMap<ChannelName, MappingLocation>>>()?;

                Ok(MappingSource::Custom(CustomMapping::new(mapping).into()))
            }
            None => Ok(MappingSource::Prefix),
        }
    }

    /// Adds the specified channels to the manifest.
    pub fn add_channels(
        &mut self,
        channels: impl IntoIterator<Item = PrioritizedChannel>,
        feature_name: &FeatureName,
    ) -> miette::Result<()> {
        // Get current and new platforms for the feature
        let current = match feature_name {
            FeatureName::Default => &mut self.parsed.project.channels,
            FeatureName::Named(_) => self.get_or_insert_feature_mut(feature_name).channels_mut(),
        };
        let to_add: IndexSet<_> = channels.into_iter().collect();
        let new: IndexSet<_> = to_add.difference(current).cloned().collect();

        // Add the channels to the manifest
        current.extend(new.clone());

        // Then to the TOML document
        let channels = self.document.get_array_mut("channels", feature_name)?;
        for channel in new.iter() {
            match feature_name {
                FeatureName::Default => channels.push(channel.to_name_or_url()),
                FeatureName::Named(_) => channels.push(channel.channel.name().to_string()),
            }
        }

        Ok(())
    }

    /// Remove the specified channels to the manifest.
    pub fn remove_channels(
        &mut self,
        channels: impl IntoIterator<Item = PrioritizedChannel>,
        feature_name: &FeatureName,
    ) -> miette::Result<()> {
        // Get current channels and channels to remove for the feature
        let current = match feature_name {
            FeatureName::Default => &mut self.parsed.project.channels,
            FeatureName::Named(_) => self.feature_mut(feature_name)?.channels_mut(),
        };

        // Get the channels to remove, while checking if they exist
        let to_remove: IndexSet<_> = channels
            .into_iter()
            .map(|c| {
                current
                    .iter()
                    .position(|x| x.channel == c.channel)
                    .ok_or_else(|| miette::miette!("channel {} does not exist", c.channel.name()))
                    .map(|_| c)
            })
            .collect::<Result<_, _>>()?;

        let retained: IndexSet<_> = current.difference(&to_remove).cloned().collect();

        // Remove channels from the manifest
        current.retain(|c| retained.contains(c));

        // And from the TOML document
        let retained = retained.iter().map(|c| c.channel.name()).collect_vec();
        let channels = self.document.get_array_mut("channels", feature_name)?;
        channels.retain(|x| retained.contains(&x.as_str().unwrap()));

        Ok(())
    }

    /// Set the project description
    pub fn set_description(&mut self, description: &str) -> miette::Result<()> {
        // Update in both the manifest and the toml
        self.parsed.project.description = Some(description.to_string());
        self.document.set_description(description);

        Ok(())
    }

    /// Set the project version
    pub fn set_version(&mut self, version: &str) -> miette::Result<()> {
        // Update in both the manifest and the toml
        self.parsed.project.version = Some(
            Version::from_str(version)
                .into_diagnostic()
                .context("could not convert version to a valid project version")?,
        );
        self.document.set_version(version);
        Ok(())
    }

    /// Returns a mutable reference to a target, creating it if needed
    pub fn get_or_insert_target_mut(
        &mut self,
        platform: Option<Platform>,
        name: Option<&FeatureName>,
    ) -> &mut Target {
        let feature = match name {
            Some(feature) => self.get_or_insert_feature_mut(feature),
            None => self.default_feature_mut(),
        };
        feature
            .targets
            .for_opt_target_or_default_mut(platform.map(TargetSelector::from).as_ref())
    }

    /// Returns a mutable reference to a target
    pub fn target_mut(&mut self, platform: Option<Platform>, name: &FeatureName) -> &mut Target {
        self.feature_mut(name)
            .unwrap()
            .targets
            .for_opt_target_mut(platform.map(TargetSelector::Platform).as_ref())
            .expect("target should exist")
    }

    /// Returns the default feature.
    ///
    /// This is the feature that is added implicitly by the tables at the root
    /// of the project manifest.
    pub fn default_feature(&self) -> &Feature {
        self.parsed.default_feature()
    }

    /// Returns a mutable reference to the default feature.
    fn default_feature_mut(&mut self) -> &mut Feature {
        self.parsed.default_feature_mut()
    }

    /// Returns the mutable feature with the given name or `None` if it does not
    /// exist.
    pub fn feature_mut<Q: ?Sized>(&mut self, name: &Q) -> miette::Result<&mut Feature>
    where
        Q: Hash + Equivalent<FeatureName> + Display,
    {
        self.parsed
            .features
            .get_mut(name)
            .ok_or_else(|| miette!("Feature `{name}` does not exist"))
    }

    /// Returns the mutable feature with the given name or `None` if it does not
    /// exist.
    pub fn get_or_insert_feature_mut(&mut self, name: &FeatureName) -> &mut Feature {
        self.parsed
            .features
            .entry(name.clone())
            .or_insert_with(|| Feature::new(name.clone()))
    }

    /// Returns the feature with the given name or `None` if it does not exist.
    pub fn feature<Q: ?Sized>(&self, name: &Q) -> Option<&Feature>
    where
        Q: Hash + Equivalent<FeatureName>,
    {
        self.parsed.features.get(name)
    }

    /// Returns the default environment
    ///
    /// This is the environment that is added implicitly as the environment with
    /// only the default feature. The default environment can be overwritten
    /// by a environment named `default`.
    pub fn default_environment(&self) -> &Environment {
        self.parsed.default_environment()
    }

    /// Returns the environment with the given name or `None` if it does not
    /// exist.
    pub fn environment<Q: ?Sized>(&self, name: &Q) -> Option<&Environment>
    where
        Q: Hash + Equivalent<EnvironmentName>,
    {
        self.parsed.environments.find(name)
    }

    /// Returns the solve group with the given name or `None` if it does not
    /// exist.
    pub fn solve_group<Q: ?Sized>(&self, name: &Q) -> Option<&SolveGroup>
    where
        Q: Hash + Equivalent<String>,
    {
        self.parsed.solve_groups.find(name)
    }
}

/// Converts an array of Platforms to a non-empty Vec of Option<Platform>
fn to_options(platforms: &[Platform]) -> Vec<Option<Platform>> {
    match platforms.is_empty() {
        true => vec![None],
        false => platforms.iter().map(|p| Some(*p)).collect_vec(),
    }
}

/// The environments in the project.
#[derive(Debug, Clone, Default)]
pub struct Environments {
    /// A list of all environments, in the order they are defined in the
    /// manifest.
    pub(super) environments: Vec<Option<Environment>>,

    /// A map of all environments, indexed by their name.
    pub(super) by_name: IndexMap<EnvironmentName, usize>,
}

impl Environments {
    /// Returns the environment with the given name or `None` if it does not
    /// exist.
    pub fn find<Q: ?Sized>(&self, name: &Q) -> Option<&Environment>
    where
        Q: Hash + Equivalent<EnvironmentName>,
    {
        let index = self.by_name.get(name)?;
        self.environments[*index].as_ref()
    }

    /// Returns an iterator over all the environments in the project.
    pub fn iter(&self) -> impl Iterator<Item = &Environment> + '_ {
        self.environments.iter().flat_map(Option::as_ref)
    }

    /// Adds a new environment to the set of environments. If the environment
    /// already exists it is overwritten.
    pub fn add(&mut self, environment: Environment) -> usize {
        match self.by_name.get(&environment.name) {
            Some(&idx) => {
                self.environments[idx] = Some(environment);
                idx
            }
            None => {
                let idx = self.environments.len();
                self.by_name.insert(environment.name.clone(), idx);
                self.environments.push(Some(environment));
                idx
            }
        }
    }
}

/// A solve group is a group of environments that are solved together.
#[derive(Debug, Clone)]
pub struct SolveGroup {
    pub name: String,
    pub environments: Vec<usize>,
}

#[derive(Debug, Clone, Default)]
pub struct SolveGroups {
    pub(super) solve_groups: Vec<SolveGroup>,
    pub(super) by_name: IndexMap<String, usize>,
}

impl SolveGroups {
    /// Returns the solve group with the given name or `None` if it does not
    /// exist.
    pub fn find<Q: ?Sized>(&self, name: &Q) -> Option<&SolveGroup>
    where
        Q: Hash + Equivalent<String>,
    {
        let index = self.by_name.get(name)?;
        Some(&self.solve_groups[*index])
    }

    /// Returns an iterator over all the solve groups in the project.
    pub fn iter(&self) -> impl Iterator<Item = &SolveGroup> + '_ {
        self.solve_groups.iter()
    }

    /// Adds an environment (by index) to a solve-group.
    /// If the solve-group does not exist, it is created
    ///
    /// Returns the index of the solve-group
    fn add(&mut self, name: String, environment_idx: usize) -> usize {
        match self.by_name.get(&name) {
            Some(idx) => {
                // The solve-group exists, add the environment index to it
                self.solve_groups[*idx].environments.push(environment_idx);
                *idx
            }
            None => {
                // The solve-group does not exist, create it
                // and initialise it with the environment index
                let idx = self.solve_groups.len();
                self.solve_groups.push(SolveGroup {
                    name: name.clone(),
                    environments: vec![environment_idx],
                });
                self.by_name.insert(name, idx);
                idx
            }
        }
    }
}

/// Describes the contents of a project manifest.
#[derive(Debug, Clone)]
pub struct ProjectManifest {
    /// Information about the project
    pub project: ProjectMetadata,

    /// All the features defined in the project.
    pub features: IndexMap<FeatureName, Feature>,

    /// All the environments defined in the project.
    pub environments: Environments,

    /// The solve groups that are part of the project.
    pub solve_groups: SolveGroups,
}

impl ProjectManifest {
    /// Parses a toml string into a project manifest.
    pub fn from_toml_str(source: &str) -> Result<Self, TomlError> {
        let manifest: ProjectManifest = toml_edit::de::from_str(source).map_err(TomlError::from)?;

        // Make sure project.name is defined
        if manifest.project.name.is_none() {
            let span = source.parse::<DocumentMut>().map_err(TomlError::from)?["project"].span();
            return Err(TomlError::NoProjectName(span));
        }

        Ok(manifest)
    }

    /// Returns the default feature.
    ///
    /// This is the feature that is added implicitly by the tables at the root
    /// of the project manifest.
    pub fn default_feature(&self) -> &Feature {
        self.features
            .get(&FeatureName::Default)
            .expect("default feature should always exist")
    }

    /// Returns a mutable reference to the default feature.
    fn default_feature_mut(&mut self) -> &mut Feature {
        self.features
            .get_mut(&FeatureName::Default)
            .expect("default feature should always exist")
    }

    /// Returns the default environment
    ///
    /// This is the environment that is added implicitly as the environment with
    /// only the default feature. The default environment can be overwritten
    /// by a environment named `default`.
    pub fn default_environment(&self) -> &Environment {
        let envs = &self.environments;
        envs.find(&EnvironmentName::Named(String::from(
            consts::DEFAULT_ENVIRONMENT_NAME,
        )))
        .or_else(|| envs.find(&EnvironmentName::Default))
        .expect("default environment should always exist")
    }

    /// Returns the environment with the given name or `None` if it does not
    /// exist.
    pub fn environment<Q: ?Sized>(&self, name: &Q) -> Option<&Environment>
    where
        Q: Hash + Equivalent<EnvironmentName>,
    {
        self.environments.find(name)
    }
}

struct PackageMap<'a>(&'a IndexMap<PackageName, NamelessMatchSpec>);

impl<'de, 'a> DeserializeSeed<'de> for PackageMap<'a> {
    type Value = PackageName;

    fn deserialize<D>(self, deserializer: D) -> Result<Self::Value, D::Error>
    where
        D: Deserializer<'de>,
    {
        let package_name = PackageName::deserialize(deserializer)?;
        match self.0.get_key_value(&package_name) {
            Some((package_name, _)) => {
                 Err(serde::de::Error::custom(
                    format!(
                    "duplicate dependency: {} (please avoid using capitalized names for the dependencies)", package_name.as_source())
                ))
            }
            None => Ok(package_name),
        }
    }
}

struct NamelessMatchSpecWrapper {}

impl<'de, 'a> DeserializeSeed<'de> for &'a NamelessMatchSpecWrapper {
    type Value = NamelessMatchSpec;

    fn deserialize<D>(self, deserializer: D) -> Result<Self::Value, D::Error>
    where
        D: Deserializer<'de>,
    {
        serde_untagged::UntaggedEnumVisitor::new()
            .string(|str| {
                match NamelessMatchSpec::from_str(str, Strict) {
                    Ok(spec) => Ok(spec),
                    Err(_) => {
                        let spec = NamelessMatchSpec::from_str(str, Lenient).map_err(serde::de::Error::custom)?;
                        tracing::warn!("Parsed '{str}' as '{spec}', in a future version this will become an error.", spec=&spec);
                        Ok(spec)
                    }
                }
            })
            .map(|map| {
                NamelessMatchSpec::deserialize(serde::de::value::MapAccessDeserializer::new(map))
            })
            .expecting("either a map or a string")
            .deserialize(deserializer)
    }
}

pub(crate) fn deserialize_package_map<'de, D>(
    deserializer: D,
) -> Result<IndexMap<PackageName, NamelessMatchSpec>, D::Error>
where
    D: Deserializer<'de>,
{
    struct PackageMapVisitor(PhantomData<()>);

    impl<'de> Visitor<'de> for PackageMapVisitor {
        type Value = IndexMap<PackageName, NamelessMatchSpec>;

        fn expecting(&self, formatter: &mut fmt::Formatter) -> fmt::Result {
            write!(formatter, "a map")
        }

        fn visit_map<A>(self, mut map: A) -> Result<Self::Value, A::Error>
        where
            A: MapAccess<'de>,
        {
            let mut result = IndexMap::new();
            let match_spec = NamelessMatchSpecWrapper {};
            while let Some((package_name, match_spec)) = map
                .next_entry_seed::<PackageMap, &NamelessMatchSpecWrapper>(
                    PackageMap(&result),
                    &match_spec,
                )?
            {
                result.insert(package_name, match_spec);
            }

            Ok(result)
        }
    }
    let visitor = PackageMapVisitor(PhantomData);
    deserializer.deserialize_seq(visitor)
}

pub(crate) fn deserialize_opt_package_map<'de, D>(
    deserializer: D,
) -> Result<Option<IndexMap<PackageName, NamelessMatchSpec>>, D::Error>
where
    D: Deserializer<'de>,
{
    Ok(Some(deserialize_package_map(deserializer)?))
}

impl<'de> Deserialize<'de> for ProjectManifest {
    fn deserialize<D>(deserializer: D) -> Result<Self, D::Error>
    where
        D: Deserializer<'de>,
    {
        #[serde_as]
        #[derive(Deserialize)]
        #[serde(deny_unknown_fields, rename_all = "kebab-case")]
        pub struct TomlProjectManifest {
            project: ProjectMetadata,
            #[serde(default)]
            system_requirements: SystemRequirements,
            #[serde(default)]
            target: IndexMap<PixiSpanned<TargetSelector>, Target>,

            // HACK: If we use `flatten`, unknown keys will point to the wrong location in the
            // file.  When https://github.com/toml-rs/toml/issues/589 is fixed we should use that
            //
            // Instead we currently copy the keys from the Target deserialize implementation which
            // is really ugly.
            //
            // #[serde(flatten)]
            // default_target: Target,
            #[serde(default, deserialize_with = "deserialize_package_map")]
            dependencies: IndexMap<PackageName, NamelessMatchSpec>,

            #[serde(default, deserialize_with = "deserialize_opt_package_map")]
            host_dependencies: Option<IndexMap<PackageName, NamelessMatchSpec>>,

            #[serde(default, deserialize_with = "deserialize_opt_package_map")]
            build_dependencies: Option<IndexMap<PackageName, NamelessMatchSpec>>,

            #[serde(default)]
            pypi_dependencies: Option<IndexMap<PyPiPackageName, PyPiRequirement>>,

            /// Additional information to activate an environment.
            #[serde(default)]
            activation: Option<Activation>,

            /// Target specific tasks to run in the environment
            #[serde(default)]
            tasks: HashMap<TaskName, Task>,

            /// The features defined in the project.
            #[serde(default)]
            feature: IndexMap<FeatureName, Feature>,

            /// The environments the project can create.
            #[serde(default)]
            environments: IndexMap<EnvironmentName, TomlEnvironmentMapOrSeq>,

            #[serde(default)]
            pypi_options: Option<PypiOptions>,

            /// The tool configuration which is unused by pixi
            #[serde(rename = "tool")]
            _tool: Option<serde_json::Value>,

            /// The URI for the manifest schema which is unused by pixi
            #[allow(dead_code)]
            #[serde(rename = "$schema")]
            schema: Option<String>,
        }

        let toml_manifest = TomlProjectManifest::deserialize(deserializer)?;
        let mut dependencies = HashMap::from_iter([(SpecType::Run, toml_manifest.dependencies)]);
        if let Some(host_deps) = toml_manifest.host_dependencies {
            dependencies.insert(SpecType::Host, host_deps);
        }
        if let Some(build_deps) = toml_manifest.build_dependencies {
            dependencies.insert(SpecType::Build, build_deps);
        }

        let default_target = Target {
            dependencies,
            pypi_dependencies: toml_manifest.pypi_dependencies,
            activation: toml_manifest.activation,
            tasks: toml_manifest.tasks,
        };

        // Construct a default feature
        let default_feature = Feature {
            name: FeatureName::Default,

            // The default feature does not overwrite the platforms or channels from the project
            // metadata.
            platforms: None,
            channels: None,

            system_requirements: toml_manifest.system_requirements,
            pypi_options: toml_manifest.pypi_options,

            // Combine the default target with all user specified targets
            targets: Targets::from_default_and_user_defined(default_target, toml_manifest.target),
        };

        // Construct the features including the default feature
        let features: IndexMap<FeatureName, Feature> =
            IndexMap::from_iter([(FeatureName::Default, default_feature)]);
        let named_features = toml_manifest
            .feature
            .into_iter()
            .map(|(name, mut feature)| {
                feature.name = name.clone();
                (name, feature)
            })
            .collect::<IndexMap<FeatureName, Feature>>();
        let features = features.into_iter().chain(named_features).collect();

        // Construct the environments including the default environment
        let mut environments = Environments::default();
        let mut solve_groups = SolveGroups::default();

        // Add the default environment first if it was not redefined.
        if !toml_manifest
            .environments
            .contains_key(&EnvironmentName::Default)
        {
            environments.environments.push(Some(Environment::default()));
            environments.by_name.insert(EnvironmentName::Default, 0);
        }

        // Add all named environments
        for (name, env) in toml_manifest.environments {
            // Decompose the TOML
            let (features, features_source_loc, solve_group, no_default_feature) = match env {
                TomlEnvironmentMapOrSeq::Map(env) => (
                    env.features.value,
                    env.features.span,
                    env.solve_group,
                    env.no_default_feature,
                ),
                TomlEnvironmentMapOrSeq::Seq(features) => (features, None, None, false),
            };

            let environment_idx = environments.environments.len();
            environments.by_name.insert(name.clone(), environment_idx);
            environments.environments.push(Some(Environment {
                name,
                features,
                features_source_loc,
                solve_group: solve_group.map(|sg| solve_groups.add(sg, environment_idx)),
                no_default_feature,
            }));
        }

        Ok(Self {
            project: toml_manifest.project,
            features,
            environments,
            solve_groups,
        })
    }
}

#[cfg(test)]
mod tests {
    use std::str::FromStr;

    use insta::{assert_snapshot, assert_yaml_snapshot};
    use miette::NarratableReportHandler;
    use rattler_conda_types::{Channel, ChannelConfig, ParseStrictness};
    use rstest::*;
    use tempfile::tempdir;

    use super::*;
    use crate::{project::manifest::channel::PrioritizedChannel, util::default_channel_config};

    const PROJECT_BOILERPLATE: &str = r#"
        [project]
        name = "foo"
        version = "0.1.0"
        channels = []
        platforms = ["linux-64", "win-64", "osx-64"]
        "#;

    fn channel_config() -> ChannelConfig {
        default_channel_config()
    }

    #[test]
    fn test_from_path() {
        // Test the toml from a path
        let dir = tempdir().unwrap();
        let path = dir.path().join("pixi.toml");
        std::fs::write(&path, PROJECT_BOILERPLATE).unwrap();
        // From &PathBuf
        let _manifest = Manifest::from_path(&path).unwrap();
        // From &Path
        let _manifest = Manifest::from_path(path.as_path()).unwrap();
        // From PathBuf
        let manifest = Manifest::from_path(path).unwrap();

        assert_eq!(manifest.parsed.project.name.unwrap(), "foo");
        assert_eq!(
            manifest.parsed.project.version,
            Some(Version::from_str("0.1.0").unwrap())
        );
    }

    #[test]
    fn test_target_specific() {
        let contents = format!(
            r#"
        {PROJECT_BOILERPLATE}

        [target.win-64.dependencies]
        foo = "3.4.5"

        [target.osx-64.dependencies]
        foo = "1.2.3"
        "#
        );

        let manifest = ProjectManifest::from_toml_str(&contents).unwrap();
        let targets = &manifest.default_feature().targets;
        assert_eq!(
            targets.user_defined_selectors().cloned().collect_vec(),
            vec![
                TargetSelector::Platform(Platform::Win64),
                TargetSelector::Platform(Platform::Osx64)
            ]
        );

        let win64_target = targets
            .for_target(&TargetSelector::Platform(Platform::Win64))
            .unwrap();
        let osx64_target = targets
            .for_target(&TargetSelector::Platform(Platform::Osx64))
            .unwrap();
        assert_eq!(
            win64_target
                .run_dependencies()
                .unwrap()
                .get("foo")
                .unwrap()
                .to_string(),
            "==3.4.5"
        );
        assert_eq!(
            osx64_target
                .run_dependencies()
                .unwrap()
                .get("foo")
                .unwrap()
                .to_string(),
            "==1.2.3"
        );
    }

    #[test]
    fn test_mapped_dependencies() {
        let contents = format!(
            r#"
            {PROJECT_BOILERPLATE}
            [dependencies]
            test_map = {{ version = ">=1.2.3", channel="conda-forge", build="py34_0" }}
            test_build = {{ build = "bla" }}
            test_channel = {{ channel = "conda-forge" }}
            test_version = {{ version = ">=1.2.3" }}
            test_version_channel = {{ version = ">=1.2.3", channel = "conda-forge" }}
            test_version_build = {{ version = ">=1.2.3", build = "py34_0" }}
            "#
        );

        let manifest = ProjectManifest::from_toml_str(&contents).unwrap();
        let deps = manifest
            .default_feature()
            .targets
            .default()
            .run_dependencies()
            .unwrap();
        let test_map_spec = deps.get("test_map").unwrap();

        assert_eq!(test_map_spec.to_string(), ">=1.2.3 py34_0");
        assert_eq!(
            test_map_spec
                .channel
                .as_deref()
                .map(Channel::canonical_name),
            Some(String::from("https://conda.anaconda.org/conda-forge/"))
        );

        assert_eq!(deps.get("test_build").unwrap().to_string(), "* bla");

        let test_channel = deps.get("test_channel").unwrap();
        assert_eq!(test_channel.to_string(), "*");
        assert_eq!(
            test_channel.channel.as_deref().map(Channel::canonical_name),
            Some(String::from("https://conda.anaconda.org/conda-forge/"))
        );

        let test_version = deps.get("test_version").unwrap();
        assert_eq!(test_version.to_string(), ">=1.2.3");

        let test_version_channel = deps.get("test_version_channel").unwrap();
        assert_eq!(test_version_channel.to_string(), ">=1.2.3");
        assert_eq!(
            test_version_channel
                .channel
                .as_deref()
                .map(Channel::canonical_name),
            Some(String::from("https://conda.anaconda.org/conda-forge/"))
        );

        let test_version_build = deps.get("test_version_build").unwrap();
        assert_eq!(test_version_build.to_string(), ">=1.2.3 py34_0");
    }

    #[test]
    fn test_dependency_types() {
        let contents = format!(
            r#"
            {PROJECT_BOILERPLATE}
            [dependencies]
            my-game = "1.0.0"

            [build-dependencies]
            cmake = "*"

            [host-dependencies]
            sdl2 = "*"
            "#
        );

        let manifest = ProjectManifest::from_toml_str(&contents).unwrap();
        let default_target = manifest.default_feature().targets.default();
        let run_dependencies = default_target.run_dependencies().unwrap();
        let build_dependencies = default_target.build_dependencies().unwrap();
        let host_dependencies = default_target.host_dependencies().unwrap();

        assert_eq!(
            run_dependencies.get("my-game").unwrap().to_string(),
            "==1.0.0"
        );
        assert_eq!(build_dependencies.get("cmake").unwrap().to_string(), "*");
        assert_eq!(host_dependencies.get("sdl2").unwrap().to_string(), "*");
    }

    #[test]
    fn test_invalid_target_specific() {
        let examples = [r#"[target.foobar.dependencies]
            invalid_platform = "henk""#];

        assert_snapshot!(examples
            .into_iter()
            .map(|example| ProjectManifest::from_toml_str(&format!(
                "{PROJECT_BOILERPLATE}\n{example}"
            ))
            .unwrap_err()
            .to_string())
            .collect::<Vec<_>>()
            .join("\n"))
    }

    #[test]
    fn test_invalid_key() {
        let examples = [
            format!("{PROJECT_BOILERPLATE}\n[foobar]"),
            format!("{PROJECT_BOILERPLATE}\n[target.win-64.hostdependencies]"),
        ];
        assert_snapshot!(examples
            .into_iter()
            .map(|example| ProjectManifest::from_toml_str(&example)
                .unwrap_err()
                .to_string())
            .collect::<Vec<_>>()
            .join("\n"))
    }

    #[test]
    fn test_activation_scripts() {
        let contents = r#"
            [project]
            name = "foo"
            channels = []
            platforms = ["win-64", "linux-64"]

            [activation]
            scripts = [".pixi/install/setup.sh"]

            [target.win-64.activation]
            scripts = [".pixi/install/setup.ps1"]

            [target.linux-64.activation]
            scripts = [".pixi/install/setup.sh", "test"]
            "#;

        let manifest = Manifest::from_str(Path::new("pixi.toml"), contents).unwrap();
        let default_activation_scripts = manifest
            .default_feature()
            .targets
            .default()
            .activation
            .as_ref()
            .and_then(|a| a.scripts.as_ref());
        let win64_activation_scripts = manifest
            .default_feature()
            .targets
            .for_target(&TargetSelector::Platform(Platform::Win64))
            .unwrap()
            .activation
            .as_ref()
            .and_then(|a| a.scripts.as_ref());
        let linux64_activation_scripts = manifest
            .default_feature()
            .targets
            .for_target(&TargetSelector::Platform(Platform::Linux64))
            .unwrap()
            .activation
            .as_ref()
            .and_then(|a| a.scripts.as_ref());

        assert_eq!(
            default_activation_scripts,
            Some(&vec![String::from(".pixi/install/setup.sh")])
        );
        assert_eq!(
            win64_activation_scripts,
            Some(&vec![String::from(".pixi/install/setup.ps1")])
        );
        assert_eq!(
            linux64_activation_scripts,
            Some(&vec![
                String::from(".pixi/install/setup.sh"),
                String::from("test")
            ])
        );
    }

    #[test]
    fn test_activation_env() {
        let contents = r#"
            [project]
            name = "foo"
            channels = []
            platforms = ["win-64", "linux-64"]

            [activation.env]
            FOO = "main"

            [target.win-64.activation]
            env = { FOO = "win-64" }

            [target.linux-64.activation.env]
            FOO = "linux-64"

            [feature.bar.activation]
            env = { FOO = "bar" }

            [feature.bar.target.win-64.activation]
            env = { FOO = "bar-win-64" }

            [feature.bar.target.linux-64.activation]
            env = { FOO = "bar-linux-64" }
            "#;

        let manifest = Manifest::from_str(Path::new("pixi.toml"), contents).unwrap();
        let default_targets = &manifest.default_feature().targets;
        let default_activation_env = default_targets
            .default()
            .activation
            .as_ref()
            .and_then(|a| a.env.as_ref());
        let win64_activation_env = default_targets
            .for_target(&TargetSelector::Platform(Platform::Win64))
            .unwrap()
            .activation
            .as_ref()
            .and_then(|a| a.env.as_ref());
        let linux64_activation_env = default_targets
            .for_target(&TargetSelector::Platform(Platform::Linux64))
            .unwrap()
            .activation
            .as_ref()
            .and_then(|a| a.env.as_ref());

        assert_eq!(
            default_activation_env,
            Some(&IndexMap::from([(
                String::from("FOO"),
                String::from("main")
            )]))
        );
        assert_eq!(
            win64_activation_env,
            Some(&IndexMap::from([(
                String::from("FOO"),
                String::from("win-64")
            )]))
        );
        assert_eq!(
            linux64_activation_env,
            Some(&IndexMap::from([(
                String::from("FOO"),
                String::from("linux-64")
            )]))
        );

        // Check that the feature activation env is set correctly
        let feature_targets = &manifest
            .feature(&FeatureName::Named(String::from("bar")))
            .unwrap()
            .targets;
        let feature_activation_env = feature_targets
            .default()
            .activation
            .as_ref()
            .and_then(|a| a.env.as_ref());
        let feature_win64_activation_env = feature_targets
            .for_target(&TargetSelector::Platform(Platform::Win64))
            .unwrap()
            .activation
            .as_ref()
            .and_then(|a| a.env.as_ref());
        let feature_linux64_activation_env = feature_targets
            .for_target(&TargetSelector::Platform(Platform::Linux64))
            .unwrap()
            .activation
            .as_ref()
            .and_then(|a| a.env.as_ref());

        assert_eq!(
            feature_activation_env,
            Some(&IndexMap::from([(
                String::from("FOO"),
                String::from("bar")
            )]))
        );
        assert_eq!(
            feature_win64_activation_env,
            Some(&IndexMap::from([(
                String::from("FOO"),
                String::from("bar-win-64")
            )]))
        );
        assert_eq!(
            feature_linux64_activation_env,
            Some(&IndexMap::from([(
                String::from("FOO"),
                String::from("bar-linux-64")
            )]))
        );
    }

    #[test]
    fn test_target_specific_tasks() {
        let contents = format!(
            r#"
            {PROJECT_BOILERPLATE}
            [tasks]
            test = "test multi"

            [target.win-64.tasks]
            test = "test win"

            [target.linux-64.tasks]
            test = "test linux"
            "#
        );

        let manifest = ProjectManifest::from_toml_str(&contents).unwrap();

        assert_snapshot!(manifest
            .default_feature()
            .targets
            .iter()
            .flat_map(|(target, selector)| {
                let selector_name =
                    selector.map_or_else(|| String::from("default"), ToString::to_string);
                target.tasks.iter().filter_map(move |(name, task)| {
                    Some(format!(
                        "{}/{} = {}",
                        &selector_name,
                        name.as_str(),
                        task.as_single_command()?
                    ))
                })
            })
            .join("\n"));
    }

    #[test]
    fn test_python_dependencies() {
        let contents = format!(
            r#"
            {PROJECT_BOILERPLATE}
            [pypi-dependencies]
            foo = ">=3.12"
            bar = {{ version=">=3.12", extras=["baz"] }}
            "#
        );

        assert_snapshot!(toml_edit::de::from_str::<ProjectManifest>(&contents)
            .expect("parsing should succeed!")
            .default_feature()
            .targets
            .default()
            .pypi_dependencies
            .clone()
            .into_iter()
            .flat_map(|d| d.into_iter())
            .map(|(name, spec)| format!("{} = {}", name.as_source(), toml_edit::Value::from(spec)))
            .join("\n"));
    }

    #[test]
    fn test_pypi_options_default_feature() {
        let contents = format!(
            r#"
            {PROJECT_BOILERPLATE}
            [pypi-options]
            index-url = "https://pypi.org/simple"
            extra-index-urls = ["https://pypi.org/simple2"]
            [[pypi-options.find-links]]
            path = "../foo"
            [[pypi-options.find-links]]
            url = "https://example.com/bar"
            "#
        );

        assert_yaml_snapshot!(toml_edit::de::from_str::<ProjectManifest>(&contents)
            .expect("parsing should succeed!")
            .default_feature()
            .pypi_options
            .clone()
            .unwrap());
    }

    fn test_remove(
        file_contents: &str,
        name: &str,
        kind: SpecType,
        platforms: &[Platform],
        feature_name: &FeatureName,
    ) {
        let mut manifest = Manifest::from_str(Path::new("pixi.toml"), file_contents).unwrap();

        // Initially the dependency should exist
        for platform in to_options(platforms) {
            assert!(manifest
                .feature_mut(feature_name)
                .unwrap()
                .targets
                .for_opt_target(platform.map(TargetSelector::Platform).as_ref())
                .unwrap()
                .dependencies
                .get(&kind)
                .unwrap()
                .get(name)
                .is_some());
        }

        // Remove the dependency from the manifest
        manifest
            .remove_dependency(
                &PackageName::new_unchecked(name),
                kind,
                platforms,
                feature_name,
            )
            .unwrap();

        // The dependency should no longer exist
        for platform in to_options(platforms) {
            assert!(manifest
                .feature_mut(feature_name)
                .unwrap()
                .targets
                .for_opt_target(platform.map(TargetSelector::Platform).as_ref())
                .unwrap()
                .dependencies
                .get(&kind)
                .unwrap()
                .get(name)
                .is_none());
        }

        // Write the toml to string and verify the content
        assert_snapshot!(
            format!("test_remove_{}", name),
            manifest.document.to_string()
        );
    }

    fn test_remove_pypi(
        file_contents: &str,
        name: &str,
        platforms: &[Platform],
        feature_name: &FeatureName,
    ) {
        let mut manifest = Manifest::from_str(Path::new("pixi.toml"), file_contents).unwrap();

        let package_name = PyPiPackageName::from_str(name).unwrap();

        // Initially the dependency should exist
        for platform in to_options(platforms) {
            assert!(manifest
                .feature_mut(feature_name)
                .unwrap()
                .targets
                .for_opt_target(platform.map(TargetSelector::Platform).as_ref())
                .unwrap()
                .pypi_dependencies
                .as_ref()
                .unwrap()
                .get(&package_name)
                .is_some());
        }

        // Remove the dependency from the manifest
        manifest
            .remove_pypi_dependency(&package_name, platforms, feature_name)
            .unwrap();

        // The dependency should no longer exist
        for platform in to_options(platforms) {
            assert!(manifest
                .feature_mut(feature_name)
                .unwrap()
                .targets
                .for_opt_target(platform.map(TargetSelector::Platform).as_ref())
                .unwrap()
                .pypi_dependencies
                .as_ref()
                .unwrap()
                .get(&package_name)
                .is_none());
        }

        // Write the toml to string and verify the content
        assert_snapshot!(
            format!("test_remove_pypi_{}", name),
            manifest.document.to_string()
        );
    }

    #[rstest]
    #[case::xpackage("xpackage", &[Platform::Linux64], FeatureName::Default)]
    #[case::jax("jax", &[Platform::Win64], FeatureName::Default)]
    #[case::requests("requests", &[], FeatureName::Default)]
    #[case::feature_dep("feature_dep", &[], FeatureName::Named("test".to_string()))]
    #[case::feature_target_dep("feature_target_dep", &[Platform::Linux64], FeatureName::Named("test".to_string()))]
    fn test_remove_pypi_dependencies(
        #[case] package_name: &str,
        #[case] platforms: &[Platform],
        #[case] feature_name: FeatureName,
    ) {
        let pixi_cfg = r#"[project]
name = "pixi_fun"
version = "0.1.0"
channels = []
platforms = ["linux-64", "win-64"]

[dependencies]
python = ">=3.12.1,<3.13"

[pypi-dependencies]
requests = "*"

[target.win-64.pypi-dependencies]
jax = { version = "*", extras = ["cpu"] }
requests = "*"

[target.linux-64.pypi-dependencies]
xpackage = "==1.2.3"
ypackage = {version = ">=1.2.3"}

[feature.test.pypi-dependencies]
feature_dep = "*"

[feature.test.target.linux-64.pypi-dependencies]
feature_target_dep = "*"
"#;
        test_remove_pypi(pixi_cfg, package_name, platforms, &feature_name);
    }

    #[test]
    fn test_remove_target_dependencies() {
        // Using known files in the project so the test succeed including the file
        // check.
        let file_contents = r#"
            [project]
            name = "foo"
            version = "0.1.0"
            channels = []
            platforms = ["linux-64", "win-64"]

            [dependencies]
            fooz = "*"

            [target.win-64.dependencies]
            bar = "*"

            [target.linux-64.build-dependencies]
            baz = "*"
        "#;

        test_remove(
            file_contents,
            "baz",
            SpecType::Build,
            &[Platform::Linux64],
            &FeatureName::Default,
        );
        test_remove(
            file_contents,
            "bar",
            SpecType::Run,
            &[Platform::Win64],
            &FeatureName::Default,
        );
        test_remove(
            file_contents,
            "fooz",
            SpecType::Run,
            &[],
            &FeatureName::Default,
        );
    }

    #[test]
    fn test_remove_dependencies() {
        // Using known files in the project so the test succeed including the file
        // check.
        let file_contents = r#"
            [project]
            name = "foo"
            version = "0.1.0"
            channels = []
            platforms = ["linux-64", "win-64"]

            [dependencies]
            fooz = "*"

            [target.win-64.dependencies]
            fooz = "*"

            [target.linux-64.build-dependencies]
            fooz = "*"
        "#;

        let mut manifest = Manifest::from_str(Path::new("pixi.toml"), file_contents).unwrap();

        manifest
            .remove_dependency(
                &PackageName::new_unchecked("fooz"),
                SpecType::Run,
                &[],
                &FeatureName::Default,
            )
            .unwrap();

        // The dependency should be removed from the default feature
        assert!(manifest
            .default_feature()
            .targets
            .default()
            .run_dependencies()
            .map(|d| d.is_empty())
            .unwrap_or(true));

        // Should still contain the fooz dependency for the different platforms
        for (platform, kind) in [
            (Platform::Linux64, SpecType::Build),
            (Platform::Win64, SpecType::Run),
        ] {
            assert!(manifest
                .default_feature()
                .targets
                .for_target(&TargetSelector::Platform(platform))
                .unwrap()
                .dependencies
                .get(&kind)
                .into_iter()
                .flat_map(|x| x.keys())
                .any(|x| x.as_normalized() == "fooz"));
        }
    }

    #[test]
    fn test_set_version() {
        // Using known files in the project so the test succeed including the file
        // check.
        let file_contents = r#"
            [project]
            name = "foo"
            version = "0.1.0"
            channels = []
            platforms = ["linux-64", "win-64"]
        "#;

        let mut manifest = Manifest::from_str(Path::new("pixi.toml"), file_contents).unwrap();

        assert_eq!(
            manifest.parsed.project.version.as_ref().unwrap().clone(),
            Version::from_str("0.1.0").unwrap()
        );

        manifest.set_version(&String::from("1.2.3")).unwrap();

        assert_eq!(
            manifest.parsed.project.version.as_ref().unwrap().clone(),
            Version::from_str("1.2.3").unwrap()
        );
    }

    #[test]
    fn test_set_description() {
        // Using known files in the project so the test succeed including the file
        // check.
        let file_contents = r#"
            [project]
            name = "foo"
            version = "0.1.0"
            description = "foo description"
            channels = []
            platforms = ["linux-64", "win-64"]
        "#;

        let mut manifest = Manifest::from_str(Path::new("pixi.toml"), file_contents).unwrap();

        assert_eq!(
            manifest
                .parsed
                .project
                .description
                .as_ref()
                .unwrap()
                .clone(),
            String::from("foo description")
        );

        manifest
            .set_description(&String::from("my new description"))
            .unwrap();

        assert_eq!(
            manifest
                .parsed
                .project
                .description
                .as_ref()
                .unwrap()
                .clone(),
            String::from("my new description")
        );
    }

    #[test]
    fn test_add_platforms() {
        // Using known files in the project so the test succeed including the file
        // check.
        let file_contents = r#"
            [project]
            name = "foo"
            version = "0.1.0"
            description = "foo description"
            channels = []
            platforms = ["linux-64", "win-64"]
        "#;

        let mut manifest = Manifest::from_str(Path::new("pixi.toml"), file_contents).unwrap();

        assert_eq!(
            manifest.parsed.project.platforms.value,
            vec![Platform::Linux64, Platform::Win64]
                .into_iter()
                .collect::<IndexSet<_>>()
        );

        manifest
            .add_platforms([Platform::OsxArm64].iter(), &FeatureName::Default)
            .unwrap();

        assert_eq!(
            manifest.parsed.project.platforms.value,
            vec![Platform::Linux64, Platform::Win64, Platform::OsxArm64]
                .into_iter()
                .collect::<IndexSet<_>>()
        );

        manifest
            .add_platforms(
                [Platform::LinuxAarch64, Platform::Osx64].iter(),
                &FeatureName::Named("test".to_string()),
            )
            .unwrap();

        assert_eq!(
            manifest
                .feature(&FeatureName::Named("test".to_string()))
                .unwrap()
                .platforms
                .clone()
                .unwrap()
                .value,
            vec![Platform::LinuxAarch64, Platform::Osx64]
                .into_iter()
                .collect::<IndexSet<_>>()
        );

        manifest
            .add_platforms(
                [Platform::LinuxAarch64, Platform::Win64].iter(),
                &FeatureName::Named("test".to_string()),
            )
            .unwrap();

        assert_eq!(
            manifest
                .feature(&FeatureName::Named("test".to_string()))
                .unwrap()
                .platforms
                .clone()
                .unwrap()
                .value,
            vec![Platform::LinuxAarch64, Platform::Osx64, Platform::Win64]
                .into_iter()
                .collect::<IndexSet<_>>()
        );
    }

    #[test]
    fn test_remove_platforms() {
        // Using known files in the project so the test succeed including the file
        // check.
        let file_contents = r#"
            [project]
            name = "foo"
            version = "0.1.0"
            description = "foo description"
            channels = []
            platforms = ["linux-64", "win-64"]

            [feature.test]
            platforms = ["linux-64", "win-64", "osx-64"]

            [environments]
            test = ["test"]
        "#;

        let mut manifest = Manifest::from_str(Path::new("pixi.toml"), file_contents).unwrap();

        assert_eq!(
            manifest.parsed.project.platforms.value,
            vec![Platform::Linux64, Platform::Win64]
                .into_iter()
                .collect::<IndexSet<_>>()
        );

        manifest
            .remove_platforms(vec![Platform::Linux64], &FeatureName::Default)
            .unwrap();

        assert_eq!(
            manifest.parsed.project.platforms.value,
            vec![Platform::Win64].into_iter().collect::<IndexSet<_>>()
        );

        assert_eq!(
            manifest
                .feature(&FeatureName::Named("test".to_string()))
                .unwrap()
                .platforms
                .clone()
                .unwrap()
                .value,
            vec![Platform::Linux64, Platform::Win64, Platform::Osx64]
                .into_iter()
                .collect::<IndexSet<_>>()
        );

        manifest
            .remove_platforms(
                vec![Platform::Linux64, Platform::Osx64],
                &FeatureName::Named("test".to_string()),
            )
            .unwrap();

        assert_eq!(
            manifest
                .feature(&FeatureName::Named("test".to_string()))
                .unwrap()
                .platforms
                .clone()
                .unwrap()
                .value,
            vec![Platform::Win64].into_iter().collect::<IndexSet<_>>()
        );

        // Test removing non-existing platforms
        assert!(manifest
            .remove_platforms(
                vec![Platform::Linux64, Platform::Osx64],
                &FeatureName::Named("test".to_string()),
            )
            .is_err());
    }

    #[test]
    fn test_add_channels() {
        // Using known files in the project so the test succeed including the file
        // check.
        let file_contents = r#"
[project]
name = "foo"
channels = []
platforms = ["linux-64", "win-64"]

[dependencies]

[feature.test.dependencies]
        "#;

        let mut manifest = Manifest::from_str(Path::new("pixi.toml"), file_contents).unwrap();

        assert_eq!(manifest.parsed.project.channels, IndexSet::new());

        let conda_forge = PrioritizedChannel::from_channel(
            Channel::from_str("conda-forge", &channel_config()).unwrap(),
        );
        manifest
            .add_channels([conda_forge.clone()], &FeatureName::Default)
            .unwrap();

        let cuda_feature = FeatureName::Named("cuda".to_string());
        let nvidia = PrioritizedChannel::from_channel(
            Channel::from_str("nvidia", &channel_config()).unwrap(),
        );
        manifest
            .add_channels([nvidia.clone()], &cuda_feature)
            .unwrap();

        let test_feature = FeatureName::Named("test".to_string());
        manifest
            .add_channels(
                [
                    PrioritizedChannel::from_channel(
                        Channel::from_str("test", &channel_config()).unwrap(),
                    ),
                    PrioritizedChannel::from_channel(
                        Channel::from_str("test2", &channel_config()).unwrap(),
                    ),
                ],
                &test_feature,
            )
            .unwrap();

        assert_eq!(
            manifest.parsed.project.channels,
            vec![PrioritizedChannel {
                channel: Channel::from_str("conda-forge", &channel_config()).unwrap(),
                priority: None
            }]
            .into_iter()
            .collect::<IndexSet<_>>()
        );

        // Try to add again, should not add more channels
        manifest
            .add_channels([conda_forge.clone()], &FeatureName::Default)
            .unwrap();

        assert_eq!(
            manifest.parsed.project.channels,
            vec![PrioritizedChannel {
                channel: Channel::from_str("conda-forge", &channel_config()).unwrap(),
                priority: None
            }]
            .into_iter()
            .collect::<IndexSet<_>>()
        );

        assert_eq!(
            manifest
                .parsed
                .features
                .get(&cuda_feature)
                .unwrap()
                .channels
                .clone()
                .unwrap(),
            vec![PrioritizedChannel {
                channel: Channel::from_str("nvidia", &channel_config()).unwrap(),
                priority: None
            }]
            .into_iter()
            .collect::<IndexSet<_>>()
        );
        // Try to add again, should not add more channels
        manifest
            .add_channels([nvidia.clone()], &cuda_feature)
            .unwrap();
        assert_eq!(
            manifest
                .parsed
                .features
                .get(&cuda_feature)
                .unwrap()
                .channels
                .clone()
                .unwrap(),
            vec![PrioritizedChannel {
                channel: Channel::from_str("nvidia", &channel_config()).unwrap(),
                priority: None
            }]
            .into_iter()
            .collect::<IndexSet<_>>()
        );

        assert_eq!(
            manifest
                .parsed
                .features
                .get(&test_feature)
                .unwrap()
                .channels
                .clone()
                .unwrap(),
            vec![
                PrioritizedChannel {
                    channel: Channel::from_str("test", &channel_config()).unwrap(),
                    priority: None
                },
                PrioritizedChannel {
                    channel: Channel::from_str("test2", &channel_config()).unwrap(),
                    priority: None
                }
            ]
            .into_iter()
            .collect::<IndexSet<_>>()
        );

        // Test custom channel urls
        let custom_channel = PrioritizedChannel {
            channel: Channel::from_str("https://custom.com/channel", &channel_config()).unwrap(),
            priority: None,
        };
        manifest
            .add_channels([custom_channel.clone()], &FeatureName::Default)
            .unwrap();
        assert!(manifest
            .parsed
            .project
            .channels
            .iter()
            .any(|c| c.channel == custom_channel.channel));

        assert_snapshot!(manifest.document.to_string());
    }

    #[test]
    fn test_remove_channels() {
        // Using known files in the project so the test succeed including the file
        // check.
        let file_contents = r#"
            [project]
            name = "foo"
            version = "0.1.0"
            description = "foo description"
            channels = ["conda-forge"]
            platforms = ["linux-64", "win-64"]

            [feature.test]
            channels = ["test_channel"]
        "#;

        let mut manifest = Manifest::from_str(Path::new("pixi.toml"), file_contents).unwrap();

        assert_eq!(
            manifest.parsed.project.channels,
            vec![PrioritizedChannel::from_channel(
                Channel::from_str("conda-forge", &channel_config()).unwrap()
            )]
            .into_iter()
            .collect::<IndexSet<_>>()
        );

        manifest
            .remove_channels(
                [PrioritizedChannel {
                    channel: Channel::from_str("conda-forge", &channel_config()).unwrap(),
                    priority: None,
                }],
                &FeatureName::Default,
            )
            .unwrap();

        assert_eq!(manifest.parsed.project.channels, IndexSet::new());

        manifest
            .remove_channels(
                [PrioritizedChannel {
                    channel: Channel::from_str("test_channel", &channel_config()).unwrap(),
                    priority: None,
                }],
                &FeatureName::Named("test".to_string()),
            )
            .unwrap();

        let feature_channels = manifest
            .feature(&FeatureName::Named("test".to_string()))
            .unwrap()
            .channels
            .clone()
            .unwrap();
        assert_eq!(feature_channels, IndexSet::new());

        // Test failing to remove a channel that does not exist
        assert!(manifest
            .remove_channels(
                [PrioritizedChannel {
                    channel: Channel::from_str("conda-forge", &channel_config()).unwrap(),
                    priority: None,
                }],
                &FeatureName::Default,
            )
            .is_err());
    }

    #[test]
    fn test_environments_definition() {
        let file_contents = r#"
            [project]
            name = "foo"
            version = "0.1.0"
            channels = ["conda-forge"]
            platforms = ["linux-64", "win-64"]

            [feature.py39.dependencies]
            python = "~=3.9.0"

            [feature.py310.dependencies]
            python = "~=3.10.0"

            [feature.cuda.dependencies]
            cudatoolkit = ">=11.0,<12.0"

            [feature.test.dependencies]
            pytest = "*"

            [environments]
            default = ["py39"]
            standard = { solve-group = "test" }
            cuda = ["cuda", "py310"]
            test1 = {features = ["test", "py310"], solve-group = "test"}
            test2 = {features = ["py39"], solve-group = "test"}
        "#;
        let manifest = Manifest::from_str(Path::new("pixi.toml"), file_contents).unwrap();
        let default_env = manifest.default_environment();
        assert_eq!(default_env.name, EnvironmentName::Default);
        assert_eq!(default_env.features, vec!["py39"]);

        let cuda_env = manifest
            .environment(&EnvironmentName::Named("cuda".to_string()))
            .unwrap();
        assert_eq!(cuda_env.features, vec!["cuda", "py310"]);
        assert_eq!(cuda_env.solve_group, None);

        let test1_env = manifest
            .environment(&EnvironmentName::Named("test1".to_string()))
            .unwrap();
        assert_eq!(test1_env.features, vec!["test", "py310"]);
        assert_eq!(
            test1_env
                .solve_group
                .map(|idx| manifest.parsed.solve_groups.solve_groups[idx].name.as_str()),
            Some("test")
        );

        let test2_env = manifest
            .environment(&EnvironmentName::Named("test2".to_string()))
            .unwrap();
        assert_eq!(test2_env.features, vec!["py39"]);
        assert_eq!(
            test2_env
                .solve_group
                .map(|idx| manifest.parsed.solve_groups.solve_groups[idx].name.as_str()),
            Some("test")
        );

        assert_eq!(
            test1_env.solve_group, test2_env.solve_group,
            "both environments should share the same solve group"
        );
    }

    #[test]
    fn test_feature_definition() {
        let file_contents = r#"
            [project]
            name = "foo"
            channels = []
            platforms = []

            [feature.cuda]
            dependencies = {cuda = "x.y.z", cudnn = "12.0"}
            pypi-dependencies = {torch = "~=1.9.0"}
            build-dependencies = {cmake = "*"}
            platforms = ["linux-64", "osx-arm64"]
            activation = {scripts = ["cuda_activation.sh"]}
            system-requirements = {cuda = "12"}
            channels = ["pytorch", {channel = "nvidia", priority = -1}]
            tasks = { warmup = "python warmup.py" }
            target.osx-arm64 = {dependencies = {mlx = "x.y.z"}}

        "#;
        let manifest = Manifest::from_str(Path::new("pixi.toml"), file_contents).unwrap();

        let cuda_feature = manifest
            .parsed
            .features
            .get(&FeatureName::Named("cuda".to_string()))
            .unwrap();
        assert_eq!(cuda_feature.name, FeatureName::Named("cuda".to_string()));
        assert_eq!(
            cuda_feature
                .targets
                .default()
                .dependencies
                .get(&SpecType::Run)
                .unwrap()
                .get(&PackageName::from_str("cuda").unwrap())
                .unwrap()
                .to_string(),
            "==x.y.z"
        );
        assert_eq!(
            cuda_feature
                .targets
                .default()
                .dependencies
                .get(&SpecType::Run)
                .unwrap()
                .get(&PackageName::from_str("cudnn").unwrap())
                .unwrap()
                .to_string(),
            "==12.0"
        );
        assert_eq!(
            cuda_feature
                .targets
                .default()
                .pypi_dependencies
                .as_ref()
                .unwrap()
                .get(&PyPiPackageName::from_str("torch").expect("torch should be a valid name"))
                .expect("pypi requirement should be available")
                .clone()
                .to_string(),
            "\"~=1.9.0\""
        );
        assert_eq!(
            cuda_feature
                .targets
                .default()
                .dependencies
                .get(&SpecType::Build)
                .unwrap()
                .get(&PackageName::from_str("cmake").unwrap())
                .unwrap()
                .to_string(),
            "*"
        );
        assert_eq!(
            cuda_feature
                .targets
                .default()
                .activation
                .as_ref()
                .unwrap()
                .scripts
                .as_ref()
                .unwrap(),
            &vec![String::from("cuda_activation.sh")]
        );
        assert_eq!(
            cuda_feature
                .system_requirements
                .cuda
                .as_ref()
                .unwrap()
                .to_string(),
            "12"
        );
        assert_eq!(
            cuda_feature
                .channels
                .as_ref()
                .unwrap()
                .iter()
                .collect::<Vec<_>>(),
            vec![
                &PrioritizedChannel {
                    channel: Channel::from_str("pytorch", &channel_config()).unwrap(),
                    priority: None
                },
                &PrioritizedChannel {
                    channel: Channel::from_str("nvidia", &channel_config()).unwrap(),
                    priority: Some(-1)
                }
            ]
        );
        assert_eq!(
            cuda_feature
                .targets
                .for_target(&TargetSelector::Platform(Platform::OsxArm64))
                .unwrap()
                .dependencies
                .get(&SpecType::Run)
                .unwrap()
                .get(&PackageName::from_str("mlx").unwrap())
                .unwrap()
                .to_string(),
            "==x.y.z"
        );
        assert_eq!(
            cuda_feature
                .targets
                .default()
                .tasks
                .get(&"warmup".into())
                .unwrap()
                .as_single_command()
                .unwrap(),
            "python warmup.py"
        );
    }

    #[rstest]
    #[case::empty("", false)]
    #[case::just_dependencies("[dependencies]", false)]
    #[case::with_pypi_dependencies("[pypi-dependencies]\nfoo=\"*\"", true)]
    #[case::empty_pypi_dependencies("[pypi-dependencies]", true)]
    #[case::nested_in_feature_and_target("[feature.foo.target.linux-64.pypi-dependencies]", true)]
    fn test_has_pypi_dependencies(
        #[case] file_contents: &str,
        #[case] should_have_pypi_dependencies: bool,
    ) {
        let manifest = Manifest::from_str(
            Path::new("pixi.toml"),
            format!("{PROJECT_BOILERPLATE}\n{file_contents}").as_str(),
        )
        .unwrap();
        assert_eq!(
            manifest.has_pypi_dependencies(),
            should_have_pypi_dependencies,
        );
    }

    #[test]
    fn test_add_task() {
        let file_contents = r#"
[project]
name = "foo"
version = "0.1.0"
description = "foo description"
channels = []
platforms = ["linux-64", "win-64"]

[tasks]
test = "test initial"

        "#;

        let mut manifest = Manifest::from_str(Path::new("pixi.toml"), file_contents).unwrap();

        manifest
            .add_task(
                "default".into(),
                Task::Plain("echo default".to_string()),
                None,
                &FeatureName::Default,
            )
            .unwrap();
        manifest
            .add_task(
                "target_linux".into(),
                Task::Plain("echo target_linux".to_string()),
                Some(Platform::Linux64),
                &FeatureName::Default,
            )
            .unwrap();
        manifest
            .add_task(
                "feature_test".into(),
                Task::Plain("echo feature_test".to_string()),
                None,
                &FeatureName::Named("test".to_string()),
            )
            .unwrap();
        manifest
            .add_task(
                "feature_test_target_linux".into(),
                Task::Plain("echo feature_test_target_linux".to_string()),
                Some(Platform::Linux64),
                &FeatureName::Named("test".to_string()),
            )
            .unwrap();
        assert_snapshot!(manifest.document.to_string());
    }

    #[test]
    fn test_add_dependency() {
        let file_contents = r#"
[project]
name = "foo"
channels = []
platforms = ["linux-64", "win-64"]

[dependencies]
foo = "*"

[feature.test.dependencies]
bar = "*"
            "#;
        let mut manifest = Manifest::from_str(Path::new("pixi.toml"), file_contents).unwrap();
        manifest
            .add_dependency(
                &MatchSpec::from_str(" baz >=1.2.3", Strict).unwrap(),
                SpecType::Run,
                &[],
                &FeatureName::Default,
            )
            .unwrap();
        assert_eq!(
            manifest
                .default_feature()
                .targets
                .default()
                .dependencies
                .get(&SpecType::Run)
                .unwrap()
                .get(&PackageName::from_str("baz").unwrap())
                .unwrap()
                .to_string(),
            ">=1.2.3".to_string()
        );
        manifest
            .add_dependency(
                &MatchSpec::from_str(" bal >=2.3", Strict).unwrap(),
                SpecType::Run,
                &[],
                &FeatureName::Named("test".to_string()),
            )
            .unwrap();

        assert_eq!(
            manifest
                .feature(&FeatureName::Named("test".to_string()))
                .unwrap()
                .targets
                .default()
                .dependencies
                .get(&SpecType::Run)
                .unwrap()
                .get(&PackageName::from_str("bal").unwrap())
                .unwrap()
                .to_string(),
            ">=2.3".to_string()
        );

        manifest
            .add_dependency(
                &MatchSpec::from_str(" boef >=2.3", Strict).unwrap(),
                SpecType::Run,
                &[Platform::Linux64],
                &FeatureName::Named("extra".to_string()),
            )
            .unwrap();

        assert_eq!(
            manifest
                .feature(&FeatureName::Named("extra".to_string()))
                .unwrap()
                .targets
                .for_target(&TargetSelector::Platform(Platform::Linux64))
                .unwrap()
                .dependencies
                .get(&SpecType::Run)
                .unwrap()
                .get(&PackageName::from_str("boef").unwrap())
                .unwrap()
                .to_string(),
            ">=2.3".to_string()
        );

        manifest
            .add_dependency(
                &MatchSpec::from_str(" cmake >=2.3", ParseStrictness::Strict).unwrap(),
                SpecType::Build,
                &[Platform::Linux64],
                &FeatureName::Named("build".to_string()),
            )
            .unwrap();

        assert_eq!(
            manifest
                .feature(&FeatureName::Named("build".to_string()))
                .unwrap()
                .targets
                .for_target(&TargetSelector::Platform(Platform::Linux64))
                .unwrap()
                .dependencies
                .get(&SpecType::Build)
                .unwrap()
                .get(&PackageName::from_str("cmake").unwrap())
                .unwrap()
                .to_string(),
            ">=2.3".to_string()
        );

        assert_snapshot!(manifest.document.to_string());
    }

    #[test]
    fn test_duplicate_dependency() {
        let contents = format!(
            r#"
        {PROJECT_BOILERPLATE}

        [dependencies]
        Flask = "2.*"
        flask = "2.*"
        "#
        );
        let manifest = ProjectManifest::from_toml_str(&contents);

        assert!(manifest.is_err());
        assert!(manifest
            .unwrap_err()
            .to_string()
            .contains("duplicate dependency"));
    }

    #[test]
    fn test_duplicate_host_dependency() {
        let contents = format!(
            r#"
        {PROJECT_BOILERPLATE}

        [host-dependencies]
        LibC = "2.12"
        libc = "2.12"
        "#
        );
        let manifest = ProjectManifest::from_toml_str(&contents);

        assert!(manifest.is_err());
        assert!(manifest
            .unwrap_err()
            .to_string()
            .contains("duplicate dependency"));
    }

    #[test]
    fn test_tool_deserialization() {
        let contents = r#"
        [project]
        name = "foo"
        channels = []
        platforms = []
        [tool.ruff]
        test = "test"
        test1 = ["test"]
        test2 = { test = "test" }

        [tool.ruff.test3]
        test = "test"

        [tool.poetry]
        test = "test"
        "#;
        let _manifest = ProjectManifest::from_toml_str(contents).unwrap();
    }

    #[test]
    fn test_add_environment() {
        let contents = r#"
        [project]
        name = "foo"
        channels = []
        platforms = []

        [environments]
        "#;
        let mut manifest = Manifest::from_str(Path::new("pixi.toml"), contents).unwrap();
        manifest
            .add_environment(String::from("test"), Some(Vec::new()), None, false)
            .unwrap();
        assert!(manifest.environment("test").is_some());
    }

    #[test]
    fn test_add_environment_non_existing_feature() {
        let contents = r#"
        [project]
        name = "foo"
        channels = []
        platforms = []

        [feature.existing]

        [environments]
        "#;
        let mut manifest = Manifest::from_str(Path::new("pixi.toml"), contents).unwrap();
        let err = manifest
            .add_environment(
                String::from("test"),
                Some(vec![String::from("non-existing")]),
                None,
                false,
            )
            .unwrap_err();

        let mut s = String::new();
        let report_handler = NarratableReportHandler::new().with_cause_chain();
        report_handler.render_report(&mut s, err.as_ref()).unwrap();
        assert_snapshot!(s, @r###"
        the feature 'non-existing' is not defined in the project manifest
            Diagnostic severity: error
        diagnostic help: Did you mean 'existing'?
        "###);
    }

    #[test]
    fn test_remove_environment() {
        let contents = r#"
        [project]
        name = "foo"
        channels = []
        platforms = []

        [environments]
        foo = []
        "#;
        let mut manifest = Manifest::from_str(Path::new("pixi.toml"), contents).unwrap();
        assert!(manifest.remove_environment("foo").unwrap());
        assert!(!manifest.remove_environment("default").unwrap());
    }
}<|MERGE_RESOLUTION|>--- conflicted
+++ resolved
@@ -12,7 +12,6 @@
 mod target;
 mod validation;
 
-<<<<<<< HEAD
 use std::{
     borrow::Borrow,
     collections::{HashMap, HashSet},
@@ -24,16 +23,20 @@
     str::FromStr,
 };
 
-=======
-use crate::config::Config;
-use crate::project::manifest::channel::PrioritizedChannel;
-use crate::project::manifest::environment::TomlEnvironmentMapOrSeq;
-use crate::project::manifest::pypi_options::PypiOptions;
-use crate::project::manifest::python::PyPiPackageName;
-use crate::pypi_mapping::{ChannelName, CustomMapping, MappingLocation, MappingSource};
-use crate::task::TaskName;
-use crate::{consts, project::SpecType, task::Task, utils::spanned::PixiSpanned};
->>>>>>> 6b194e82
+use crate::{
+    config::Config,
+    consts,
+    project::{
+        manifest::{
+            channel::PrioritizedChannel, environment::TomlEnvironmentMapOrSeq,
+            error::UnknownFeature, pypi_options::PypiOptions, python::PyPiPackageName,
+        },
+        SpecType,
+    },
+    pypi_mapping::{ChannelName, CustomMapping, MappingLocation, MappingSource},
+    task::{Task, TaskName},
+    utils::spanned::PixiSpanned,
+};
 pub use activation::Activation;
 use document::ManifestSource;
 pub use environment::{Environment, EnvironmentName};
@@ -62,20 +65,6 @@
 use url::{ParseError, Url};
 
 use self::error::TomlError;
-use crate::{
-    config::Config,
-    consts,
-    project::{
-        manifest::{
-            channel::PrioritizedChannel, environment::TomlEnvironmentMapOrSeq,
-            error::UnknownFeature, pypi_options::PypiOptions, python::PyPiPackageName,
-        },
-        SpecType,
-    },
-    pypi_mapping::{ChannelName, MappingLocation, MappingSource},
-    task::{Task, TaskName},
-    utils::spanned::PixiSpanned,
-};
 
 /// Errors that can occur when getting a feature.
 #[derive(Debug, Clone, Error, Diagnostic)]
