use std::{
    borrow::Borrow,
    fmt,
    fmt::{Display, Formatter},
    path::{Path, PathBuf},
    str::FromStr,
};

use pep440_rs::VersionSpecifiers;
use pep508_rs::VerbatimUrl;
<<<<<<< HEAD
use serde::{de::Error, Deserialize, Deserializer, Serialize, Serializer};
=======
use pypi_types::VerbatimParsedUrl;
use serde::Serializer;
use serde::{de::Error, Deserialize, Deserializer, Serialize};
use std::fmt::Display;
use std::path::{Path, PathBuf};
use std::{fmt, fmt::Formatter, str::FromStr};
>>>>>>> 3501f01b
use thiserror::Error;
use url::Url;
use uv_normalize::{ExtraName, InvalidNameError, PackageName};

#[derive(Debug, Clone, Eq, PartialEq, Hash)]
/// A package name for PyPI that also stores the source version of the name.
pub struct PyPiPackageName {
    source: String,
    normalized: PackageName,
}

impl Borrow<PackageName> for PyPiPackageName {
    fn borrow(&self) -> &PackageName {
        &self.normalized
    }
}

impl<'de> Deserialize<'de> for PyPiPackageName {
    fn deserialize<D>(deserializer: D) -> Result<Self, D::Error>
    where
        D: Deserializer<'de>,
    {
        serde_untagged::UntaggedEnumVisitor::new()
            .string(|str| PyPiPackageName::from_str(str).map_err(Error::custom))
            .expecting("a string")
            .deserialize(deserializer)
    }
}

impl FromStr for PyPiPackageName {
    type Err = InvalidNameError;

    fn from_str(name: &str) -> Result<Self, Self::Err> {
        Ok(Self {
            source: name.to_string(),
            normalized: uv_normalize::PackageName::from_str(name)?,
        })
    }
}

impl PyPiPackageName {
    pub fn from_normalized(normalized: PackageName) -> Self {
        Self {
            source: normalized.to_string(),
            normalized,
        }
    }

    pub fn as_normalized(&self) -> &PackageName {
        &self.normalized
    }

    pub fn as_source(&self) -> &str {
        &self.source
    }
}

/// The pep crate does not support "*" as a version specifier, so we need to
/// handle it ourselves.
#[derive(Debug, Clone, PartialEq, Eq, Hash)]
pub enum VersionOrStar {
    Version(VersionSpecifiers),
    Star,
}

impl FromStr for VersionOrStar {
    type Err = pep440_rs::VersionSpecifiersParseError;

    fn from_str(s: &str) -> Result<Self, Self::Err> {
        if s == "*" {
            Ok(VersionOrStar::Star)
        } else {
            Ok(VersionOrStar::Version(VersionSpecifiers::from_str(s)?))
        }
    }
}

impl ToString for VersionOrStar {
    fn to_string(&self) -> String {
        match self {
            VersionOrStar::Version(v) => v.to_string(),
            VersionOrStar::Star => "*".to_string(),
        }
    }
}

impl From<VersionOrStar> for Option<pep508_rs::VersionOrUrl> {
    fn from(val: VersionOrStar) -> Self {
        match val {
            VersionOrStar::Version(v) => Some(pep508_rs::VersionOrUrl::VersionSpecifier(v)),
            VersionOrStar::Star => None,
        }
    }
}

impl Serialize for VersionOrStar {
    fn serialize<S>(&self, serializer: S) -> Result<S::Ok, S::Error>
    where
        S: Serializer,
    {
        serializer.serialize_str(&self.to_string())
    }
}

impl<'de> Deserialize<'de> for VersionOrStar {
    fn deserialize<D>(deserializer: D) -> Result<Self, D::Error>
    where
        D: Deserializer<'de>,
    {
        let s = String::deserialize(deserializer)?;
        VersionOrStar::from_str(&s).map_err(serde::de::Error::custom)
    }
}

#[derive(Debug, Deserialize, Serialize, Clone, PartialEq, Eq, Hash)]
#[serde(untagged, rename_all = "snake_case", deny_unknown_fields)]
pub enum PyPiRequirement {
    Git {
        git: Url,
        branch: Option<String>,
        tag: Option<String>,
        rev: Option<String>,
        subdirectory: Option<String>,
        #[serde(default)]
        extras: Vec<ExtraName>,
    },
    Path {
        path: PathBuf,
        editable: Option<bool>,
        #[serde(default)]
        extras: Vec<ExtraName>,
    },
    Url {
        url: Url,
        #[serde(default)]
        extras: Vec<ExtraName>,
    },
    Version {
        version: VersionOrStar,
        #[serde(default)]
        extras: Vec<ExtraName>,
    },
    RawVersion(VersionOrStar),
}

impl PyPiRequirement {
    /// Returns true if the requirement is a direct dependency.
    /// I.e. a url, path or git requirement.
    pub fn is_direct_dependency(&self) -> bool {
        matches!(
            self,
            PyPiRequirement::Git { .. }
                | PyPiRequirement::Path { .. }
                | PyPiRequirement::Url { .. }
        )
    }

    /// Define whether the requirement is editable.
    pub fn set_editable(&mut self, editable: bool) {
        match self {
            PyPiRequirement::Path { editable: e, .. } => {
                *e = Some(editable);
            }
            _ if editable => {
                tracing::warn!("Ignoring editable flag for non-path requirements.");
            }
            _ => {}
        }
    }
}

impl Default for PyPiRequirement {
    fn default() -> Self {
        PyPiRequirement::RawVersion(VersionOrStar::Star)
    }
}

/// The type of parse error that occurred when parsing match spec.
#[derive(Debug, Clone, Error)]
pub enum ParsePyPiRequirementError {
    #[error("invalid pep440 version specifier")]
    Pep440Error(#[from] pep440_rs::VersionSpecifiersParseError),
}

impl fmt::Display for PyPiRequirement {
    fn fmt(&self, f: &mut Formatter<'_>) -> fmt::Result {
        let toml = toml_edit::Value::from(self.clone());
        write!(f, "{toml}")
    }
}

impl From<PyPiRequirement> for toml_edit::Value {
    /// PyPiRequirement to a toml_edit item, to put in the manifest file.
    fn from(val: PyPiRequirement) -> toml_edit::Value {
        fn insert_extras(table: &mut toml_edit::InlineTable, extras: &[ExtraName]) {
            if !extras.is_empty() {
                table.insert(
                    "extras",
                    toml_edit::Value::Array(
                        extras
                            .iter()
                            .map(|e| e.to_string())
                            .map(|extra| {
                                toml_edit::Value::String(toml_edit::Formatted::new(extra.clone()))
                            })
                            .collect(),
                    ),
                );
            }
        }

        match &val {
            PyPiRequirement::Version { version, extras } => {
                let mut table = toml_edit::Table::new().into_inline_table();
                table.insert(
                    "version",
                    toml_edit::Value::String(toml_edit::Formatted::new(version.to_string())),
                );
                insert_extras(&mut table, extras);
                toml_edit::Value::InlineTable(table.to_owned())
            }
            PyPiRequirement::Git {
                git,
                branch,
                tag,
                rev,
                subdirectory: _,
                extras,
            } => {
                let mut table = toml_edit::Table::new().into_inline_table();
                table.insert(
                    "git",
                    toml_edit::Value::String(toml_edit::Formatted::new(git.to_string())),
                );
                if let Some(branch) = branch {
                    table.insert(
                        "branch",
                        toml_edit::Value::String(toml_edit::Formatted::new(branch.clone())),
                    );
                }
                if let Some(tag) = tag {
                    table.insert(
                        "tag",
                        toml_edit::Value::String(toml_edit::Formatted::new(tag.clone())),
                    );
                }
                if let Some(rev) = rev {
                    table.insert(
                        "rev",
                        toml_edit::Value::String(toml_edit::Formatted::new(rev.clone())),
                    );
                }
                insert_extras(&mut table, extras);
                toml_edit::Value::InlineTable(table.to_owned())
            }
            PyPiRequirement::Path {
                path,
                editable,
                extras,
            } => {
                let mut table = toml_edit::Table::new().into_inline_table();
                table.insert(
                    "path",
                    toml_edit::Value::String(toml_edit::Formatted::new(
                        path.to_string_lossy().to_string(),
                    )),
                );
                if editable == &Some(true) {
                    table.insert(
                        "editable",
                        toml_edit::Value::Boolean(toml_edit::Formatted::new(true)),
                    );
                }
                insert_extras(&mut table, extras);
                toml_edit::Value::InlineTable(table.to_owned())
            }
            PyPiRequirement::Url { url, extras } => {
                let mut table = toml_edit::Table::new().into_inline_table();
                table.insert(
                    "url",
                    toml_edit::Value::String(toml_edit::Formatted::new(url.to_string())),
                );
                insert_extras(&mut table, extras);
                toml_edit::Value::InlineTable(table.to_owned())
            }
            PyPiRequirement::RawVersion(version) => {
                toml_edit::Value::String(toml_edit::Formatted::new(version.to_string()))
            }
        }
    }
}

/// Implement from [`pep508_rs::Requirement`] to make the conversion easier.
impl From<pep508_rs::Requirement> for PyPiRequirement {
    fn from(req: pep508_rs::Requirement) -> Self {
        if let Some(version_or_url) = req.version_or_url {
            match version_or_url {
                pep508_rs::VersionOrUrl::VersionSpecifier(v) => PyPiRequirement::Version {
                    version: VersionOrStar::Version(v),
                    extras: req.extras,
                },
                pep508_rs::VersionOrUrl::Url(u) => {
                    // If serialization starts with `git+` then it is a git url.
                    if let Some(stripped_url) = u.to_string().strip_prefix("git+") {
                        if let Some((url, version)) = stripped_url.split_once('@') {
                            let url = Url::parse(url)
                                .expect("expect proper url as it is previously parsed");
                            PyPiRequirement::Git {
                                git: url,
                                branch: None,
                                tag: None,
                                rev: Some(version.to_string()),
                                subdirectory: None,
                                extras: req.extras,
                            }
                        } else {
                            let url = Url::parse(stripped_url)
                                .expect("expect proper url as it is previously parsed");
                            PyPiRequirement::Git {
                                git: url,
                                branch: None,
                                tag: None,
                                rev: None,
                                subdirectory: None,
                                extras: req.extras,
                            }
                        }
                    } else {
                        let url = u.to_url();
                        // Have a different code path when the url is a file.
                        // i.e. package @ file:///path/to/package
                        if url.scheme() == "file" {
                            // Convert the file url to a path.
                            let file = url
                                .to_file_path()
                                .expect("could not convert to file url to path");
                            PyPiRequirement::Path {
                                path: file,
                                editable: None,
                                extras: req.extras,
                            }
                        } else {
                            PyPiRequirement::Url {
                                url,
                                extras: req.extras,
                            }
                        }
                    }
                }
            }
        } else if !req.extras.is_empty() {
            PyPiRequirement::Version {
                version: VersionOrStar::Star,
                extras: req.extras,
            }
        } else {
            PyPiRequirement::RawVersion(VersionOrStar::Star)
        }
    }
}

/// Create a url that uv can use to install a version
fn create_uv_url(
    url: &Url,
    rev: Option<&str>,
    subdir: Option<&str>,
) -> Result<Url, url::ParseError> {
    // Create the url.
    let url = format!("git+{url}");
    // Add the tag or rev if it exists.
    let url = rev
        .as_ref()
        .map_or_else(|| url.clone(), |tag_or_rev| format!("{url}@{tag_or_rev}"));

    // Add the subdirectory if it exists.
    let url = subdir.as_ref().map_or_else(
        || url.clone(),
        |subdir| format!("{url}#subdirectory={subdir}"),
    );
    url.parse()
}

#[derive(Error, Debug)]
pub enum AsPep508Error {
    #[error("error while canonicalizing {path}")]
    CanonicalizeError {
        source: std::io::Error,
        path: PathBuf,
    },
    #[error("parsing url {url}")]
    UrlParseError {
        source: url::ParseError,
        url: String,
    },
    #[error("using an editable flag for a path that is not a directory: {path}")]
    EditableIsNotDir { path: PathBuf },
    #[error("error while canonicalizing {0}")]
    VerabatimUrlError(#[from] pep508_rs::VerbatimUrlError),
}

#[derive(Debug, Clone, Eq, PartialEq)]
pub enum RequirementOrEditable {
    Editable(PackageName, requirements_txt::EditableRequirement),
    Pep508Requirement(pep508_rs::Requirement),
}

impl Display for RequirementOrEditable {
    fn fmt(&self, f: &mut Formatter<'_>) -> fmt::Result {
        match self {
            RequirementOrEditable::Editable(name, req) => {
                write!(f, "{} = {:?}", name, req)
            }
            RequirementOrEditable::Pep508Requirement(req) => {
                write!(f, "{}", req)
            }
        }
    }
}

impl RequirementOrEditable {
    /// Returns the name of the package that this requirement is for.
    pub fn name(&self) -> &PackageName {
        match self {
            RequirementOrEditable::Editable(name, _) => name,
            RequirementOrEditable::Pep508Requirement(req) => &req.name,
        }
    }

    /// Returns any extras that this requirement has.
    pub fn extras(&self) -> &[ExtraName] {
        match self {
            RequirementOrEditable::Editable(_, req) => &req.extras,
            RequirementOrEditable::Pep508Requirement(req) => &req.extras,
        }
    }

    /// Returns an editable requirement if it is an editable requirement.
    pub fn into_editable(self) -> Option<requirements_txt::EditableRequirement> {
        match self {
            RequirementOrEditable::Editable(_, editable) => Some(editable),
            _ => None,
        }
    }

    /// Returns a pep508 requirement if it is a pep508 requirement.
    pub fn into_requirement(self) -> Option<pep508_rs::Requirement> {
        match self {
            RequirementOrEditable::Pep508Requirement(e) => Some(e),
            _ => None,
        }
    }

    /// Returns a pep508 requirement if it is a pep508 requirement, using the parsed url type.
    pub fn into_requirement_with_parsed_url(
        self,
    ) -> Option<pep508_rs::Requirement<VerbatimParsedUrl>> {
        if let Some(req) = self.into_requirement() {
            let version_or_parsed_url = req.version_or_url.map(|v| match v {
                pep508_rs::VersionOrUrl::Url(url) => {
                    let parsed_url =
                        VerbatimParsedUrl::try_from(url).expect("could not convert to ParsedUrl");
                    pep508_rs::VersionOrUrl::Url(parsed_url)
                }
                pep508_rs::VersionOrUrl::VersionSpecifier(v) => {
                    pep508_rs::VersionOrUrl::VersionSpecifier(v)
                }
            });
            Some(pep508_rs::Requirement {
                name: req.name,
                version_or_url: version_or_parsed_url,
                extras: req.extras,
                marker: req.marker,
                origin: req.origin,
            })
        } else {
            None
        }
    }

    /// Returns an editable requirement if it is an editable requirement.
    pub fn as_editable(&self) -> Option<&requirements_txt::EditableRequirement> {
        match self {
            RequirementOrEditable::Editable(_name, editable) => Some(editable),
            _ => None,
        }
    }

    /// Returns a pep508 requirement if it is a pep508 requirement.
    pub fn as_requirement(&self) -> Option<&pep508_rs::Requirement> {
        match self {
            RequirementOrEditable::Pep508Requirement(e) => Some(e),
            _ => None,
        }
    }
}

impl PyPiRequirement {
    pub fn extras(&self) -> &[ExtraName] {
        match self {
            PyPiRequirement::Version { extras, .. } => extras,
            PyPiRequirement::Git { extras, .. } => extras,
            PyPiRequirement::Path { extras, .. } => extras,
            PyPiRequirement::Url { extras, .. } => extras,
            PyPiRequirement::RawVersion(_) => &[],
        }
    }

    /// Returns the requirements as [`pep508_rs::Requirement`]s.
    pub fn as_pep508(
        &self,
        name: &PackageName,
        project_root: &Path,
    ) -> Result<RequirementOrEditable, AsPep508Error> {
        let version_or_url = match self {
            PyPiRequirement::Version { version, extras: _ } => version.clone().into(),
            PyPiRequirement::Path {
                path,
                editable,
                extras,
            } => {
                let joined = project_root.join(path);
                let canonicalized =
                    dunce::canonicalize(&joined).map_err(|e| AsPep508Error::CanonicalizeError {
                        source: e,
                        path: joined.clone(),
                    })?;
                let given = path
                    .to_str()
                    .map(|s| s.to_owned())
                    .unwrap_or_else(String::new);
                let verbatim = VerbatimUrl::from_path(canonicalized.clone())?.with_given(given);

                if *editable == Some(true) {
                    if !canonicalized.is_dir() {
                        return Err(AsPep508Error::EditableIsNotDir { path: path.clone() });
                    }

                    return Ok(RequirementOrEditable::Editable(
                        name.clone(),
                        requirements_txt::EditableRequirement {
                            url: verbatim,
                            extras: extras.clone(),
                            marker: None,
                            path: canonicalized,
                            origin: None,
                        },
                    ));
                }

                Some(pep508_rs::VersionOrUrl::Url(verbatim))
            }
            PyPiRequirement::Git {
                git,
                branch,
                tag,
                rev,
                subdirectory: subdir,
                extras: _,
            } => {
                if branch.is_some() && tag.is_some() {
                    tracing::warn!("branch/tag are not supported *yet*, will use the `main`/`master` branch, please specify a revision using `rev` = `sha`");
                }
                let uv_url =
                    create_uv_url(git, rev.as_deref(), subdir.as_deref()).map_err(|e| {
                        AsPep508Error::UrlParseError {
                            source: e,
                            url: git.to_string(),
                        }
                    })?;
                Some(pep508_rs::VersionOrUrl::Url(VerbatimUrl::from_url(uv_url)))
            }
            PyPiRequirement::Url { url, extras: _ } => Some(pep508_rs::VersionOrUrl::Url(
                VerbatimUrl::from_url(url.clone()),
            )),
            PyPiRequirement::RawVersion(version) => version.clone().into(),
        };

        Ok(RequirementOrEditable::Pep508Requirement(
            pep508_rs::Requirement {
                name: name.clone(),
                extras: self.extras().to_vec(),
                version_or_url,
                marker: None,
                origin: None,
            },
        ))
    }
}

#[cfg(test)]
mod tests {
    use std::str::FromStr;

    use indexmap::IndexMap;
    use insta::assert_snapshot;
    use pep508_rs::Requirement;

    use super::*;

    #[test]
    fn test_pypi_to_string() {
        let req = pep508_rs::Requirement::from_str("numpy[testing]==1.0.0; os_name == \"posix\"")
            .unwrap();
        let pypi = PyPiRequirement::from(req);
        assert_eq!(
            pypi.to_string(),
            "{ version = \"==1.0.0\", extras = [\"testing\"] }"
        );

        let req = pep508_rs::Requirement::from_str("numpy").unwrap();
        let pypi = PyPiRequirement::from(req);
        assert_eq!(pypi.to_string(), "\"*\"");
    }

    #[test]
    fn test_only_version() {
        let requirement: IndexMap<uv_normalize::PackageName, PyPiRequirement> =
            toml_edit::de::from_str(r#"foo = ">=3.12""#).unwrap();
        assert_eq!(
            requirement.first().unwrap().0,
            &uv_normalize::PackageName::from_str("foo").unwrap()
        );
        assert_eq!(
            requirement.first().unwrap().1,
            &PyPiRequirement::RawVersion(">=3.12".parse().unwrap())
        );

        let requirement: IndexMap<uv_normalize::PackageName, PyPiRequirement> =
            toml_edit::de::from_str(r#"foo = "==3.12.0""#).unwrap();
        assert_eq!(
            requirement.first().unwrap().1,
            &PyPiRequirement::RawVersion("==3.12.0".parse().unwrap())
        );

        let requirement: IndexMap<uv_normalize::PackageName, PyPiRequirement> =
            toml_edit::de::from_str(r#"foo = "~=2.1.3""#).unwrap();
        assert_eq!(
            requirement.first().unwrap().1,
            &PyPiRequirement::RawVersion("~=2.1.3".parse().unwrap())
        );

        let requirement: IndexMap<uv_normalize::PackageName, PyPiRequirement> =
            toml_edit::de::from_str(r#"foo = "*""#).unwrap();
        assert_eq!(requirement.first().unwrap().1, &PyPiRequirement::default());
    }

    #[test]
    fn test_extended() {
        let requirement: IndexMap<uv_normalize::PackageName, PyPiRequirement> =
            toml_edit::de::from_str(
                r#"
                    foo = { version=">=3.12", extras = ["bar"]}
                    "#,
            )
            .unwrap();

        assert_eq!(
            requirement.first().unwrap().0,
            &uv_normalize::PackageName::from_str("foo").unwrap()
        );
        assert_eq!(
            requirement.first().unwrap().1,
            &PyPiRequirement::Version {
                version: ">=3.12".parse().unwrap(),
                extras: vec![ExtraName::from_str("bar").unwrap()],
            }
        );

        let requirement: IndexMap<uv_normalize::PackageName, PyPiRequirement> =
            toml_edit::de::from_str(
                r#"bar = { version=">=3.12,<3.13.0", extras = ["bar", "foo"] }"#,
            )
            .unwrap();
        assert_eq!(
            requirement.first().unwrap().0,
            &uv_normalize::PackageName::from_str("bar").unwrap()
        );
        assert_eq!(
            requirement.first().unwrap().1,
            &PyPiRequirement::Version {
                version: ">=3.12,<3.13.0".parse().unwrap(),
                extras: vec![
                    ExtraName::from_str("bar").unwrap(),
                    ExtraName::from_str("foo").unwrap(),
                ],
            }
        );
    }

    #[test]
    fn test_deserialize_pypi_requirement_from_map() {
        let json_string = r#"
                {
                    "version": "==1.2.3",
                    "extras": ["feature1", "feature2"]
                }
            "#;
        let result: Result<PyPiRequirement, _> = serde_json::from_str(json_string);
        assert!(result.is_ok());
        let pypi_requirement: PyPiRequirement = result.unwrap();
        assert_eq!(
            pypi_requirement,
            PyPiRequirement::Version {
                version: "==1.2.3".parse().unwrap(),
                extras: vec![
                    ExtraName::from_str("feature1").unwrap(),
                    ExtraName::from_str("feature2").unwrap()
                ],
            }
        );
    }

    #[test]
    fn test_deserialize_pypi_requirement_from_str() {
        let json_string = r#""==1.2.3""#;
        let result: Result<PyPiRequirement, _> = serde_json::from_str(json_string);
        assert!(result.is_ok());
        let pypi_requirement: PyPiRequirement = result.unwrap();
        assert_eq!(
            pypi_requirement,
            PyPiRequirement::RawVersion("==1.2.3".parse().unwrap())
        );
    }

    #[test]
    fn test_deserialize_pypi_requirement_from_str_with_star() {
        let json_string = r#""*""#;
        let result: Result<PyPiRequirement, _> = serde_json::from_str(json_string);
        assert!(result.is_ok());
        let pypi_requirement: PyPiRequirement = result.unwrap();
        assert_eq!(pypi_requirement, PyPiRequirement::default());
    }

    #[test]
    fn test_deserialize_pypi_from_path() {
        let requirement: IndexMap<PyPiPackageName, PyPiRequirement> = toml_edit::de::from_str(
            r#"
                    foo = { path = "../numpy-test" }
                    "#,
        )
        .unwrap();
        assert_eq!(
            requirement.first().unwrap().1,
            &PyPiRequirement::Path {
                path: PathBuf::from("../numpy-test"),
                editable: None,
                extras: vec![],
            },
        );
    }
    #[test]
    fn test_deserialize_pypi_from_path_editable() {
        let requirement: IndexMap<PyPiPackageName, PyPiRequirement> = toml_edit::de::from_str(
            r#"
                foo = { path = "../numpy-test", editable = true }
                "#,
        )
        .unwrap();
        assert_eq!(
            requirement.first().unwrap().1,
            &PyPiRequirement::Path {
                path: PathBuf::from("../numpy-test"),
                editable: Some(true),
                extras: vec![],
            }
        );
    }

    #[test]
    fn test_deserialize_fail_on_unknown() {
        let _ = toml_edit::de::from_str::<IndexMap<PyPiPackageName, PyPiRequirement>>(
            r#"foo = { borked = "bork"}"#,
        )
        .unwrap_err();
    }

    #[test]
    fn test_deserialize_pypi_from_url() {
        let requirement: IndexMap<PyPiPackageName, PyPiRequirement> = toml_edit::de::from_str(
            r#"
                foo = { url = "https://test.url.com"}
                "#,
        )
        .unwrap();
        assert_eq!(
            requirement.first().unwrap().1,
            &PyPiRequirement::Url {
                url: Url::parse("https://test.url.com").unwrap(),
                extras: vec![]
            }
        );
    }

    #[test]
    fn test_deserialize_pypi_from_git() {
        let requirement: IndexMap<PyPiPackageName, PyPiRequirement> = toml_edit::de::from_str(
            r#"
                foo = { git = "https://test.url.git" }
                "#,
        )
        .unwrap();
        assert_eq!(
            requirement.first().unwrap().1,
            &PyPiRequirement::Git {
                git: Url::parse("https://test.url.git").unwrap(),
                branch: None,
                tag: None,
                rev: None,
                subdirectory: None,
                extras: vec![],
            }
        );
    }

    #[test]
    fn test_deserialize_pypi_from_git_branch() {
        let requirement: IndexMap<PyPiPackageName, PyPiRequirement> = toml_edit::de::from_str(
            r#"
                foo = { git = "https://test.url.git", branch = "main" }
                "#,
        )
        .unwrap();
        assert_eq!(
            requirement.first().unwrap().1,
            &PyPiRequirement::Git {
                git: Url::parse("https://test.url.git").unwrap(),
                branch: Some("main".to_string()),
                tag: None,
                rev: None,
                subdirectory: None,
                extras: vec![],
            }
        );
    }

    #[test]
    fn test_deserialize_pypi_from_git_tag() {
        let requirement: IndexMap<PyPiPackageName, PyPiRequirement> = toml_edit::de::from_str(
            r#"
                foo = { git = "https://test.url.git", tag = "v.1.2.3" }
                "#,
        )
        .unwrap();
        assert_eq!(
            requirement.first().unwrap().1,
            &PyPiRequirement::Git {
                git: Url::parse("https://test.url.git").unwrap(),
                tag: Some("v.1.2.3".to_string()),
                branch: None,
                rev: None,
                subdirectory: None,
                extras: vec![],
            }
        );
    }

    #[test]
    fn test_deserialize_pypi_from_flask() {
        let requirement: IndexMap<PyPiPackageName, PyPiRequirement> = toml_edit::de::from_str(
            r#"
                flask = { git = "https://github.com/pallets/flask.git", tag = "3.0.0"}
                "#,
        )
        .unwrap();
        assert_eq!(
            requirement.first().unwrap().1,
            &PyPiRequirement::Git {
                git: Url::parse("https://github.com/pallets/flask.git").unwrap(),
                tag: Some("3.0.0".to_string()),
                branch: None,
                rev: None,
                subdirectory: None,
                extras: vec![],
            },
        );
    }

    #[test]
    fn test_deserialize_pypi_from_git_rev() {
        let requirement: IndexMap<PyPiPackageName, PyPiRequirement> = toml_edit::de::from_str(
            r#"
                foo = { git = "https://test.url.git", rev = "123456" }
                "#,
        )
        .unwrap();
        assert_eq!(
            requirement.first().unwrap().1,
            &PyPiRequirement::Git {
                git: Url::parse("https://test.url.git").unwrap(),
                rev: Some("123456".to_string()),
                tag: None,
                branch: None,
                subdirectory: None,
                extras: vec![],
            }
        );
    }

    #[test]
    fn test_from_args() {
        let pypi: Requirement = "numpy".parse().unwrap();
        let as_pypi_req: PyPiRequirement = pypi.into();
        // convert to toml and snapshot
        assert_snapshot!(as_pypi_req.to_string());

        let pypi: Requirement = "numpy[test,extrastuff]".parse().unwrap();
        let as_pypi_req: PyPiRequirement = pypi.into();
        // convert to toml and snapshot
        assert_snapshot!(as_pypi_req.to_string());

        let pypi: Requirement = "exchangelib @ git+https://github.com/ecederstrand/exchangelib"
            .parse()
            .unwrap();
        let as_pypi_req: PyPiRequirement = pypi.into();
        assert_eq!(
            as_pypi_req,
            PyPiRequirement::Git {
                git: Url::parse("https://github.com/ecederstrand/exchangelib").unwrap(),
                branch: None,
                tag: None,
                rev: None,
                subdirectory: None,
                extras: vec![]
            }
        );

        let pypi: Requirement = "exchangelib @ git+https://github.com/ecederstrand/exchangelib@b283011c6df4a9e034baca9aea19aa8e5a70e3ab".parse().unwrap();
        let as_pypi_req: PyPiRequirement = pypi.into();
        assert_eq!(
            as_pypi_req,
            PyPiRequirement::Git {
                git: Url::parse("https://github.com/ecederstrand/exchangelib").unwrap(),
                branch: None,
                tag: None,
                rev: Some("b283011c6df4a9e034baca9aea19aa8e5a70e3ab".to_string()),
                subdirectory: None,
                extras: vec![]
            }
        );

        let pypi: Requirement = "boltons @ https://files.pythonhosted.org/packages/46/35/e50d4a115f93e2a3fbf52438435bb2efcf14c11d4fcd6bdcd77a6fc399c9/boltons-24.0.0-py3-none-any.whl".parse().unwrap();
        let as_pypi_req: PyPiRequirement = pypi.into();
        assert_eq!(as_pypi_req, PyPiRequirement::Url{url: Url::parse("https://files.pythonhosted.org/packages/46/35/e50d4a115f93e2a3fbf52438435bb2efcf14c11d4fcd6bdcd77a6fc399c9/boltons-24.0.0-py3-none-any.whl").unwrap(), extras: vec![] });

        let pypi: Requirement = "boltons[nichita] @ https://files.pythonhosted.org/packages/46/35/e50d4a115f93e2a3fbf52438435bb2efcf14c11d4fcd6bdcd77a6fc399c9/boltons-24.0.0-py3-none-any.whl".parse().unwrap();
        let as_pypi_req: PyPiRequirement = pypi.into();
        assert_eq!(as_pypi_req, PyPiRequirement::Url{url: Url::parse("https://files.pythonhosted.org/packages/46/35/e50d4a115f93e2a3fbf52438435bb2efcf14c11d4fcd6bdcd77a6fc399c9/boltons-24.0.0-py3-none-any.whl").unwrap(), extras: vec![ExtraName::new("nichita".to_string()).unwrap()] });

        #[cfg(target_os = "windows")]
        let pypi: Requirement = "boltons @ file:///C:/path/to/boltons".parse().unwrap();
        #[cfg(not(target_os = "windows"))]
        let pypi: Requirement = "boltons @ file:///path/to/boltons".parse().unwrap();

        let as_pypi_req: PyPiRequirement = pypi.into();

        #[cfg(target_os = "windows")]
        assert_eq!(
            as_pypi_req,
            PyPiRequirement::Path {
                path: PathBuf::from("C:/path/to/boltons"),
                editable: None,
                extras: vec![]
            }
        );
        #[cfg(not(target_os = "windows"))]
        assert_eq!(
            as_pypi_req,
            PyPiRequirement::Path {
                path: PathBuf::from("/path/to/boltons"),
                editable: None,
                extras: vec![]
            }
        );
    }
}<|MERGE_RESOLUTION|>--- conflicted
+++ resolved
@@ -8,16 +8,8 @@
 
 use pep440_rs::VersionSpecifiers;
 use pep508_rs::VerbatimUrl;
-<<<<<<< HEAD
+use pypi_types::VerbatimParsedUrl;
 use serde::{de::Error, Deserialize, Deserializer, Serialize, Serializer};
-=======
-use pypi_types::VerbatimParsedUrl;
-use serde::Serializer;
-use serde::{de::Error, Deserialize, Deserializer, Serialize};
-use std::fmt::Display;
-use std::path::{Path, PathBuf};
-use std::{fmt, fmt::Formatter, str::FromStr};
->>>>>>> 3501f01b
 use thiserror::Error;
 use url::Url;
 use uv_normalize::{ExtraName, InvalidNameError, PackageName};
@@ -470,7 +462,8 @@
         }
     }
 
-    /// Returns a pep508 requirement if it is a pep508 requirement, using the parsed url type.
+    /// Returns a pep508 requirement if it is a pep508 requirement, using the
+    /// parsed url type.
     pub fn into_requirement_with_parsed_url(
         self,
     ) -> Option<pep508_rs::Requirement<VerbatimParsedUrl>> {
