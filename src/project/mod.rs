--- conflicted
+++ resolved
@@ -123,12 +123,7 @@
         let env_vars = Project::init_env_vars(&manifest.parsed.environments);
 
         Self {
-<<<<<<< HEAD
-            root: Default::default(),
-=======
             root: manifest.path.parent().unwrap_or(Path::new("")).to_owned(),
-            package_db: Default::default(),
->>>>>>> c9c554e8
             client,
             authenticated_client,
             manifest,
