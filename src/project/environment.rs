use super::{
    dependencies::Dependencies,
    errors::{UnknownTask, UnsupportedPlatformError},
    manifest::{self, EnvironmentName, Feature, FeatureName, SystemRequirements},
    PyPiRequirement, SpecType,
};
use crate::{task::Task, Project};
use indexmap::{IndexMap, IndexSet};
use itertools::{Either, Itertools};
use rattler_conda_types::{Channel, Platform};
use std::{
    borrow::Cow,
    collections::{HashMap, HashSet},
    fmt::Debug,
};

/// Describes a single environment from a project manifest. This is used to describe environments
/// that can be installed and activated.
///
/// This struct is a higher level representation of a [`manifest::Environment`]. The
/// `manifest::Environment` describes the data stored in the manifest file, while this struct
/// provides methods to easily interact with an environment without having to deal with the
/// structure of the project model.
///
/// This type does not provide manipulation methods. To modify the data model you should directly
/// interact with the manifest instead.
///
/// The lifetime `'p` refers to the lifetime of the project that this environment belongs to.
#[derive(Clone)]
pub struct Environment<'p> {
    /// The project this environment belongs to.
    pub(super) project: &'p Project,

    /// The environment that this environment is based on.
    pub(super) environment: &'p manifest::Environment,
}

impl Debug for Environment<'_> {
    fn fmt(&self, f: &mut std::fmt::Formatter<'_>) -> std::fmt::Result {
        f.debug_struct("Environment")
            .field("project", &self.project.name())
            .field("environment", &self.environment.name)
            .finish()
    }
}

impl<'p> Environment<'p> {
    /// Returns the name of this environment.
    pub fn name(&self) -> &EnvironmentName {
        &self.environment.name
    }

    /// Returns the manifest definition of this environment. See the documentation of
    /// [`Environment`] for an overview of the difference between [`manifest::Environment`] and
    /// [`Environment`].
    pub fn manifest(&self) -> &'p manifest::Environment {
        self.environment
    }

    /// Returns references to the features that make up this environment. The default feature is
    /// always added at the end.
    pub fn features(&self) -> impl Iterator<Item = &'p Feature> + DoubleEndedIterator + '_ {
        self.environment
            .features
            .iter()
            .map(|feature_name| {
                self.project
                    .manifest
                    .parsed
                    .features
                    .get(&FeatureName::Named(feature_name.clone()))
                    .expect("feature usage should have been validated upfront")
            })
            .chain([self.project.manifest.default_feature()])
    }

    /// Returns the channels associated with this environment.
    ///
    /// Users can specify custom channels on a per feature basis. This method collects and
    /// deduplicates all the channels from all the features in the order they are defined in the
    /// manifest.
    ///
    /// If a feature does not specify any channel the default channels from the project metadata are
    /// used instead. However, these are not considered during deduplication. This means the default
    /// channels are always added to the end of the list.
    pub fn channels(&self) -> IndexSet<&'p Channel> {
        self.features()
            .filter_map(|feature| match feature.name {
                // Use the user-specified channels of each feature if the feature defines them. Only
                // for the default feature do we use the default channels from the project metadata
                // if the feature itself does not specify any channels. This guarantees that the
                // channels from the default feature are always added to the end of the list.
                FeatureName::Named(_) => feature.channels.as_deref(),
                FeatureName::Default => feature
                    .channels
                    .as_deref()
                    .or(Some(&self.project.manifest.parsed.project.channels)),
            })
            .flatten()
            // The prioritized channels contain a priority, sort on this priority.
            // Higher priority comes first. [-10, 1, 0 ,2] -> [2, 1, 0, -10]
            .sorted_by(|a, b| {
                let a = a.priority.unwrap_or(0);
                let b = b.priority.unwrap_or(0);
                b.cmp(&a)
            })
            .map(|prioritized_channel| &prioritized_channel.channel)
            .collect()
    }

    /// Returns the platforms that this environment is compatible with.
    ///
    /// Which platforms an environment support depends on which platforms the selected features of
    /// the environment supports. The platforms that are supported by the environment is the
    /// intersection of the platforms supported by its features.
    ///
    /// Features can specify which platforms they support through the `platforms` key. If a feature
    /// does not specify any platforms the features defined by the project are used.
    pub fn platforms(&self) -> HashSet<Platform> {
        self.features()
            .map(|feature| {
                match &feature.platforms {
                    Some(platforms) => &platforms.value,
                    None => &self.project.manifest.parsed.project.platforms.value,
                }
                .iter()
                .copied()
                .collect::<HashSet<_>>()
            })
            .reduce(|accumulated_platforms, feat| {
                accumulated_platforms.intersection(&feat).copied().collect()
            })
            .unwrap_or_default()
    }

    /// Returns the tasks defined for this environment.
    ///
    /// Tasks are defined on a per-target per-feature per-environment basis.
    ///
    /// If a `platform` is specified but this environment doesn't support the specified platform,
    /// an [`UnsupportedPlatformError`] error is returned.
    pub fn tasks(
        &self,
        platform: Option<Platform>,
    ) -> Result<HashMap<&'p str, &'p Task>, UnsupportedPlatformError> {
        self.validate_platform_support(platform)?;
        let result = self
            .features()
            .flat_map(|feature| feature.targets.resolve(platform))
            .rev() // Reverse to get the most specific targets last.
            .flat_map(|target| target.tasks.iter())
            .map(|(name, task)| (name.as_str(), task))
            .collect();
        Ok(result)
    }

    /// Returns the task with the given `name` and for the specified `platform` or an `UnknownTask`
    /// which explains why the task was not available.
    pub fn task(&self, name: &str, platform: Option<Platform>) -> Result<&'p Task, UnknownTask> {
        match self.tasks(platform).map(|tasks| tasks.get(name).copied()) {
            Err(_) | Ok(None) => Err(UnknownTask {
                project: self.project,
                environment: self.name().clone(),
                platform,
                task_name: name.to_string(),
            }),
            Ok(Some(task)) => Ok(task),
        }
    }

    /// Returns the system requirements for this environment.
    ///
    /// The system requirements of the environment are the union of the system requirements of all
    /// the features that make up the environment. If multiple features specify a requirement for
    /// the same system package, the highest is chosen.
    pub fn system_requirements(&self) -> SystemRequirements {
        self.features()
            .map(|feature| &feature.system_requirements)
            .fold(SystemRequirements::default(), |acc, req| {
                acc.union(req)
                    .expect("system requirements should have been validated upfront")
            })
    }

    /// Returns the dependencies to install for this environment.
    ///
    /// The dependencies of all features are combined. This means that if two features define a
    /// requirement for the same package that both requirements are returned. The different
    /// requirements per package are sorted in the same order as the features they came from.
    pub fn dependencies(&self, kind: Option<SpecType>, platform: Option<Platform>) -> Dependencies {
        self.features()
            .filter_map(|f| f.dependencies(kind, platform))
            .map(|deps| Dependencies::from(deps.into_owned()))
            .reduce(|acc, deps| acc.union(&deps))
            .unwrap_or_default()
    }

    /// Returns the PyPi dependencies to install for this environment.
    ///
    /// The dependencies of all features are combined. This means that if two features define a
    /// requirement for the same package that both requirements are returned. The different
    /// requirements per package are sorted in the same order as the features they came from.
    pub fn pypi_dependencies(
        &self,
        platform: Option<Platform>,
    ) -> IndexMap<rip::types::PackageName, Vec<PyPiRequirement>> {
        self.features()
            .filter_map(|f| f.pypi_dependencies(platform))
            .fold(IndexMap::default(), |mut acc, deps| {
                // Either clone the values from the Cow or move the values from the owned map.
                let deps_iter = match deps {
                    Cow::Borrowed(borrowed) => Either::Left(
                        borrowed
                            .into_iter()
                            .map(|(name, spec)| (name.clone(), spec.clone())),
                    ),
                    Cow::Owned(owned) => Either::Right(owned.into_iter()),
                };

                // Add the requirements to the accumulator.
                for (name, spec) in deps_iter {
                    acc.entry(name).or_default().push(spec);
                }

                acc
            })
    }

    /// Returns the activation scripts that should be run when activating this environment.
    ///
    /// The activation scripts of all features are combined in the order they are defined for the
    /// environment.
    pub fn activation_scripts(&self, platform: Option<Platform>) -> Vec<String> {
        self.features()
            .filter_map(|f| f.activation_scripts(platform))
            .flatten()
            .cloned()
            .collect()
    }

    /// Validates that the given platform is supported by this environment.
    fn validate_platform_support(
        &self,
        platform: Option<Platform>,
    ) -> Result<(), UnsupportedPlatformError> {
        if let Some(platform) = platform {
            if !self.platforms().contains(&platform) {
                return Err(UnsupportedPlatformError {
                    project: self.project,
                    environment: self.name().clone(),
                    platform,
                });
            }
        }

        Ok(())
    }
}

#[cfg(test)]
mod test {
    use super::*;
    use insta::assert_display_snapshot;
    use itertools::Itertools;
    use std::path::Path;

    #[test]
    fn test_default_channels() {
        let manifest = Project::from_str(
            Path::new(""),
            r#"
        [project]
        name = "foobar"
        channels = ["foo", "bar"]
        platforms = []
        "#,
        )
        .unwrap();

        let channels = manifest
            .default_environment()
            .channels()
            .into_iter()
            .map(Channel::canonical_name)
            .collect_vec();
        assert_eq!(
            channels,
            vec![
                "https://conda.anaconda.org/foo/",
                "https://conda.anaconda.org/bar/"
            ]
        );
    }

    // TODO: Add a test to verify that feature specific channels work as expected.

    #[test]
    fn test_default_platforms() {
        let manifest = Project::from_str(
            Path::new(""),
            r#"
        [project]
        name = "foobar"
        channels = []
        platforms = ["linux-64", "osx-64"]
        "#,
        )
        .unwrap();

        let channels = manifest.default_environment().platforms();
        assert_eq!(
            channels,
            HashSet::from_iter([Platform::Linux64, Platform::Osx64,])
        );
    }

    #[test]
    fn test_default_tasks() {
        let manifest = Project::from_str(
            Path::new(""),
            r#"
        [project]
        name = "foobar"
        channels = []
        platforms = ["linux-64"]

        [tasks]
        foo = "echo default"

        [target.linux-64.tasks]
        foo = "echo linux"
        "#,
        )
        .unwrap();

        let task = manifest
            .default_environment()
            .task("foo", None)
            .unwrap()
            .as_single_command()
            .unwrap();

        assert_eq!(task, "echo default");

        let task_osx = manifest
            .default_environment()
            .task("foo", Some(Platform::Linux64))
            .unwrap()
            .as_single_command()
            .unwrap();

        assert_eq!(task_osx, "echo linux");

        assert!(manifest
            .default_environment()
            .tasks(Some(Platform::Osx64))
            .is_err())
    }

    fn format_dependencies(dependencies: Dependencies) -> String {
        dependencies
            .into_specs()
            .map(|(name, spec)| format!("{} = {}", name.as_source(), spec))
            .join("\n")
    }

    #[test]
    fn test_dependencies() {
        let manifest = Project::from_str(
            Path::new(""),
            r#"
        [project]
        name = "foobar"
        channels = []
        platforms = ["linux-64", "osx-64"]

        [dependencies]
        foo = "*"

        [build-dependencies]
        foo = "<4.0"

        [target.osx-64.dependencies]
        foo = "<5.0"

        [feature.foo.dependencies]
        foo = ">=1.0"

        [feature.bar.dependencies]
        bar = ">=1.0"
        foo = "<2.0"

        [environments]
        foobar = ["foo", "bar"]
        "#,
        )
        .unwrap();

        let deps = manifest
            .environment("foobar")
            .unwrap()
            .dependencies(None, None);
        assert_display_snapshot!(format_dependencies(deps));
    }

    #[test]
<<<<<<< HEAD
    fn test_activation() {
=======
    fn test_channel_priorities() {
>>>>>>> cb230727
        let manifest = Project::from_str(
            Path::new(""),
            r#"
        [project]
        name = "foobar"
<<<<<<< HEAD
        channels = []
        platforms = ["linux-64", "osx-64"]

        [activation]
        scripts = ["default.bat"]

        [target.linux-64.activation]
        scripts = ["linux.bat"]

        [feature.foo.activation]
        scripts = ["foo.bat"]

        [environments]
        foo = ["foo"]
=======
        channels = ["conda-forge"]
        platforms = ["linux-64", "osx-64"]

        [feature.foo]
        channels = [{channel = "nvidia", priority = 1}, "pytorch"]

        [feature.bar]
        channels = [{ channel = "bar", priority = -10 }, "barry"]

        [environments]
        foo = ["foo"]
        bar = ["bar"]
        foobar = ["foo", "bar"]
>>>>>>> cb230727
        "#,
        )
        .unwrap();

<<<<<<< HEAD
        let foo_env = manifest.environment("foo").unwrap();
        assert_eq!(
            foo_env.activation_scripts(None),
            vec!["foo.bat".to_string(), "default.bat".to_string()]
        );
        assert_eq!(
            foo_env.activation_scripts(Some(Platform::Linux64)),
            vec!["foo.bat".to_string(), "linux.bat".to_string()]
=======
        let foobar_channels = manifest.environment("foobar").unwrap().channels();
        assert_eq!(
            foobar_channels
                .into_iter()
                .map(|c| c.name.clone().unwrap())
                .collect_vec(),
            vec!["nvidia", "pytorch", "barry", "conda-forge", "bar"]
        );
        let foo_channels = manifest.environment("foo").unwrap().channels();
        assert_eq!(
            foo_channels
                .into_iter()
                .map(|c| c.name.clone().unwrap())
                .collect_vec(),
            vec!["nvidia", "pytorch", "conda-forge"]
        );

        let bar_channels = manifest.environment("bar").unwrap().channels();
        assert_eq!(
            bar_channels
                .into_iter()
                .map(|c| c.name.clone().unwrap())
                .collect_vec(),
            vec!["barry", "conda-forge", "bar"]
>>>>>>> cb230727
        );
    }
}<|MERGE_RESOLUTION|>--- conflicted
+++ resolved
@@ -404,17 +404,12 @@
     }
 
     #[test]
-<<<<<<< HEAD
     fn test_activation() {
-=======
-    fn test_channel_priorities() {
->>>>>>> cb230727
-        let manifest = Project::from_str(
-            Path::new(""),
-            r#"
-        [project]
-        name = "foobar"
-<<<<<<< HEAD
+        let manifest = Project::from_str(
+            Path::new(""),
+            r#"
+        [project]
+        name = "foobar"
         channels = []
         platforms = ["linux-64", "osx-64"]
 
@@ -429,7 +424,28 @@
 
         [environments]
         foo = ["foo"]
-=======
+                "#,
+        )
+        .unwrap();
+
+        let foo_env = manifest.environment("foo").unwrap();
+        assert_eq!(
+            foo_env.activation_scripts(None),
+            vec!["foo.bat".to_string(), "default.bat".to_string()]
+        );
+        assert_eq!(
+            foo_env.activation_scripts(Some(Platform::Linux64)),
+            vec!["foo.bat".to_string(), "linux.bat".to_string()]
+        );
+    }
+
+    #[test]
+    fn test_channel_priorities() {
+        let manifest = Project::from_str(
+            Path::new(""),
+            r#"
+        [project]
+        name = "foobar"
         channels = ["conda-forge"]
         platforms = ["linux-64", "osx-64"]
 
@@ -443,21 +459,10 @@
         foo = ["foo"]
         bar = ["bar"]
         foobar = ["foo", "bar"]
->>>>>>> cb230727
         "#,
         )
         .unwrap();
 
-<<<<<<< HEAD
-        let foo_env = manifest.environment("foo").unwrap();
-        assert_eq!(
-            foo_env.activation_scripts(None),
-            vec!["foo.bat".to_string(), "default.bat".to_string()]
-        );
-        assert_eq!(
-            foo_env.activation_scripts(Some(Platform::Linux64)),
-            vec!["foo.bat".to_string(), "linux.bat".to_string()]
-=======
         let foobar_channels = manifest.environment("foobar").unwrap().channels();
         assert_eq!(
             foobar_channels
@@ -482,7 +487,6 @@
                 .map(|c| c.name.clone().unwrap())
                 .collect_vec(),
             vec!["barry", "conda-forge", "bar"]
->>>>>>> cb230727
         );
     }
 }