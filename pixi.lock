version: 5
environments:
  default:
    channels:
    - url: https://fast.prefix.dev/conda-forge/
    packages:
      linux-64:
      - conda: https://conda.anaconda.org/conda-forge/linux-64/_libgcc_mutex-0.1-conda_forge.tar.bz2
      - conda: https://conda.anaconda.org/conda-forge/linux-64/_openmp_mutex-4.5-2_gnu.tar.bz2
      - conda: https://conda.anaconda.org/conda-forge/noarch/annotated-types-0.7.0-pyhd8ed1ab_0.conda
      - conda: https://conda.anaconda.org/conda-forge/noarch/attrs-23.2.0-pyh71513ae_0.conda
      - conda: https://conda.anaconda.org/conda-forge/noarch/babel-2.14.0-pyhd8ed1ab_0.conda
      - conda: https://conda.anaconda.org/conda-forge/linux-64/binutils-2.40-h4852527_3.conda
      - conda: https://conda.anaconda.org/conda-forge/linux-64/binutils_impl_linux-64-2.40-ha1999f0_3.conda
      - conda: https://conda.anaconda.org/conda-forge/linux-64/binutils_linux-64-2.40-hb3c18ed_6.conda
      - conda: https://conda.anaconda.org/conda-forge/linux-64/brotli-python-1.1.0-py312h30efb56_1.conda
      - conda: https://conda.anaconda.org/conda-forge/linux-64/bzip2-1.0.8-hd590300_5.conda
      - conda: https://conda.anaconda.org/conda-forge/linux-64/c-ares-1.28.1-hd590300_0.conda
      - conda: https://conda.anaconda.org/conda-forge/linux-64/c-compiler-1.7.0-hd590300_1.conda
      - conda: https://conda.anaconda.org/conda-forge/linux-64/ca-certificates-2024.6.2-hbcca054_0.conda
      - conda: https://conda.anaconda.org/conda-forge/linux-64/cairo-1.18.0-h3faef2a_0.conda
      - conda: https://conda.anaconda.org/conda-forge/noarch/cairocffi-1.6.1-pyhd8ed1ab_0.conda
      - conda: https://conda.anaconda.org/conda-forge/noarch/cairosvg-2.7.1-pyhd8ed1ab_0.conda
      - conda: https://conda.anaconda.org/conda-forge/noarch/certifi-2024.6.2-pyhd8ed1ab_0.conda
      - conda: https://conda.anaconda.org/conda-forge/noarch/cffconvert-2.0.0-pyhd8ed1ab_0.tar.bz2
      - conda: https://conda.anaconda.org/conda-forge/linux-64/cffi-1.16.0-py312hf06ca03_0.conda
      - conda: https://conda.anaconda.org/conda-forge/noarch/cfgv-3.3.1-pyhd8ed1ab_0.tar.bz2
      - conda: https://conda.anaconda.org/conda-forge/noarch/charset-normalizer-3.3.2-pyhd8ed1ab_0.conda
      - conda: https://conda.anaconda.org/conda-forge/noarch/cli-ui-0.17.2-pyhd8ed1ab_0.tar.bz2
      - conda: https://conda.anaconda.org/conda-forge/noarch/click-8.1.7-unix_pyh707e725_0.conda
      - conda: https://conda.anaconda.org/conda-forge/noarch/colorama-0.4.6-pyhd8ed1ab_0.tar.bz2
      - conda: https://conda.anaconda.org/conda-forge/linux-64/compilers-1.7.0-ha770c72_1.conda
      - conda: https://conda.anaconda.org/conda-forge/noarch/contextlib2-21.6.0-pyhd8ed1ab_0.tar.bz2
      - conda: https://conda.anaconda.org/conda-forge/noarch/cssselect2-0.2.1-pyh9f0ad1d_1.tar.bz2
      - conda: https://conda.anaconda.org/conda-forge/linux-64/curl-8.8.0-he654da7_0.conda
      - conda: https://conda.anaconda.org/conda-forge/linux-64/cxx-compiler-1.7.0-h00ab1b0_1.conda
      - conda: https://conda.anaconda.org/conda-forge/noarch/defusedxml-0.7.1-pyhd8ed1ab_0.tar.bz2
      - conda: https://conda.anaconda.org/conda-forge/noarch/distlib-0.3.8-pyhd8ed1ab_0.conda
      - conda: https://conda.anaconda.org/conda-forge/noarch/docopt-0.6.2-py_1.tar.bz2
      - conda: https://conda.anaconda.org/conda-forge/noarch/exceptiongroup-1.2.0-pyhd8ed1ab_2.conda
      - conda: https://conda.anaconda.org/conda-forge/linux-64/expat-2.6.2-h59595ed_0.conda
      - conda: https://conda.anaconda.org/conda-forge/noarch/filelock-3.15.1-pyhd8ed1ab_0.conda
      - conda: https://conda.anaconda.org/conda-forge/noarch/font-ttf-dejavu-sans-mono-2.37-hab24e00_0.tar.bz2
      - conda: https://conda.anaconda.org/conda-forge/noarch/font-ttf-inconsolata-3.000-h77eed37_0.tar.bz2
      - conda: https://conda.anaconda.org/conda-forge/noarch/font-ttf-source-code-pro-2.038-h77eed37_0.tar.bz2
      - conda: https://conda.anaconda.org/conda-forge/noarch/font-ttf-ubuntu-0.83-h77eed37_2.conda
      - conda: https://conda.anaconda.org/conda-forge/linux-64/fontconfig-2.14.2-h14ed4e7_0.conda
      - conda: https://conda.anaconda.org/conda-forge/noarch/fonts-conda-ecosystem-1-0.tar.bz2
      - conda: https://conda.anaconda.org/conda-forge/noarch/fonts-conda-forge-1-0.tar.bz2
      - conda: https://conda.anaconda.org/conda-forge/linux-64/fortran-compiler-1.7.0-heb67821_1.conda
      - conda: https://conda.anaconda.org/conda-forge/linux-64/freetype-2.12.1-h267a509_2.conda
      - conda: https://conda.anaconda.org/conda-forge/linux-64/gcc-12.3.0-h915e2ae_9.conda
      - conda: https://conda.anaconda.org/conda-forge/linux-64/gcc_impl_linux-64-12.3.0-h58ffeeb_9.conda
      - conda: https://conda.anaconda.org/conda-forge/linux-64/gcc_linux-64-12.3.0-h6b3dd4b_6.conda
      - conda: https://conda.anaconda.org/conda-forge/linux-64/gettext-0.22.5-h59595ed_2.conda
      - conda: https://conda.anaconda.org/conda-forge/linux-64/gettext-tools-0.22.5-h59595ed_2.conda
      - conda: https://conda.anaconda.org/conda-forge/linux-64/gfortran-12.3.0-h915e2ae_9.conda
      - conda: https://conda.anaconda.org/conda-forge/linux-64/gfortran_impl_linux-64-12.3.0-h8f2110c_9.conda
      - conda: https://conda.anaconda.org/conda-forge/linux-64/gfortran_linux-64-12.3.0-h5877db1_6.conda
      - conda: https://conda.anaconda.org/conda-forge/noarch/ghp-import-2.1.0-pyhd8ed1ab_0.tar.bz2
      - conda: https://conda.anaconda.org/conda-forge/linux-64/git-2.42.0-pl5321h7bc287a_1.conda
<<<<<<< HEAD
      - conda: https://conda.anaconda.org/conda-forge/linux-64/gxx-12.3.0-h915e2ae_9.conda
      - conda: https://conda.anaconda.org/conda-forge/linux-64/gxx_impl_linux-64-12.3.0-h2a574ab_9.conda
=======
      - conda: https://conda.anaconda.org/conda-forge/linux-64/git-cliff-2.2.1-he0a03d5_0.conda
      - conda: https://conda.anaconda.org/conda-forge/linux-64/gxx-12.3.0-h915e2ae_7.conda
      - conda: https://conda.anaconda.org/conda-forge/linux-64/gxx_impl_linux-64-12.3.0-h2a574ab_7.conda
>>>>>>> d264c03c
      - conda: https://conda.anaconda.org/conda-forge/linux-64/gxx_linux-64-12.3.0-ha28b414_6.conda
      - conda: https://conda.anaconda.org/conda-forge/linux-64/icu-73.2-h59595ed_0.conda
      - conda: https://conda.anaconda.org/conda-forge/noarch/identify-2.5.36-pyhd8ed1ab_0.conda
      - conda: https://conda.anaconda.org/conda-forge/noarch/idna-3.7-pyhd8ed1ab_0.conda
      - conda: https://conda.anaconda.org/conda-forge/noarch/importlib-metadata-7.1.0-pyha770c72_0.conda
      - conda: https://conda.anaconda.org/conda-forge/noarch/importlib-resources-6.4.0-pyhd8ed1ab_0.conda
      - conda: https://conda.anaconda.org/conda-forge/noarch/importlib_resources-6.4.0-pyhd8ed1ab_0.conda
      - conda: https://conda.anaconda.org/conda-forge/noarch/iniconfig-2.0.0-pyhd8ed1ab_0.conda
      - conda: https://conda.anaconda.org/conda-forge/noarch/jinja2-3.1.4-pyhd8ed1ab_0.conda
      - conda: https://conda.anaconda.org/conda-forge/noarch/jsonschema-3.2.0-pyhd8ed1ab_3.tar.bz2
      - conda: https://conda.anaconda.org/conda-forge/noarch/kernel-headers_linux-64-2.6.32-he073ed8_17.conda
      - conda: https://conda.anaconda.org/conda-forge/linux-64/keyutils-1.6.1-h166bdaf_0.tar.bz2
      - conda: https://conda.anaconda.org/conda-forge/linux-64/krb5-1.21.2-h659d440_0.conda
      - conda: https://conda.anaconda.org/conda-forge/linux-64/lcms2-2.16-hb7c19ff_0.conda
      - conda: https://conda.anaconda.org/conda-forge/linux-64/ld_impl_linux-64-2.40-hf3520f5_3.conda
      - conda: https://conda.anaconda.org/conda-forge/linux-64/lerc-4.0.0-h27087fc_0.tar.bz2
      - conda: https://conda.anaconda.org/conda-forge/linux-64/libasprintf-0.22.5-h661eb56_2.conda
      - conda: https://conda.anaconda.org/conda-forge/linux-64/libasprintf-devel-0.22.5-h661eb56_2.conda
      - conda: https://conda.anaconda.org/conda-forge/linux-64/libcurl-8.8.0-hca28451_0.conda
      - conda: https://conda.anaconda.org/conda-forge/linux-64/libdeflate-1.20-hd590300_0.conda
      - conda: https://conda.anaconda.org/conda-forge/linux-64/libedit-3.1.20191231-he28a2e2_2.tar.bz2
      - conda: https://conda.anaconda.org/conda-forge/linux-64/libev-4.33-hd590300_2.conda
      - conda: https://conda.anaconda.org/conda-forge/linux-64/libexpat-2.6.2-h59595ed_0.conda
      - conda: https://conda.anaconda.org/conda-forge/linux-64/libffi-3.4.2-h7f98852_5.tar.bz2
      - conda: https://conda.anaconda.org/conda-forge/noarch/libgcc-devel_linux-64-12.3.0-h6b66f73_109.conda
      - conda: https://conda.anaconda.org/conda-forge/linux-64/libgcc-ng-13.2.0-h77fa898_9.conda
      - conda: https://conda.anaconda.org/conda-forge/linux-64/libgettextpo-0.22.5-h59595ed_2.conda
      - conda: https://conda.anaconda.org/conda-forge/linux-64/libgettextpo-devel-0.22.5-h59595ed_2.conda
<<<<<<< HEAD
      - conda: https://conda.anaconda.org/conda-forge/linux-64/libgfortran5-13.2.0-h3d2ce59_9.conda
=======
      - conda: https://conda.anaconda.org/conda-forge/linux-64/libgfortran5-13.2.0-hca663fb_7.conda
      - conda: https://conda.anaconda.org/conda-forge/linux-64/libgit2-1.7.2-h76de150_0.conda
>>>>>>> d264c03c
      - conda: https://conda.anaconda.org/conda-forge/linux-64/libglib-2.78.4-h783c2da_0.conda
      - conda: https://conda.anaconda.org/conda-forge/linux-64/libgomp-13.2.0-h77fa898_9.conda
      - conda: https://conda.anaconda.org/conda-forge/linux-64/libiconv-1.17-hd590300_2.conda
      - conda: https://conda.anaconda.org/conda-forge/linux-64/libjpeg-turbo-3.0.0-hd590300_1.conda
      - conda: https://conda.anaconda.org/conda-forge/linux-64/libnghttp2-1.58.0-h47da74e_1.conda
      - conda: https://conda.anaconda.org/conda-forge/linux-64/libnsl-2.0.1-hd590300_0.conda
      - conda: https://conda.anaconda.org/conda-forge/linux-64/libpng-1.6.43-h2797004_0.conda
      - conda: https://conda.anaconda.org/conda-forge/linux-64/libsanitizer-12.3.0-hb8811af_9.conda
      - conda: https://conda.anaconda.org/conda-forge/linux-64/libsqlite-3.46.0-hde9e2c9_0.conda
      - conda: https://conda.anaconda.org/conda-forge/linux-64/libssh2-1.11.0-h0841786_0.conda
      - conda: https://conda.anaconda.org/conda-forge/noarch/libstdcxx-devel_linux-64-12.3.0-h6b66f73_109.conda
      - conda: https://conda.anaconda.org/conda-forge/linux-64/libstdcxx-ng-13.2.0-hc0a3c3a_9.conda
      - conda: https://conda.anaconda.org/conda-forge/linux-64/libtiff-4.6.0-h1dd3fc0_3.conda
      - conda: https://conda.anaconda.org/conda-forge/linux-64/libuuid-2.38.1-h0b41bf4_0.conda
      - conda: https://conda.anaconda.org/conda-forge/linux-64/libwebp-base-1.4.0-hd590300_0.conda
      - conda: https://conda.anaconda.org/conda-forge/linux-64/libxcb-1.15-h0b41bf4_0.conda
      - conda: https://conda.anaconda.org/conda-forge/linux-64/libxcrypt-4.4.36-hd590300_1.conda
      - conda: https://conda.anaconda.org/conda-forge/linux-64/libzlib-1.3.1-h4ab18f5_1.conda
      - conda: https://conda.anaconda.org/conda-forge/linux-64/make-4.3-hd18ef5c_1.tar.bz2
      - conda: https://conda.anaconda.org/conda-forge/noarch/markdown-3.6-pyhd8ed1ab_0.conda
      - conda: https://conda.anaconda.org/conda-forge/linux-64/markupsafe-2.1.5-py312h98912ed_0.conda
      - conda: https://conda.anaconda.org/conda-forge/noarch/mdx_truly_sane_lists-1.3-pyhd8ed1ab_0.tar.bz2
      - conda: https://conda.anaconda.org/conda-forge/noarch/mergedeep-1.3.4-pyhd8ed1ab_0.tar.bz2
      - conda: https://conda.anaconda.org/conda-forge/noarch/mike-2.0.0-pyhd8ed1ab_0.conda
      - conda: https://conda.anaconda.org/conda-forge/noarch/mkdocs-1.5.3-pyhd8ed1ab_0.conda
      - conda: https://conda.anaconda.org/conda-forge/noarch/mkdocs-material-9.5.20-pyhd8ed1ab_0.conda
      - conda: https://conda.anaconda.org/conda-forge/noarch/mkdocs-material-extensions-1.3.1-pyhd8ed1ab_0.conda
      - conda: https://conda.anaconda.org/conda-forge/noarch/mkdocs-redirects-1.2.1-pyhd8ed1ab_0.conda
      - conda: https://conda.anaconda.org/conda-forge/linux-64/ncurses-6.5-h59595ed_0.conda
      - conda: https://conda.anaconda.org/conda-forge/noarch/nodeenv-1.9.1-pyhd8ed1ab_0.conda
      - conda: https://conda.anaconda.org/conda-forge/linux-64/openjpeg-2.5.2-h488ebb8_0.conda
      - conda: https://conda.anaconda.org/conda-forge/linux-64/openssl-3.3.1-h4ab18f5_0.conda
      - conda: https://conda.anaconda.org/conda-forge/noarch/packaging-24.1-pyhd8ed1ab_0.conda
      - conda: https://conda.anaconda.org/conda-forge/noarch/paginate-0.5.6-pyhd8ed1ab_0.conda
      - conda: https://conda.anaconda.org/conda-forge/noarch/pathspec-0.12.1-pyhd8ed1ab_0.conda
      - conda: https://conda.anaconda.org/conda-forge/linux-64/pcre2-10.42-hcad00b1_0.conda
      - conda: https://conda.anaconda.org/conda-forge/linux-64/perl-5.32.1-7_hd590300_perl5.conda
      - conda: https://conda.anaconda.org/conda-forge/linux-64/pillow-10.3.0-py312hdcec9eb_0.conda
      - conda: https://conda.anaconda.org/conda-forge/linux-64/pixman-0.43.2-h59595ed_0.conda
      - conda: https://conda.anaconda.org/conda-forge/linux-64/pkg-config-0.29.2-h36c2ea0_1008.tar.bz2
      - conda: https://conda.anaconda.org/conda-forge/noarch/platformdirs-4.2.2-pyhd8ed1ab_0.conda
      - conda: https://conda.anaconda.org/conda-forge/noarch/pluggy-1.5.0-pyhd8ed1ab_0.conda
      - conda: https://conda.anaconda.org/conda-forge/noarch/pre-commit-3.3.3-pyha770c72_0.conda
      - conda: https://conda.anaconda.org/conda-forge/linux-64/pthread-stubs-0.4-h36c2ea0_1001.tar.bz2
      - conda: https://conda.anaconda.org/conda-forge/noarch/pyaml-24.4.0-pyhd8ed1ab_0.conda
      - conda: https://conda.anaconda.org/conda-forge/noarch/pycparser-2.22-pyhd8ed1ab_0.conda
      - conda: https://conda.anaconda.org/conda-forge/noarch/pydantic-2.6.4-pyhd8ed1ab_0.conda
      - conda: https://conda.anaconda.org/conda-forge/linux-64/pydantic-core-2.16.3-py312h4b3b743_0.conda
      - conda: https://conda.anaconda.org/conda-forge/noarch/pygments-2.18.0-pyhd8ed1ab_0.conda
      - conda: https://conda.anaconda.org/conda-forge/noarch/pykwalify-1.8.0-pyhd8ed1ab_0.conda
      - conda: https://conda.anaconda.org/conda-forge/noarch/pymdown-extensions-10.8.1-pyhd8ed1ab_0.conda
      - conda: https://conda.anaconda.org/conda-forge/noarch/pyparsing-3.1.2-pyhd8ed1ab_0.conda
      - conda: https://conda.anaconda.org/conda-forge/linux-64/pyrsistent-0.20.0-py312h98912ed_0.conda
      - conda: https://conda.anaconda.org/conda-forge/noarch/pysocks-1.7.1-pyha2e5f31_6.tar.bz2
      - conda: https://conda.anaconda.org/conda-forge/noarch/pytest-8.0.2-pyhd8ed1ab_0.conda
      - conda: https://conda.anaconda.org/conda-forge/linux-64/python-3.12.3-hab00c5b_0_cpython.conda
      - conda: https://conda.anaconda.org/conda-forge/noarch/python-dateutil-2.9.0-pyhd8ed1ab_0.conda
      - conda: https://conda.anaconda.org/conda-forge/linux-64/python_abi-3.12-4_cp312.conda
      - conda: https://conda.anaconda.org/conda-forge/noarch/pytz-2024.1-pyhd8ed1ab_0.conda
      - conda: https://conda.anaconda.org/conda-forge/linux-64/pyyaml-6.0.1-py312h98912ed_1.conda
      - conda: https://conda.anaconda.org/conda-forge/noarch/pyyaml-env-tag-0.1-pyhd8ed1ab_0.tar.bz2
      - conda: https://conda.anaconda.org/conda-forge/linux-64/readline-8.2-h8228510_1.conda
      - conda: https://conda.anaconda.org/conda-forge/linux-64/regex-2024.5.15-py312h9a8786e_0.conda
      - conda: https://conda.anaconda.org/conda-forge/noarch/requests-2.32.3-pyhd8ed1ab_0.conda
      - conda: https://conda.anaconda.org/conda-forge/linux-64/ruamel.yaml-0.18.6-py312h98912ed_0.conda
      - conda: https://conda.anaconda.org/conda-forge/linux-64/ruamel.yaml.clib-0.2.8-py312h98912ed_0.conda
      - conda: https://conda.anaconda.org/conda-forge/linux-64/rust-1.77.2-h70c747d_1.conda
      - conda: https://conda.anaconda.org/conda-forge/noarch/rust-std-x86_64-unknown-linux-gnu-1.77.2-h2c6d0dc_1.conda
      - conda: https://conda.anaconda.org/conda-forge/noarch/schema-0.7.7-pyhd8ed1ab_0.conda
      - conda: https://conda.anaconda.org/conda-forge/noarch/setuptools-70.0.0-pyhd8ed1ab_0.conda
      - conda: https://conda.anaconda.org/conda-forge/noarch/six-1.16.0-pyh6c4a22f_0.tar.bz2
      - conda: https://conda.anaconda.org/conda-forge/noarch/sysroot_linux-64-2.12-he073ed8_17.conda
      - conda: https://conda.anaconda.org/conda-forge/noarch/tabulate-0.9.0-pyhd8ed1ab_1.tar.bz2
      - conda: https://conda.anaconda.org/conda-forge/linux-64/taplo-0.9.1-h1ff36dd_0.conda
      - conda: https://conda.anaconda.org/conda-forge/noarch/tbump-6.9.0-pyhd8ed1ab_0.tar.bz2
      - conda: https://conda.anaconda.org/conda-forge/noarch/tinycss2-1.3.0-pyhd8ed1ab_0.conda
      - conda: https://conda.anaconda.org/conda-forge/linux-64/tk-8.6.13-noxft_h4845f30_101.conda
      - conda: https://conda.anaconda.org/conda-forge/noarch/tomli-2.0.1-pyhd8ed1ab_0.tar.bz2
      - conda: https://conda.anaconda.org/conda-forge/noarch/tomlkit-0.12.5-pyha770c72_0.conda
      - conda: https://conda.anaconda.org/conda-forge/noarch/typing-extensions-4.12.2-hd8ed1ab_0.conda
      - conda: https://conda.anaconda.org/conda-forge/noarch/typing_extensions-4.12.2-pyha770c72_0.conda
      - conda: https://conda.anaconda.org/conda-forge/noarch/tzdata-2024a-h0c530f3_0.conda
      - conda: https://conda.anaconda.org/conda-forge/linux-64/ukkonen-1.0.1-py312h8572e83_4.conda
      - conda: https://conda.anaconda.org/conda-forge/noarch/unidecode-1.3.8-pyhd8ed1ab_0.conda
      - conda: https://conda.anaconda.org/conda-forge/noarch/urllib3-2.2.1-pyhd8ed1ab_0.conda
      - conda: https://conda.anaconda.org/conda-forge/noarch/verspec-0.1.0-pyhd8ed1ab_0.tar.bz2
      - conda: https://conda.anaconda.org/conda-forge/noarch/virtualenv-20.26.2-pyhd8ed1ab_0.conda
      - conda: https://conda.anaconda.org/conda-forge/linux-64/watchdog-4.0.1-py312h7900ff3_0.conda
      - conda: https://conda.anaconda.org/conda-forge/noarch/webencodings-0.5.1-pyhd8ed1ab_2.conda
      - conda: https://conda.anaconda.org/conda-forge/linux-64/xorg-kbproto-1.0.7-h7f98852_1002.tar.bz2
      - conda: https://conda.anaconda.org/conda-forge/linux-64/xorg-libice-1.1.1-hd590300_0.conda
      - conda: https://conda.anaconda.org/conda-forge/linux-64/xorg-libsm-1.2.4-h7391055_0.conda
      - conda: https://conda.anaconda.org/conda-forge/linux-64/xorg-libx11-1.8.9-h8ee46fc_0.conda
      - conda: https://conda.anaconda.org/conda-forge/linux-64/xorg-libxau-1.0.11-hd590300_0.conda
      - conda: https://conda.anaconda.org/conda-forge/linux-64/xorg-libxdmcp-1.1.3-h7f98852_0.tar.bz2
      - conda: https://conda.anaconda.org/conda-forge/linux-64/xorg-libxext-1.3.4-h0b41bf4_2.conda
      - conda: https://conda.anaconda.org/conda-forge/linux-64/xorg-libxrender-0.9.11-hd590300_0.conda
      - conda: https://conda.anaconda.org/conda-forge/linux-64/xorg-renderproto-0.11.1-h7f98852_1002.tar.bz2
      - conda: https://conda.anaconda.org/conda-forge/linux-64/xorg-xextproto-7.3.0-h0b41bf4_1003.conda
      - conda: https://conda.anaconda.org/conda-forge/linux-64/xorg-xproto-7.0.31-h7f98852_1007.tar.bz2
      - conda: https://conda.anaconda.org/conda-forge/linux-64/xz-5.2.6-h166bdaf_0.tar.bz2
      - conda: https://conda.anaconda.org/conda-forge/linux-64/yaml-0.2.5-h7f98852_2.tar.bz2
      - conda: https://conda.anaconda.org/conda-forge/noarch/zipp-3.19.2-pyhd8ed1ab_0.conda
      - conda: https://conda.anaconda.org/conda-forge/linux-64/zlib-1.3.1-h4ab18f5_1.conda
      - conda: https://conda.anaconda.org/conda-forge/linux-64/zstd-1.5.6-ha6fb4c9_0.conda
      osx-64:
      - conda: https://conda.anaconda.org/conda-forge/noarch/annotated-types-0.7.0-pyhd8ed1ab_0.conda
      - conda: https://conda.anaconda.org/conda-forge/noarch/attrs-23.2.0-pyh71513ae_0.conda
      - conda: https://conda.anaconda.org/conda-forge/noarch/babel-2.14.0-pyhd8ed1ab_0.conda
      - conda: https://conda.anaconda.org/conda-forge/osx-64/brotli-python-1.1.0-py312heafc425_1.conda
      - conda: https://conda.anaconda.org/conda-forge/osx-64/bzip2-1.0.8-h10d778d_5.conda
      - conda: https://conda.anaconda.org/conda-forge/osx-64/c-ares-1.28.1-h10d778d_0.conda
      - conda: https://conda.anaconda.org/conda-forge/osx-64/ca-certificates-2024.6.2-h8857fd0_0.conda
      - conda: https://conda.anaconda.org/conda-forge/osx-64/cairo-1.18.0-h99e66fa_0.conda
      - conda: https://conda.anaconda.org/conda-forge/noarch/cairocffi-1.6.1-pyhd8ed1ab_0.conda
      - conda: https://conda.anaconda.org/conda-forge/noarch/cairosvg-2.7.1-pyhd8ed1ab_0.conda
      - conda: https://conda.anaconda.org/conda-forge/noarch/certifi-2024.6.2-pyhd8ed1ab_0.conda
      - conda: https://conda.anaconda.org/conda-forge/noarch/cffconvert-2.0.0-pyhd8ed1ab_0.tar.bz2
      - conda: https://conda.anaconda.org/conda-forge/osx-64/cffi-1.16.0-py312h38bf5a0_0.conda
      - conda: https://conda.anaconda.org/conda-forge/noarch/cfgv-3.3.1-pyhd8ed1ab_0.tar.bz2
      - conda: https://conda.anaconda.org/conda-forge/noarch/charset-normalizer-3.3.2-pyhd8ed1ab_0.conda
      - conda: https://conda.anaconda.org/conda-forge/noarch/cli-ui-0.17.2-pyhd8ed1ab_0.tar.bz2
      - conda: https://conda.anaconda.org/conda-forge/noarch/click-8.1.7-unix_pyh707e725_0.conda
      - conda: https://conda.anaconda.org/conda-forge/noarch/colorama-0.4.6-pyhd8ed1ab_0.tar.bz2
      - conda: https://conda.anaconda.org/conda-forge/noarch/contextlib2-21.6.0-pyhd8ed1ab_0.tar.bz2
      - conda: https://conda.anaconda.org/conda-forge/noarch/cssselect2-0.2.1-pyh9f0ad1d_1.tar.bz2
      - conda: https://conda.anaconda.org/conda-forge/osx-64/curl-8.8.0-hea67d85_0.conda
      - conda: https://conda.anaconda.org/conda-forge/noarch/defusedxml-0.7.1-pyhd8ed1ab_0.tar.bz2
      - conda: https://conda.anaconda.org/conda-forge/noarch/distlib-0.3.8-pyhd8ed1ab_0.conda
      - conda: https://conda.anaconda.org/conda-forge/noarch/docopt-0.6.2-py_1.tar.bz2
      - conda: https://conda.anaconda.org/conda-forge/noarch/exceptiongroup-1.2.0-pyhd8ed1ab_2.conda
      - conda: https://conda.anaconda.org/conda-forge/osx-64/expat-2.6.2-h73e2aa4_0.conda
      - conda: https://conda.anaconda.org/conda-forge/noarch/filelock-3.15.1-pyhd8ed1ab_0.conda
      - conda: https://conda.anaconda.org/conda-forge/noarch/font-ttf-dejavu-sans-mono-2.37-hab24e00_0.tar.bz2
      - conda: https://conda.anaconda.org/conda-forge/noarch/font-ttf-inconsolata-3.000-h77eed37_0.tar.bz2
      - conda: https://conda.anaconda.org/conda-forge/noarch/font-ttf-source-code-pro-2.038-h77eed37_0.tar.bz2
      - conda: https://conda.anaconda.org/conda-forge/noarch/font-ttf-ubuntu-0.83-h77eed37_2.conda
      - conda: https://conda.anaconda.org/conda-forge/osx-64/fontconfig-2.14.2-h5bb23bf_0.conda
      - conda: https://conda.anaconda.org/conda-forge/noarch/fonts-conda-ecosystem-1-0.tar.bz2
      - conda: https://conda.anaconda.org/conda-forge/noarch/fonts-conda-forge-1-0.tar.bz2
      - conda: https://conda.anaconda.org/conda-forge/osx-64/freetype-2.12.1-h60636b9_2.conda
      - conda: https://conda.anaconda.org/conda-forge/osx-64/gettext-0.22.5-h5ff76d1_2.conda
      - conda: https://conda.anaconda.org/conda-forge/osx-64/gettext-tools-0.22.5-h5ff76d1_2.conda
      - conda: https://conda.anaconda.org/conda-forge/noarch/ghp-import-2.1.0-pyhd8ed1ab_0.tar.bz2
      - conda: https://conda.anaconda.org/conda-forge/osx-64/git-2.42.0-pl5321hba7a703_1.conda
      - conda: https://conda.anaconda.org/conda-forge/osx-64/git-cliff-2.2.1-hc76a939_0.conda
      - conda: https://conda.anaconda.org/conda-forge/osx-64/icu-73.2-hf5e326d_0.conda
      - conda: https://conda.anaconda.org/conda-forge/noarch/identify-2.5.36-pyhd8ed1ab_0.conda
      - conda: https://conda.anaconda.org/conda-forge/noarch/idna-3.7-pyhd8ed1ab_0.conda
      - conda: https://conda.anaconda.org/conda-forge/noarch/importlib-metadata-7.1.0-pyha770c72_0.conda
      - conda: https://conda.anaconda.org/conda-forge/noarch/importlib-resources-6.4.0-pyhd8ed1ab_0.conda
      - conda: https://conda.anaconda.org/conda-forge/noarch/importlib_resources-6.4.0-pyhd8ed1ab_0.conda
      - conda: https://conda.anaconda.org/conda-forge/noarch/iniconfig-2.0.0-pyhd8ed1ab_0.conda
      - conda: https://conda.anaconda.org/conda-forge/noarch/jinja2-3.1.4-pyhd8ed1ab_0.conda
      - conda: https://conda.anaconda.org/conda-forge/noarch/jsonschema-3.2.0-pyhd8ed1ab_3.tar.bz2
      - conda: https://conda.anaconda.org/conda-forge/osx-64/krb5-1.21.2-hb884880_0.conda
      - conda: https://conda.anaconda.org/conda-forge/osx-64/lcms2-2.16-ha2f27b4_0.conda
      - conda: https://conda.anaconda.org/conda-forge/osx-64/lerc-4.0.0-hb486fe8_0.tar.bz2
      - conda: https://conda.anaconda.org/conda-forge/osx-64/libasprintf-0.22.5-h5ff76d1_2.conda
      - conda: https://conda.anaconda.org/conda-forge/osx-64/libasprintf-devel-0.22.5-h5ff76d1_2.conda
      - conda: https://conda.anaconda.org/conda-forge/osx-64/libcurl-8.8.0-hf9fcc65_0.conda
      - conda: https://conda.anaconda.org/conda-forge/osx-64/libcxx-17.0.6-h88467a6_0.conda
      - conda: https://conda.anaconda.org/conda-forge/osx-64/libdeflate-1.20-h49d49c5_0.conda
      - conda: https://conda.anaconda.org/conda-forge/osx-64/libedit-3.1.20191231-h0678c8f_2.tar.bz2
      - conda: https://conda.anaconda.org/conda-forge/osx-64/libev-4.33-h10d778d_2.conda
      - conda: https://conda.anaconda.org/conda-forge/osx-64/libexpat-2.6.2-h73e2aa4_0.conda
      - conda: https://conda.anaconda.org/conda-forge/osx-64/libffi-3.4.2-h0d85af4_5.tar.bz2
      - conda: https://conda.anaconda.org/conda-forge/osx-64/libgettextpo-0.22.5-h5ff76d1_2.conda
      - conda: https://conda.anaconda.org/conda-forge/osx-64/libgettextpo-devel-0.22.5-h5ff76d1_2.conda
      - conda: https://conda.anaconda.org/conda-forge/osx-64/libgit2-1.7.2-h33a806c_0.conda
      - conda: https://conda.anaconda.org/conda-forge/osx-64/libglib-2.78.4-hab64008_0.conda
      - conda: https://conda.anaconda.org/conda-forge/osx-64/libiconv-1.17-hd75f5a5_2.conda
      - conda: https://conda.anaconda.org/conda-forge/osx-64/libintl-0.22.5-h5ff76d1_2.conda
      - conda: https://conda.anaconda.org/conda-forge/osx-64/libintl-devel-0.22.5-h5ff76d1_2.conda
      - conda: https://conda.anaconda.org/conda-forge/osx-64/libjpeg-turbo-3.0.0-h0dc2134_1.conda
      - conda: https://conda.anaconda.org/conda-forge/osx-64/libnghttp2-1.58.0-h64cf6d3_1.conda
      - conda: https://conda.anaconda.org/conda-forge/osx-64/libpng-1.6.43-h92b6c6a_0.conda
      - conda: https://conda.anaconda.org/conda-forge/osx-64/libsqlite-3.46.0-h1b8f9f3_0.conda
      - conda: https://conda.anaconda.org/conda-forge/osx-64/libssh2-1.11.0-hd019ec5_0.conda
      - conda: https://conda.anaconda.org/conda-forge/osx-64/libtiff-4.6.0-h129831d_3.conda
      - conda: https://conda.anaconda.org/conda-forge/osx-64/libwebp-base-1.4.0-h10d778d_0.conda
      - conda: https://conda.anaconda.org/conda-forge/osx-64/libxcb-1.15-hb7f2c08_0.conda
      - conda: https://conda.anaconda.org/conda-forge/osx-64/libzlib-1.3.1-h87427d6_1.conda
      - conda: https://conda.anaconda.org/conda-forge/noarch/markdown-3.6-pyhd8ed1ab_0.conda
      - conda: https://conda.anaconda.org/conda-forge/osx-64/markupsafe-2.1.5-py312h41838bb_0.conda
      - conda: https://conda.anaconda.org/conda-forge/noarch/mdx_truly_sane_lists-1.3-pyhd8ed1ab_0.tar.bz2
      - conda: https://conda.anaconda.org/conda-forge/noarch/mergedeep-1.3.4-pyhd8ed1ab_0.tar.bz2
      - conda: https://conda.anaconda.org/conda-forge/noarch/mike-2.0.0-pyhd8ed1ab_0.conda
      - conda: https://conda.anaconda.org/conda-forge/noarch/mkdocs-1.5.3-pyhd8ed1ab_0.conda
      - conda: https://conda.anaconda.org/conda-forge/noarch/mkdocs-material-9.5.20-pyhd8ed1ab_0.conda
      - conda: https://conda.anaconda.org/conda-forge/noarch/mkdocs-material-extensions-1.3.1-pyhd8ed1ab_0.conda
      - conda: https://conda.anaconda.org/conda-forge/noarch/mkdocs-redirects-1.2.1-pyhd8ed1ab_0.conda
      - conda: https://conda.anaconda.org/conda-forge/osx-64/ncurses-6.5-h5846eda_0.conda
      - conda: https://conda.anaconda.org/conda-forge/noarch/nodeenv-1.9.1-pyhd8ed1ab_0.conda
      - conda: https://conda.anaconda.org/conda-forge/osx-64/openjpeg-2.5.2-h7310d3a_0.conda
      - conda: https://conda.anaconda.org/conda-forge/osx-64/openssl-3.3.1-h87427d6_0.conda
      - conda: https://conda.anaconda.org/conda-forge/noarch/packaging-24.1-pyhd8ed1ab_0.conda
      - conda: https://conda.anaconda.org/conda-forge/noarch/paginate-0.5.6-pyhd8ed1ab_0.conda
      - conda: https://conda.anaconda.org/conda-forge/noarch/pathspec-0.12.1-pyhd8ed1ab_0.conda
      - conda: https://conda.anaconda.org/conda-forge/osx-64/pcre2-10.42-h0ad2156_0.conda
      - conda: https://conda.anaconda.org/conda-forge/osx-64/perl-5.32.1-7_h10d778d_perl5.conda
      - conda: https://conda.anaconda.org/conda-forge/osx-64/pillow-10.3.0-py312h0c923fa_0.conda
      - conda: https://conda.anaconda.org/conda-forge/osx-64/pixman-0.43.4-h73e2aa4_0.conda
      - conda: https://conda.anaconda.org/conda-forge/osx-64/pkg-config-0.29.2-ha3d46e9_1008.tar.bz2
      - conda: https://conda.anaconda.org/conda-forge/noarch/platformdirs-4.2.2-pyhd8ed1ab_0.conda
      - conda: https://conda.anaconda.org/conda-forge/noarch/pluggy-1.5.0-pyhd8ed1ab_0.conda
      - conda: https://conda.anaconda.org/conda-forge/noarch/pre-commit-3.3.3-pyha770c72_0.conda
      - conda: https://conda.anaconda.org/conda-forge/osx-64/pthread-stubs-0.4-hc929b4f_1001.tar.bz2
      - conda: https://conda.anaconda.org/conda-forge/noarch/pyaml-24.4.0-pyhd8ed1ab_0.conda
      - conda: https://conda.anaconda.org/conda-forge/noarch/pycparser-2.22-pyhd8ed1ab_0.conda
      - conda: https://conda.anaconda.org/conda-forge/noarch/pydantic-2.6.4-pyhd8ed1ab_0.conda
      - conda: https://conda.anaconda.org/conda-forge/osx-64/pydantic-core-2.16.3-py312h1b0e595_0.conda
      - conda: https://conda.anaconda.org/conda-forge/noarch/pygments-2.18.0-pyhd8ed1ab_0.conda
      - conda: https://conda.anaconda.org/conda-forge/noarch/pykwalify-1.8.0-pyhd8ed1ab_0.conda
      - conda: https://conda.anaconda.org/conda-forge/noarch/pymdown-extensions-10.8.1-pyhd8ed1ab_0.conda
      - conda: https://conda.anaconda.org/conda-forge/noarch/pyparsing-3.1.2-pyhd8ed1ab_0.conda
      - conda: https://conda.anaconda.org/conda-forge/osx-64/pyrsistent-0.20.0-py312h41838bb_0.conda
      - conda: https://conda.anaconda.org/conda-forge/noarch/pysocks-1.7.1-pyha2e5f31_6.tar.bz2
      - conda: https://conda.anaconda.org/conda-forge/noarch/pytest-8.0.2-pyhd8ed1ab_0.conda
      - conda: https://conda.anaconda.org/conda-forge/osx-64/python-3.12.3-h1411813_0_cpython.conda
      - conda: https://conda.anaconda.org/conda-forge/noarch/python-dateutil-2.9.0-pyhd8ed1ab_0.conda
      - conda: https://conda.anaconda.org/conda-forge/osx-64/python_abi-3.12-4_cp312.conda
      - conda: https://conda.anaconda.org/conda-forge/noarch/pytz-2024.1-pyhd8ed1ab_0.conda
      - conda: https://conda.anaconda.org/conda-forge/osx-64/pyyaml-6.0.1-py312h104f124_1.conda
      - conda: https://conda.anaconda.org/conda-forge/noarch/pyyaml-env-tag-0.1-pyhd8ed1ab_0.tar.bz2
      - conda: https://conda.anaconda.org/conda-forge/osx-64/readline-8.2-h9e318b2_1.conda
      - conda: https://conda.anaconda.org/conda-forge/osx-64/regex-2024.5.15-py312hbd25219_0.conda
      - conda: https://conda.anaconda.org/conda-forge/noarch/requests-2.32.3-pyhd8ed1ab_0.conda
      - conda: https://conda.anaconda.org/conda-forge/osx-64/ruamel.yaml-0.18.6-py312h41838bb_0.conda
      - conda: https://conda.anaconda.org/conda-forge/osx-64/ruamel.yaml.clib-0.2.8-py312h41838bb_0.conda
      - conda: https://conda.anaconda.org/conda-forge/osx-64/rust-1.77.2-h7e1429e_1.conda
      - conda: https://conda.anaconda.org/conda-forge/noarch/rust-std-x86_64-apple-darwin-1.77.2-h38e4360_1.conda
      - conda: https://conda.anaconda.org/conda-forge/noarch/schema-0.7.7-pyhd8ed1ab_0.conda
      - conda: https://conda.anaconda.org/conda-forge/noarch/setuptools-70.0.0-pyhd8ed1ab_0.conda
      - conda: https://conda.anaconda.org/conda-forge/noarch/six-1.16.0-pyh6c4a22f_0.tar.bz2
      - conda: https://conda.anaconda.org/conda-forge/noarch/tabulate-0.9.0-pyhd8ed1ab_1.tar.bz2
      - conda: https://conda.anaconda.org/conda-forge/osx-64/taplo-0.9.1-h236d3af_0.conda
      - conda: https://conda.anaconda.org/conda-forge/noarch/tbump-6.9.0-pyhd8ed1ab_0.tar.bz2
      - conda: https://conda.anaconda.org/conda-forge/noarch/tinycss2-1.3.0-pyhd8ed1ab_0.conda
      - conda: https://conda.anaconda.org/conda-forge/osx-64/tk-8.6.13-h1abcd95_1.conda
      - conda: https://conda.anaconda.org/conda-forge/noarch/tomli-2.0.1-pyhd8ed1ab_0.tar.bz2
      - conda: https://conda.anaconda.org/conda-forge/noarch/tomlkit-0.12.5-pyha770c72_0.conda
      - conda: https://conda.anaconda.org/conda-forge/noarch/typing-extensions-4.12.2-hd8ed1ab_0.conda
      - conda: https://conda.anaconda.org/conda-forge/noarch/typing_extensions-4.12.2-pyha770c72_0.conda
      - conda: https://conda.anaconda.org/conda-forge/noarch/tzdata-2024a-h0c530f3_0.conda
      - conda: https://conda.anaconda.org/conda-forge/osx-64/ukkonen-1.0.1-py312h49ebfd2_4.conda
      - conda: https://conda.anaconda.org/conda-forge/noarch/unidecode-1.3.8-pyhd8ed1ab_0.conda
      - conda: https://conda.anaconda.org/conda-forge/noarch/urllib3-2.2.1-pyhd8ed1ab_0.conda
      - conda: https://conda.anaconda.org/conda-forge/noarch/verspec-0.1.0-pyhd8ed1ab_0.tar.bz2
      - conda: https://conda.anaconda.org/conda-forge/noarch/virtualenv-20.26.2-pyhd8ed1ab_0.conda
      - conda: https://conda.anaconda.org/conda-forge/osx-64/watchdog-4.0.1-py312hbd25219_0.conda
      - conda: https://conda.anaconda.org/conda-forge/noarch/webencodings-0.5.1-pyhd8ed1ab_2.conda
      - conda: https://conda.anaconda.org/conda-forge/osx-64/xorg-libxau-1.0.11-h0dc2134_0.conda
      - conda: https://conda.anaconda.org/conda-forge/osx-64/xorg-libxdmcp-1.1.3-h35c211d_0.tar.bz2
      - conda: https://conda.anaconda.org/conda-forge/osx-64/xz-5.2.6-h775f41a_0.tar.bz2
      - conda: https://conda.anaconda.org/conda-forge/osx-64/yaml-0.2.5-h0d85af4_2.tar.bz2
      - conda: https://conda.anaconda.org/conda-forge/noarch/zipp-3.19.2-pyhd8ed1ab_0.conda
      - conda: https://conda.anaconda.org/conda-forge/osx-64/zlib-1.3.1-h87427d6_1.conda
      - conda: https://conda.anaconda.org/conda-forge/osx-64/zstd-1.5.6-h915ae27_0.conda
      osx-arm64:
      - conda: https://conda.anaconda.org/conda-forge/noarch/annotated-types-0.7.0-pyhd8ed1ab_0.conda
      - conda: https://conda.anaconda.org/conda-forge/noarch/attrs-23.2.0-pyh71513ae_0.conda
      - conda: https://conda.anaconda.org/conda-forge/noarch/babel-2.14.0-pyhd8ed1ab_0.conda
      - conda: https://conda.anaconda.org/conda-forge/osx-arm64/brotli-python-1.1.0-py312h9f69965_1.conda
      - conda: https://conda.anaconda.org/conda-forge/osx-arm64/bzip2-1.0.8-h93a5062_5.conda
      - conda: https://conda.anaconda.org/conda-forge/osx-arm64/c-ares-1.28.1-h93a5062_0.conda
      - conda: https://conda.anaconda.org/conda-forge/osx-arm64/ca-certificates-2024.6.2-hf0a4a13_0.conda
      - conda: https://conda.anaconda.org/conda-forge/osx-arm64/cairo-1.18.0-hd1e100b_0.conda
      - conda: https://conda.anaconda.org/conda-forge/noarch/cairocffi-1.6.1-pyhd8ed1ab_0.conda
      - conda: https://conda.anaconda.org/conda-forge/noarch/cairosvg-2.7.1-pyhd8ed1ab_0.conda
      - conda: https://conda.anaconda.org/conda-forge/noarch/certifi-2024.6.2-pyhd8ed1ab_0.conda
      - conda: https://conda.anaconda.org/conda-forge/noarch/cffconvert-2.0.0-pyhd8ed1ab_0.tar.bz2
      - conda: https://conda.anaconda.org/conda-forge/osx-arm64/cffi-1.16.0-py312h8e38eb3_0.conda
      - conda: https://conda.anaconda.org/conda-forge/noarch/cfgv-3.3.1-pyhd8ed1ab_0.tar.bz2
      - conda: https://conda.anaconda.org/conda-forge/noarch/charset-normalizer-3.3.2-pyhd8ed1ab_0.conda
      - conda: https://conda.anaconda.org/conda-forge/noarch/cli-ui-0.17.2-pyhd8ed1ab_0.tar.bz2
      - conda: https://conda.anaconda.org/conda-forge/noarch/click-8.1.7-unix_pyh707e725_0.conda
      - conda: https://conda.anaconda.org/conda-forge/noarch/colorama-0.4.6-pyhd8ed1ab_0.tar.bz2
      - conda: https://conda.anaconda.org/conda-forge/noarch/contextlib2-21.6.0-pyhd8ed1ab_0.tar.bz2
      - conda: https://conda.anaconda.org/conda-forge/noarch/cssselect2-0.2.1-pyh9f0ad1d_1.tar.bz2
      - conda: https://conda.anaconda.org/conda-forge/osx-arm64/curl-8.8.0-h653d890_0.conda
      - conda: https://conda.anaconda.org/conda-forge/noarch/defusedxml-0.7.1-pyhd8ed1ab_0.tar.bz2
      - conda: https://conda.anaconda.org/conda-forge/noarch/distlib-0.3.8-pyhd8ed1ab_0.conda
      - conda: https://conda.anaconda.org/conda-forge/noarch/docopt-0.6.2-py_1.tar.bz2
      - conda: https://conda.anaconda.org/conda-forge/noarch/exceptiongroup-1.2.0-pyhd8ed1ab_2.conda
      - conda: https://conda.anaconda.org/conda-forge/osx-arm64/expat-2.6.2-hebf3989_0.conda
      - conda: https://conda.anaconda.org/conda-forge/noarch/filelock-3.15.1-pyhd8ed1ab_0.conda
      - conda: https://conda.anaconda.org/conda-forge/noarch/font-ttf-dejavu-sans-mono-2.37-hab24e00_0.tar.bz2
      - conda: https://conda.anaconda.org/conda-forge/noarch/font-ttf-inconsolata-3.000-h77eed37_0.tar.bz2
      - conda: https://conda.anaconda.org/conda-forge/noarch/font-ttf-source-code-pro-2.038-h77eed37_0.tar.bz2
      - conda: https://conda.anaconda.org/conda-forge/noarch/font-ttf-ubuntu-0.83-h77eed37_2.conda
      - conda: https://conda.anaconda.org/conda-forge/osx-arm64/fontconfig-2.14.2-h82840c6_0.conda
      - conda: https://conda.anaconda.org/conda-forge/noarch/fonts-conda-ecosystem-1-0.tar.bz2
      - conda: https://conda.anaconda.org/conda-forge/noarch/fonts-conda-forge-1-0.tar.bz2
      - conda: https://conda.anaconda.org/conda-forge/osx-arm64/freetype-2.12.1-hadb7bae_2.conda
      - conda: https://conda.anaconda.org/conda-forge/osx-arm64/gettext-0.22.5-h8fbad5d_2.conda
      - conda: https://conda.anaconda.org/conda-forge/osx-arm64/gettext-tools-0.22.5-h8fbad5d_2.conda
      - conda: https://conda.anaconda.org/conda-forge/noarch/ghp-import-2.1.0-pyhd8ed1ab_0.tar.bz2
      - conda: https://conda.anaconda.org/conda-forge/osx-arm64/git-2.42.0-pl5321h6e320eb_1.conda
      - conda: https://conda.anaconda.org/conda-forge/osx-arm64/git-cliff-2.2.1-h46549a6_0.conda
      - conda: https://conda.anaconda.org/conda-forge/osx-arm64/icu-73.2-hc8870d7_0.conda
      - conda: https://conda.anaconda.org/conda-forge/noarch/identify-2.5.36-pyhd8ed1ab_0.conda
      - conda: https://conda.anaconda.org/conda-forge/noarch/idna-3.7-pyhd8ed1ab_0.conda
      - conda: https://conda.anaconda.org/conda-forge/noarch/importlib-metadata-7.1.0-pyha770c72_0.conda
      - conda: https://conda.anaconda.org/conda-forge/noarch/importlib-resources-6.4.0-pyhd8ed1ab_0.conda
      - conda: https://conda.anaconda.org/conda-forge/noarch/importlib_resources-6.4.0-pyhd8ed1ab_0.conda
      - conda: https://conda.anaconda.org/conda-forge/noarch/iniconfig-2.0.0-pyhd8ed1ab_0.conda
      - conda: https://conda.anaconda.org/conda-forge/noarch/jinja2-3.1.4-pyhd8ed1ab_0.conda
      - conda: https://conda.anaconda.org/conda-forge/noarch/jsonschema-3.2.0-pyhd8ed1ab_3.tar.bz2
      - conda: https://conda.anaconda.org/conda-forge/osx-arm64/krb5-1.21.2-h92f50d5_0.conda
      - conda: https://conda.anaconda.org/conda-forge/osx-arm64/lcms2-2.16-ha0e7c42_0.conda
      - conda: https://conda.anaconda.org/conda-forge/osx-arm64/lerc-4.0.0-h9a09cb3_0.tar.bz2
      - conda: https://conda.anaconda.org/conda-forge/osx-arm64/libasprintf-0.22.5-h8fbad5d_2.conda
      - conda: https://conda.anaconda.org/conda-forge/osx-arm64/libasprintf-devel-0.22.5-h8fbad5d_2.conda
      - conda: https://conda.anaconda.org/conda-forge/osx-arm64/libcurl-8.8.0-h7b6f9a7_0.conda
      - conda: https://conda.anaconda.org/conda-forge/osx-arm64/libcxx-17.0.6-h5f092b4_0.conda
      - conda: https://conda.anaconda.org/conda-forge/osx-arm64/libdeflate-1.20-h93a5062_0.conda
      - conda: https://conda.anaconda.org/conda-forge/osx-arm64/libedit-3.1.20191231-hc8eb9b7_2.tar.bz2
      - conda: https://conda.anaconda.org/conda-forge/osx-arm64/libev-4.33-h93a5062_2.conda
      - conda: https://conda.anaconda.org/conda-forge/osx-arm64/libexpat-2.6.2-hebf3989_0.conda
      - conda: https://conda.anaconda.org/conda-forge/osx-arm64/libffi-3.4.2-h3422bc3_5.tar.bz2
      - conda: https://conda.anaconda.org/conda-forge/osx-arm64/libgettextpo-0.22.5-h8fbad5d_2.conda
      - conda: https://conda.anaconda.org/conda-forge/osx-arm64/libgettextpo-devel-0.22.5-h8fbad5d_2.conda
      - conda: https://conda.anaconda.org/conda-forge/osx-arm64/libgit2-1.7.2-h9878266_0.conda
      - conda: https://conda.anaconda.org/conda-forge/osx-arm64/libglib-2.78.4-h1635a5e_0.conda
      - conda: https://conda.anaconda.org/conda-forge/osx-arm64/libiconv-1.17-h0d3ecfb_2.conda
      - conda: https://conda.anaconda.org/conda-forge/osx-arm64/libintl-0.22.5-h8fbad5d_2.conda
      - conda: https://conda.anaconda.org/conda-forge/osx-arm64/libintl-devel-0.22.5-h8fbad5d_2.conda
      - conda: https://conda.anaconda.org/conda-forge/osx-arm64/libjpeg-turbo-3.0.0-hb547adb_1.conda
      - conda: https://conda.anaconda.org/conda-forge/osx-arm64/libnghttp2-1.58.0-ha4dd798_1.conda
      - conda: https://conda.anaconda.org/conda-forge/osx-arm64/libpng-1.6.43-h091b4b1_0.conda
      - conda: https://conda.anaconda.org/conda-forge/osx-arm64/libsqlite-3.46.0-hfb93653_0.conda
      - conda: https://conda.anaconda.org/conda-forge/osx-arm64/libssh2-1.11.0-h7a5bd25_0.conda
      - conda: https://conda.anaconda.org/conda-forge/osx-arm64/libtiff-4.6.0-h07db509_3.conda
      - conda: https://conda.anaconda.org/conda-forge/osx-arm64/libwebp-base-1.4.0-h93a5062_0.conda
      - conda: https://conda.anaconda.org/conda-forge/osx-arm64/libxcb-1.15-hf346824_0.conda
      - conda: https://conda.anaconda.org/conda-forge/osx-arm64/libzlib-1.3.1-hfb2fe0b_1.conda
      - conda: https://conda.anaconda.org/conda-forge/noarch/markdown-3.6-pyhd8ed1ab_0.conda
      - conda: https://conda.anaconda.org/conda-forge/osx-arm64/markupsafe-2.1.5-py312he37b823_0.conda
      - conda: https://conda.anaconda.org/conda-forge/noarch/mdx_truly_sane_lists-1.3-pyhd8ed1ab_0.tar.bz2
      - conda: https://conda.anaconda.org/conda-forge/noarch/mergedeep-1.3.4-pyhd8ed1ab_0.tar.bz2
      - conda: https://conda.anaconda.org/conda-forge/noarch/mike-2.0.0-pyhd8ed1ab_0.conda
      - conda: https://conda.anaconda.org/conda-forge/noarch/mkdocs-1.5.3-pyhd8ed1ab_0.conda
      - conda: https://conda.anaconda.org/conda-forge/noarch/mkdocs-material-9.5.20-pyhd8ed1ab_0.conda
      - conda: https://conda.anaconda.org/conda-forge/noarch/mkdocs-material-extensions-1.3.1-pyhd8ed1ab_0.conda
      - conda: https://conda.anaconda.org/conda-forge/noarch/mkdocs-redirects-1.2.1-pyhd8ed1ab_0.conda
      - conda: https://conda.anaconda.org/conda-forge/osx-arm64/ncurses-6.5-hb89a1cb_0.conda
      - conda: https://conda.anaconda.org/conda-forge/noarch/nodeenv-1.9.1-pyhd8ed1ab_0.conda
      - conda: https://conda.anaconda.org/conda-forge/osx-arm64/openjpeg-2.5.2-h9f1df11_0.conda
      - conda: https://conda.anaconda.org/conda-forge/osx-arm64/openssl-3.3.1-hfb2fe0b_0.conda
      - conda: https://conda.anaconda.org/conda-forge/noarch/packaging-24.1-pyhd8ed1ab_0.conda
      - conda: https://conda.anaconda.org/conda-forge/noarch/paginate-0.5.6-pyhd8ed1ab_0.conda
      - conda: https://conda.anaconda.org/conda-forge/noarch/pathspec-0.12.1-pyhd8ed1ab_0.conda
      - conda: https://conda.anaconda.org/conda-forge/osx-arm64/pcre2-10.42-h26f9a81_0.conda
      - conda: https://conda.anaconda.org/conda-forge/osx-arm64/perl-5.32.1-7_h4614cfb_perl5.conda
      - conda: https://conda.anaconda.org/conda-forge/osx-arm64/pillow-10.3.0-py312h8a801b1_0.conda
      - conda: https://conda.anaconda.org/conda-forge/osx-arm64/pixman-0.43.4-hebf3989_0.conda
      - conda: https://conda.anaconda.org/conda-forge/osx-arm64/pkg-config-0.29.2-hab62308_1008.tar.bz2
      - conda: https://conda.anaconda.org/conda-forge/noarch/platformdirs-4.2.2-pyhd8ed1ab_0.conda
      - conda: https://conda.anaconda.org/conda-forge/noarch/pluggy-1.5.0-pyhd8ed1ab_0.conda
      - conda: https://conda.anaconda.org/conda-forge/noarch/pre-commit-3.3.3-pyha770c72_0.conda
      - conda: https://conda.anaconda.org/conda-forge/osx-arm64/pthread-stubs-0.4-h27ca646_1001.tar.bz2
      - conda: https://conda.anaconda.org/conda-forge/noarch/pyaml-24.4.0-pyhd8ed1ab_0.conda
      - conda: https://conda.anaconda.org/conda-forge/noarch/pycparser-2.22-pyhd8ed1ab_0.conda
      - conda: https://conda.anaconda.org/conda-forge/noarch/pydantic-2.6.4-pyhd8ed1ab_0.conda
      - conda: https://conda.anaconda.org/conda-forge/osx-arm64/pydantic-core-2.16.3-py312h5280bc4_0.conda
      - conda: https://conda.anaconda.org/conda-forge/noarch/pygments-2.18.0-pyhd8ed1ab_0.conda
      - conda: https://conda.anaconda.org/conda-forge/noarch/pykwalify-1.8.0-pyhd8ed1ab_0.conda
      - conda: https://conda.anaconda.org/conda-forge/noarch/pymdown-extensions-10.8.1-pyhd8ed1ab_0.conda
      - conda: https://conda.anaconda.org/conda-forge/noarch/pyparsing-3.1.2-pyhd8ed1ab_0.conda
      - conda: https://conda.anaconda.org/conda-forge/osx-arm64/pyrsistent-0.20.0-py312he37b823_0.conda
      - conda: https://conda.anaconda.org/conda-forge/noarch/pysocks-1.7.1-pyha2e5f31_6.tar.bz2
      - conda: https://conda.anaconda.org/conda-forge/noarch/pytest-8.0.2-pyhd8ed1ab_0.conda
      - conda: https://conda.anaconda.org/conda-forge/osx-arm64/python-3.12.3-h4a7b5fc_0_cpython.conda
      - conda: https://conda.anaconda.org/conda-forge/noarch/python-dateutil-2.9.0-pyhd8ed1ab_0.conda
      - conda: https://conda.anaconda.org/conda-forge/osx-arm64/python_abi-3.12-4_cp312.conda
      - conda: https://conda.anaconda.org/conda-forge/noarch/pytz-2024.1-pyhd8ed1ab_0.conda
      - conda: https://conda.anaconda.org/conda-forge/osx-arm64/pyyaml-6.0.1-py312h02f2b3b_1.conda
      - conda: https://conda.anaconda.org/conda-forge/noarch/pyyaml-env-tag-0.1-pyhd8ed1ab_0.tar.bz2
      - conda: https://conda.anaconda.org/conda-forge/osx-arm64/readline-8.2-h92ec313_1.conda
      - conda: https://conda.anaconda.org/conda-forge/osx-arm64/regex-2024.5.15-py312h7e5086c_0.conda
      - conda: https://conda.anaconda.org/conda-forge/noarch/requests-2.32.3-pyhd8ed1ab_0.conda
      - conda: https://conda.anaconda.org/conda-forge/osx-arm64/ruamel.yaml-0.18.6-py312he37b823_0.conda
      - conda: https://conda.anaconda.org/conda-forge/osx-arm64/ruamel.yaml.clib-0.2.8-py312he37b823_0.conda
      - conda: https://conda.anaconda.org/conda-forge/osx-arm64/rust-1.77.2-h4ff7c5d_1.conda
      - conda: https://conda.anaconda.org/conda-forge/noarch/rust-std-aarch64-apple-darwin-1.77.2-hf6ec828_1.conda
      - conda: https://conda.anaconda.org/conda-forge/noarch/schema-0.7.7-pyhd8ed1ab_0.conda
      - conda: https://conda.anaconda.org/conda-forge/noarch/setuptools-70.0.0-pyhd8ed1ab_0.conda
      - conda: https://conda.anaconda.org/conda-forge/noarch/six-1.16.0-pyh6c4a22f_0.tar.bz2
      - conda: https://conda.anaconda.org/conda-forge/noarch/tabulate-0.9.0-pyhd8ed1ab_1.tar.bz2
      - conda: https://conda.anaconda.org/conda-forge/osx-arm64/taplo-0.9.1-h16c8c8b_0.conda
      - conda: https://conda.anaconda.org/conda-forge/noarch/tbump-6.9.0-pyhd8ed1ab_0.tar.bz2
      - conda: https://conda.anaconda.org/conda-forge/noarch/tinycss2-1.3.0-pyhd8ed1ab_0.conda
      - conda: https://conda.anaconda.org/conda-forge/osx-arm64/tk-8.6.13-h5083fa2_1.conda
      - conda: https://conda.anaconda.org/conda-forge/noarch/tomli-2.0.1-pyhd8ed1ab_0.tar.bz2
      - conda: https://conda.anaconda.org/conda-forge/noarch/tomlkit-0.12.5-pyha770c72_0.conda
      - conda: https://conda.anaconda.org/conda-forge/noarch/typing-extensions-4.12.2-hd8ed1ab_0.conda
      - conda: https://conda.anaconda.org/conda-forge/noarch/typing_extensions-4.12.2-pyha770c72_0.conda
      - conda: https://conda.anaconda.org/conda-forge/noarch/tzdata-2024a-h0c530f3_0.conda
      - conda: https://conda.anaconda.org/conda-forge/osx-arm64/ukkonen-1.0.1-py312h389731b_4.conda
      - conda: https://conda.anaconda.org/conda-forge/noarch/unidecode-1.3.8-pyhd8ed1ab_0.conda
      - conda: https://conda.anaconda.org/conda-forge/noarch/urllib3-2.2.1-pyhd8ed1ab_0.conda
      - conda: https://conda.anaconda.org/conda-forge/noarch/verspec-0.1.0-pyhd8ed1ab_0.tar.bz2
      - conda: https://conda.anaconda.org/conda-forge/noarch/virtualenv-20.26.2-pyhd8ed1ab_0.conda
      - conda: https://conda.anaconda.org/conda-forge/osx-arm64/watchdog-4.0.1-py312h7e5086c_0.conda
      - conda: https://conda.anaconda.org/conda-forge/noarch/webencodings-0.5.1-pyhd8ed1ab_2.conda
      - conda: https://conda.anaconda.org/conda-forge/osx-arm64/xorg-libxau-1.0.11-hb547adb_0.conda
      - conda: https://conda.anaconda.org/conda-forge/osx-arm64/xorg-libxdmcp-1.1.3-h27ca646_0.tar.bz2
      - conda: https://conda.anaconda.org/conda-forge/osx-arm64/xz-5.2.6-h57fd34a_0.tar.bz2
      - conda: https://conda.anaconda.org/conda-forge/osx-arm64/yaml-0.2.5-h3422bc3_2.tar.bz2
      - conda: https://conda.anaconda.org/conda-forge/noarch/zipp-3.19.2-pyhd8ed1ab_0.conda
      - conda: https://conda.anaconda.org/conda-forge/osx-arm64/zlib-1.3.1-hfb2fe0b_1.conda
      - conda: https://conda.anaconda.org/conda-forge/osx-arm64/zstd-1.5.6-hb46c0d2_0.conda
      win-64:
      - conda: https://conda.anaconda.org/conda-forge/noarch/annotated-types-0.7.0-pyhd8ed1ab_0.conda
      - conda: https://conda.anaconda.org/conda-forge/noarch/attrs-23.2.0-pyh71513ae_0.conda
      - conda: https://conda.anaconda.org/conda-forge/noarch/babel-2.14.0-pyhd8ed1ab_0.conda
      - conda: https://conda.anaconda.org/conda-forge/win-64/brotli-python-1.1.0-py312h53d5487_1.conda
      - conda: https://conda.anaconda.org/conda-forge/win-64/bzip2-1.0.8-hcfcfb64_5.conda
      - conda: https://conda.anaconda.org/conda-forge/win-64/ca-certificates-2024.6.2-h56e8100_0.conda
      - conda: https://conda.anaconda.org/conda-forge/win-64/cairo-1.18.0-h1fef639_0.conda
      - conda: https://conda.anaconda.org/conda-forge/noarch/cairocffi-1.6.1-pyhd8ed1ab_0.conda
      - conda: https://conda.anaconda.org/conda-forge/noarch/cairosvg-2.7.1-pyhd8ed1ab_0.conda
      - conda: https://conda.anaconda.org/conda-forge/noarch/certifi-2024.6.2-pyhd8ed1ab_0.conda
      - conda: https://conda.anaconda.org/conda-forge/noarch/cffconvert-2.0.0-pyhd8ed1ab_0.tar.bz2
      - conda: https://conda.anaconda.org/conda-forge/win-64/cffi-1.16.0-py312he70551f_0.conda
      - conda: https://conda.anaconda.org/conda-forge/noarch/cfgv-3.3.1-pyhd8ed1ab_0.tar.bz2
      - conda: https://conda.anaconda.org/conda-forge/noarch/charset-normalizer-3.3.2-pyhd8ed1ab_0.conda
      - conda: https://conda.anaconda.org/conda-forge/noarch/cli-ui-0.17.2-pyhd8ed1ab_0.tar.bz2
      - conda: https://conda.anaconda.org/conda-forge/noarch/click-8.1.7-win_pyh7428d3b_0.conda
      - conda: https://conda.anaconda.org/conda-forge/noarch/colorama-0.4.6-pyhd8ed1ab_0.tar.bz2
      - conda: https://conda.anaconda.org/conda-forge/noarch/contextlib2-21.6.0-pyhd8ed1ab_0.tar.bz2
      - conda: https://conda.anaconda.org/conda-forge/noarch/cssselect2-0.2.1-pyh9f0ad1d_1.tar.bz2
      - conda: https://conda.anaconda.org/conda-forge/noarch/defusedxml-0.7.1-pyhd8ed1ab_0.tar.bz2
      - conda: https://conda.anaconda.org/conda-forge/noarch/distlib-0.3.8-pyhd8ed1ab_0.conda
      - conda: https://conda.anaconda.org/conda-forge/noarch/docopt-0.6.2-py_1.tar.bz2
      - conda: https://conda.anaconda.org/conda-forge/noarch/exceptiongroup-1.2.0-pyhd8ed1ab_2.conda
      - conda: https://conda.anaconda.org/conda-forge/win-64/expat-2.6.2-h63175ca_0.conda
      - conda: https://conda.anaconda.org/conda-forge/noarch/filelock-3.15.1-pyhd8ed1ab_0.conda
      - conda: https://conda.anaconda.org/conda-forge/noarch/font-ttf-dejavu-sans-mono-2.37-hab24e00_0.tar.bz2
      - conda: https://conda.anaconda.org/conda-forge/noarch/font-ttf-inconsolata-3.000-h77eed37_0.tar.bz2
      - conda: https://conda.anaconda.org/conda-forge/noarch/font-ttf-source-code-pro-2.038-h77eed37_0.tar.bz2
      - conda: https://conda.anaconda.org/conda-forge/noarch/font-ttf-ubuntu-0.83-h77eed37_2.conda
      - conda: https://conda.anaconda.org/conda-forge/win-64/fontconfig-2.14.2-hbde0cde_0.conda
      - conda: https://conda.anaconda.org/conda-forge/noarch/fonts-conda-ecosystem-1-0.tar.bz2
      - conda: https://conda.anaconda.org/conda-forge/noarch/fonts-conda-forge-1-0.tar.bz2
      - conda: https://conda.anaconda.org/conda-forge/win-64/freetype-2.12.1-hdaf720e_2.conda
      - conda: https://conda.anaconda.org/conda-forge/noarch/ghp-import-2.1.0-pyhd8ed1ab_0.tar.bz2
      - conda: https://conda.anaconda.org/conda-forge/win-64/git-2.42.0-h57928b3_1.conda
      - conda: https://conda.anaconda.org/conda-forge/win-64/git-cliff-2.3.0-hdf088c3_0.conda
      - conda: https://conda.anaconda.org/conda-forge/win-64/icu-73.2-h63175ca_0.conda
      - conda: https://conda.anaconda.org/conda-forge/noarch/identify-2.5.36-pyhd8ed1ab_0.conda
      - conda: https://conda.anaconda.org/conda-forge/noarch/idna-3.7-pyhd8ed1ab_0.conda
      - conda: https://conda.anaconda.org/conda-forge/noarch/importlib-metadata-7.1.0-pyha770c72_0.conda
      - conda: https://conda.anaconda.org/conda-forge/noarch/importlib-resources-6.4.0-pyhd8ed1ab_0.conda
      - conda: https://conda.anaconda.org/conda-forge/noarch/importlib_resources-6.4.0-pyhd8ed1ab_0.conda
      - conda: https://conda.anaconda.org/conda-forge/noarch/iniconfig-2.0.0-pyhd8ed1ab_0.conda
      - conda: https://conda.anaconda.org/conda-forge/noarch/jinja2-3.1.4-pyhd8ed1ab_0.conda
      - conda: https://conda.anaconda.org/conda-forge/noarch/jsonschema-3.2.0-pyhd8ed1ab_3.tar.bz2
      - conda: https://conda.anaconda.org/conda-forge/win-64/lcms2-2.16-h67d730c_0.conda
      - conda: https://conda.anaconda.org/conda-forge/win-64/lerc-4.0.0-h63175ca_0.tar.bz2
      - conda: https://conda.anaconda.org/conda-forge/win-64/libdeflate-1.20-hcfcfb64_0.conda
      - conda: https://conda.anaconda.org/conda-forge/win-64/libexpat-2.6.2-h63175ca_0.conda
      - conda: https://conda.anaconda.org/conda-forge/win-64/libffi-3.4.2-h8ffe710_5.tar.bz2
      - conda: https://conda.anaconda.org/conda-forge/win-64/libgit2-1.8.1-hd33bead_0.conda
      - conda: https://conda.anaconda.org/conda-forge/win-64/libglib-2.80.2-h0df6a38_0.conda
      - conda: https://conda.anaconda.org/conda-forge/win-64/libiconv-1.17-hcfcfb64_2.conda
      - conda: https://conda.anaconda.org/conda-forge/win-64/libintl-0.22.5-h5728263_2.conda
      - conda: https://conda.anaconda.org/conda-forge/win-64/libjpeg-turbo-3.0.0-hcfcfb64_1.conda
      - conda: https://conda.anaconda.org/conda-forge/win-64/libpng-1.6.43-h19919ed_0.conda
      - conda: https://conda.anaconda.org/conda-forge/win-64/libsqlite-3.46.0-h2466b09_0.conda
      - conda: https://conda.anaconda.org/conda-forge/win-64/libssh2-1.11.0-h7dfc565_0.conda
      - conda: https://conda.anaconda.org/conda-forge/win-64/libtiff-4.6.0-hddb2be6_3.conda
      - conda: https://conda.anaconda.org/conda-forge/win-64/libwebp-base-1.4.0-hcfcfb64_0.conda
      - conda: https://conda.anaconda.org/conda-forge/win-64/libxcb-1.15-hcd874cb_0.conda
      - conda: https://conda.anaconda.org/conda-forge/win-64/libzlib-1.3.1-h2466b09_1.conda
      - conda: https://conda.anaconda.org/conda-forge/win-64/m2w64-gcc-libgfortran-5.3.0-6.tar.bz2
      - conda: https://conda.anaconda.org/conda-forge/win-64/m2w64-gcc-libs-5.3.0-7.tar.bz2
      - conda: https://conda.anaconda.org/conda-forge/win-64/m2w64-gcc-libs-core-5.3.0-7.tar.bz2
      - conda: https://conda.anaconda.org/conda-forge/win-64/m2w64-gmp-6.1.0-2.tar.bz2
      - conda: https://conda.anaconda.org/conda-forge/win-64/m2w64-libwinpthread-git-5.0.0.4634.697f757-2.tar.bz2
      - conda: https://conda.anaconda.org/conda-forge/noarch/markdown-3.6-pyhd8ed1ab_0.conda
      - conda: https://conda.anaconda.org/conda-forge/win-64/markupsafe-2.1.5-py312he70551f_0.conda
      - conda: https://conda.anaconda.org/conda-forge/noarch/mdx_truly_sane_lists-1.3-pyhd8ed1ab_0.tar.bz2
      - conda: https://conda.anaconda.org/conda-forge/noarch/mergedeep-1.3.4-pyhd8ed1ab_0.tar.bz2
      - conda: https://conda.anaconda.org/conda-forge/noarch/mike-2.0.0-pyhd8ed1ab_0.conda
      - conda: https://conda.anaconda.org/conda-forge/noarch/mkdocs-1.5.3-pyhd8ed1ab_0.conda
      - conda: https://conda.anaconda.org/conda-forge/noarch/mkdocs-material-9.5.20-pyhd8ed1ab_0.conda
      - conda: https://conda.anaconda.org/conda-forge/noarch/mkdocs-material-extensions-1.3.1-pyhd8ed1ab_0.conda
      - conda: https://conda.anaconda.org/conda-forge/noarch/mkdocs-redirects-1.2.1-pyhd8ed1ab_0.conda
      - conda: https://conda.anaconda.org/conda-forge/win-64/msys2-conda-epoch-20160418-1.tar.bz2
      - conda: https://conda.anaconda.org/conda-forge/noarch/nodeenv-1.9.1-pyhd8ed1ab_0.conda
      - conda: https://conda.anaconda.org/conda-forge/win-64/openjpeg-2.5.2-h3d672ee_0.conda
      - conda: https://conda.anaconda.org/conda-forge/win-64/openssl-3.3.1-h2466b09_0.conda
      - conda: https://conda.anaconda.org/conda-forge/noarch/packaging-24.1-pyhd8ed1ab_0.conda
      - conda: https://conda.anaconda.org/conda-forge/noarch/paginate-0.5.6-pyhd8ed1ab_0.conda
      - conda: https://conda.anaconda.org/conda-forge/noarch/pathspec-0.12.1-pyhd8ed1ab_0.conda
      - conda: https://conda.anaconda.org/conda-forge/win-64/pcre2-10.43-h17e33f8_0.conda
      - conda: https://conda.anaconda.org/conda-forge/win-64/pillow-10.3.0-py312h6f6a607_0.conda
      - conda: https://conda.anaconda.org/conda-forge/win-64/pixman-0.43.4-h63175ca_0.conda
      - conda: https://conda.anaconda.org/conda-forge/win-64/pkg-config-0.29.2-h2bf4dc2_1008.tar.bz2
      - conda: https://conda.anaconda.org/conda-forge/noarch/platformdirs-4.2.2-pyhd8ed1ab_0.conda
      - conda: https://conda.anaconda.org/conda-forge/noarch/pluggy-1.5.0-pyhd8ed1ab_0.conda
      - conda: https://conda.anaconda.org/conda-forge/noarch/pre-commit-3.3.3-pyha770c72_0.conda
      - conda: https://conda.anaconda.org/conda-forge/win-64/pthread-stubs-0.4-hcd874cb_1001.tar.bz2
      - conda: https://conda.anaconda.org/conda-forge/noarch/pyaml-24.4.0-pyhd8ed1ab_0.conda
      - conda: https://conda.anaconda.org/conda-forge/noarch/pycparser-2.22-pyhd8ed1ab_0.conda
      - conda: https://conda.anaconda.org/conda-forge/noarch/pydantic-2.6.4-pyhd8ed1ab_0.conda
      - conda: https://conda.anaconda.org/conda-forge/win-64/pydantic-core-2.16.3-py312hfccd98a_0.conda
      - conda: https://conda.anaconda.org/conda-forge/noarch/pygments-2.18.0-pyhd8ed1ab_0.conda
      - conda: https://conda.anaconda.org/conda-forge/noarch/pykwalify-1.8.0-pyhd8ed1ab_0.conda
      - conda: https://conda.anaconda.org/conda-forge/noarch/pymdown-extensions-10.8.1-pyhd8ed1ab_0.conda
      - conda: https://conda.anaconda.org/conda-forge/noarch/pyparsing-3.1.2-pyhd8ed1ab_0.conda
      - conda: https://conda.anaconda.org/conda-forge/win-64/pyrsistent-0.20.0-py312he70551f_0.conda
      - conda: https://conda.anaconda.org/conda-forge/noarch/pysocks-1.7.1-pyh0701188_6.tar.bz2
      - conda: https://conda.anaconda.org/conda-forge/noarch/pytest-8.0.2-pyhd8ed1ab_0.conda
      - conda: https://conda.anaconda.org/conda-forge/win-64/python-3.12.3-h2628c8c_0_cpython.conda
      - conda: https://conda.anaconda.org/conda-forge/noarch/python-dateutil-2.9.0-pyhd8ed1ab_0.conda
      - conda: https://conda.anaconda.org/conda-forge/win-64/python_abi-3.12-4_cp312.conda
      - conda: https://conda.anaconda.org/conda-forge/noarch/pytz-2024.1-pyhd8ed1ab_0.conda
      - conda: https://conda.anaconda.org/conda-forge/win-64/pyyaml-6.0.1-py312he70551f_1.conda
      - conda: https://conda.anaconda.org/conda-forge/noarch/pyyaml-env-tag-0.1-pyhd8ed1ab_0.tar.bz2
      - conda: https://conda.anaconda.org/conda-forge/win-64/regex-2024.5.15-py312h4389bb4_0.conda
      - conda: https://conda.anaconda.org/conda-forge/noarch/requests-2.32.3-pyhd8ed1ab_0.conda
      - conda: https://conda.anaconda.org/conda-forge/win-64/ruamel.yaml-0.18.6-py312he70551f_0.conda
      - conda: https://conda.anaconda.org/conda-forge/win-64/ruamel.yaml.clib-0.2.8-py312he70551f_0.conda
      - conda: https://conda.anaconda.org/conda-forge/win-64/rust-1.77.2-hf8d6059_1.conda
      - conda: https://conda.anaconda.org/conda-forge/noarch/rust-std-x86_64-pc-windows-msvc-1.77.2-h17fc481_1.conda
      - conda: https://conda.anaconda.org/conda-forge/noarch/schema-0.7.7-pyhd8ed1ab_0.conda
      - conda: https://conda.anaconda.org/conda-forge/noarch/setuptools-70.0.0-pyhd8ed1ab_0.conda
      - conda: https://conda.anaconda.org/conda-forge/noarch/six-1.16.0-pyh6c4a22f_0.tar.bz2
      - conda: https://conda.anaconda.org/conda-forge/noarch/tabulate-0.9.0-pyhd8ed1ab_1.tar.bz2
      - conda: https://conda.anaconda.org/conda-forge/win-64/taplo-0.9.1-h7f3b576_0.conda
      - conda: https://conda.anaconda.org/conda-forge/noarch/tbump-6.9.0-pyhd8ed1ab_0.tar.bz2
      - conda: https://conda.anaconda.org/conda-forge/noarch/tinycss2-1.3.0-pyhd8ed1ab_0.conda
      - conda: https://conda.anaconda.org/conda-forge/win-64/tk-8.6.13-h5226925_1.conda
      - conda: https://conda.anaconda.org/conda-forge/noarch/tomli-2.0.1-pyhd8ed1ab_0.tar.bz2
      - conda: https://conda.anaconda.org/conda-forge/noarch/tomlkit-0.12.5-pyha770c72_0.conda
      - conda: https://conda.anaconda.org/conda-forge/noarch/typing-extensions-4.12.2-hd8ed1ab_0.conda
      - conda: https://conda.anaconda.org/conda-forge/noarch/typing_extensions-4.12.2-pyha770c72_0.conda
      - conda: https://conda.anaconda.org/conda-forge/noarch/tzdata-2024a-h0c530f3_0.conda
      - conda: https://conda.anaconda.org/conda-forge/win-64/ucrt-10.0.22621.0-h57928b3_0.tar.bz2
      - conda: https://conda.anaconda.org/conda-forge/win-64/ukkonen-1.0.1-py312h0d7def4_4.conda
      - conda: https://conda.anaconda.org/conda-forge/noarch/unidecode-1.3.8-pyhd8ed1ab_0.conda
      - conda: https://conda.anaconda.org/conda-forge/noarch/urllib3-2.2.1-pyhd8ed1ab_0.conda
      - conda: https://conda.anaconda.org/conda-forge/win-64/vc-14.3-h8a93ad2_20.conda
      - conda: https://conda.anaconda.org/conda-forge/win-64/vc14_runtime-14.40.33810-ha82c5b3_20.conda
      - conda: https://conda.anaconda.org/conda-forge/noarch/verspec-0.1.0-pyhd8ed1ab_0.tar.bz2
      - conda: https://conda.anaconda.org/conda-forge/noarch/virtualenv-20.26.2-pyhd8ed1ab_0.conda
      - conda: https://conda.anaconda.org/conda-forge/win-64/vs2015_runtime-14.40.33810-h3bf8584_20.conda
      - conda: https://conda.anaconda.org/conda-forge/win-64/watchdog-4.0.1-py312h2e8e312_0.conda
      - conda: https://conda.anaconda.org/conda-forge/noarch/webencodings-0.5.1-pyhd8ed1ab_2.conda
      - conda: https://conda.anaconda.org/conda-forge/noarch/win_inet_pton-1.1.0-pyhd8ed1ab_6.tar.bz2
      - conda: https://conda.anaconda.org/conda-forge/win-64/xorg-libxau-1.0.11-hcd874cb_0.conda
      - conda: https://conda.anaconda.org/conda-forge/win-64/xorg-libxdmcp-1.1.3-hcd874cb_0.tar.bz2
      - conda: https://conda.anaconda.org/conda-forge/win-64/xz-5.2.6-h8d14728_0.tar.bz2
      - conda: https://conda.anaconda.org/conda-forge/win-64/yaml-0.2.5-h8ffe710_2.tar.bz2
      - conda: https://conda.anaconda.org/conda-forge/noarch/zipp-3.19.2-pyhd8ed1ab_0.conda
      - conda: https://conda.anaconda.org/conda-forge/win-64/zlib-1.3.1-h2466b09_1.conda
      - conda: https://conda.anaconda.org/conda-forge/win-64/zstd-1.5.6-h0ea2cb4_0.conda
  docs:
    channels:
    - url: https://fast.prefix.dev/conda-forge/
    packages:
      linux-64:
      - conda: https://conda.anaconda.org/conda-forge/linux-64/_libgcc_mutex-0.1-conda_forge.tar.bz2
      - conda: https://conda.anaconda.org/conda-forge/linux-64/_openmp_mutex-4.5-2_gnu.tar.bz2
      - conda: https://conda.anaconda.org/conda-forge/noarch/babel-2.14.0-pyhd8ed1ab_0.conda
      - conda: https://conda.anaconda.org/conda-forge/linux-64/brotli-python-1.1.0-py312h30efb56_1.conda
      - conda: https://conda.anaconda.org/conda-forge/linux-64/bzip2-1.0.8-hd590300_5.conda
      - conda: https://conda.anaconda.org/conda-forge/linux-64/ca-certificates-2024.6.2-hbcca054_0.conda
      - conda: https://conda.anaconda.org/conda-forge/linux-64/cairo-1.18.0-h3faef2a_0.conda
      - conda: https://conda.anaconda.org/conda-forge/noarch/cairocffi-1.6.1-pyhd8ed1ab_0.conda
      - conda: https://conda.anaconda.org/conda-forge/noarch/cairosvg-2.7.1-pyhd8ed1ab_0.conda
      - conda: https://conda.anaconda.org/conda-forge/noarch/certifi-2024.6.2-pyhd8ed1ab_0.conda
      - conda: https://conda.anaconda.org/conda-forge/linux-64/cffi-1.16.0-py312hf06ca03_0.conda
      - conda: https://conda.anaconda.org/conda-forge/noarch/charset-normalizer-3.3.2-pyhd8ed1ab_0.conda
      - conda: https://conda.anaconda.org/conda-forge/noarch/click-8.1.7-unix_pyh707e725_0.conda
      - conda: https://conda.anaconda.org/conda-forge/noarch/colorama-0.4.6-pyhd8ed1ab_0.tar.bz2
      - conda: https://conda.anaconda.org/conda-forge/noarch/cssselect2-0.2.1-pyh9f0ad1d_1.tar.bz2
      - conda: https://conda.anaconda.org/conda-forge/noarch/defusedxml-0.7.1-pyhd8ed1ab_0.tar.bz2
      - conda: https://conda.anaconda.org/conda-forge/linux-64/expat-2.6.2-h59595ed_0.conda
      - conda: https://conda.anaconda.org/conda-forge/noarch/font-ttf-dejavu-sans-mono-2.37-hab24e00_0.tar.bz2
      - conda: https://conda.anaconda.org/conda-forge/noarch/font-ttf-inconsolata-3.000-h77eed37_0.tar.bz2
      - conda: https://conda.anaconda.org/conda-forge/noarch/font-ttf-source-code-pro-2.038-h77eed37_0.tar.bz2
      - conda: https://conda.anaconda.org/conda-forge/noarch/font-ttf-ubuntu-0.83-h77eed37_2.conda
      - conda: https://conda.anaconda.org/conda-forge/linux-64/fontconfig-2.14.2-h14ed4e7_0.conda
      - conda: https://conda.anaconda.org/conda-forge/noarch/fonts-conda-ecosystem-1-0.tar.bz2
      - conda: https://conda.anaconda.org/conda-forge/noarch/fonts-conda-forge-1-0.tar.bz2
      - conda: https://conda.anaconda.org/conda-forge/linux-64/freetype-2.12.1-h267a509_2.conda
      - conda: https://conda.anaconda.org/conda-forge/linux-64/gettext-0.22.5-h59595ed_2.conda
      - conda: https://conda.anaconda.org/conda-forge/linux-64/gettext-tools-0.22.5-h59595ed_2.conda
      - conda: https://conda.anaconda.org/conda-forge/noarch/ghp-import-2.1.0-pyhd8ed1ab_0.tar.bz2
      - conda: https://conda.anaconda.org/conda-forge/linux-64/git-cliff-2.2.1-he0a03d5_0.conda
      - conda: https://conda.anaconda.org/conda-forge/linux-64/icu-73.2-h59595ed_0.conda
      - conda: https://conda.anaconda.org/conda-forge/noarch/idna-3.7-pyhd8ed1ab_0.conda
      - conda: https://conda.anaconda.org/conda-forge/noarch/importlib-metadata-7.1.0-pyha770c72_0.conda
      - conda: https://conda.anaconda.org/conda-forge/noarch/importlib-resources-6.4.0-pyhd8ed1ab_0.conda
      - conda: https://conda.anaconda.org/conda-forge/noarch/importlib_resources-6.4.0-pyhd8ed1ab_0.conda
      - conda: https://conda.anaconda.org/conda-forge/noarch/jinja2-3.1.4-pyhd8ed1ab_0.conda
      - conda: https://conda.anaconda.org/conda-forge/linux-64/lcms2-2.16-hb7c19ff_0.conda
      - conda: https://conda.anaconda.org/conda-forge/linux-64/ld_impl_linux-64-2.40-hf3520f5_3.conda
      - conda: https://conda.anaconda.org/conda-forge/linux-64/lerc-4.0.0-h27087fc_0.tar.bz2
      - conda: https://conda.anaconda.org/conda-forge/linux-64/libasprintf-0.22.5-h661eb56_2.conda
      - conda: https://conda.anaconda.org/conda-forge/linux-64/libasprintf-devel-0.22.5-h661eb56_2.conda
      - conda: https://conda.anaconda.org/conda-forge/linux-64/libdeflate-1.20-hd590300_0.conda
      - conda: https://conda.anaconda.org/conda-forge/linux-64/libexpat-2.6.2-h59595ed_0.conda
      - conda: https://conda.anaconda.org/conda-forge/linux-64/libffi-3.4.2-h7f98852_5.tar.bz2
      - conda: https://conda.anaconda.org/conda-forge/linux-64/libgcc-ng-13.2.0-h77fa898_9.conda
      - conda: https://conda.anaconda.org/conda-forge/linux-64/libgettextpo-0.22.5-h59595ed_2.conda
      - conda: https://conda.anaconda.org/conda-forge/linux-64/libgettextpo-devel-0.22.5-h59595ed_2.conda
      - conda: https://conda.anaconda.org/conda-forge/linux-64/libgit2-1.7.2-h76de150_0.conda
      - conda: https://conda.anaconda.org/conda-forge/linux-64/libglib-2.78.4-h783c2da_0.conda
      - conda: https://conda.anaconda.org/conda-forge/linux-64/libgomp-13.2.0-h77fa898_9.conda
      - conda: https://conda.anaconda.org/conda-forge/linux-64/libiconv-1.17-hd590300_2.conda
      - conda: https://conda.anaconda.org/conda-forge/linux-64/libjpeg-turbo-3.0.0-hd590300_1.conda
      - conda: https://conda.anaconda.org/conda-forge/linux-64/libnsl-2.0.1-hd590300_0.conda
      - conda: https://conda.anaconda.org/conda-forge/linux-64/libpng-1.6.43-h2797004_0.conda
      - conda: https://conda.anaconda.org/conda-forge/linux-64/libsqlite-3.46.0-hde9e2c9_0.conda
<<<<<<< HEAD
      - conda: https://conda.anaconda.org/conda-forge/linux-64/libstdcxx-ng-13.2.0-hc0a3c3a_9.conda
=======
      - conda: https://conda.anaconda.org/conda-forge/linux-64/libssh2-1.11.0-h0841786_0.conda
      - conda: https://conda.anaconda.org/conda-forge/linux-64/libstdcxx-ng-13.2.0-hc0a3c3a_7.conda
>>>>>>> d264c03c
      - conda: https://conda.anaconda.org/conda-forge/linux-64/libtiff-4.6.0-h1dd3fc0_3.conda
      - conda: https://conda.anaconda.org/conda-forge/linux-64/libuuid-2.38.1-h0b41bf4_0.conda
      - conda: https://conda.anaconda.org/conda-forge/linux-64/libwebp-base-1.4.0-hd590300_0.conda
      - conda: https://conda.anaconda.org/conda-forge/linux-64/libxcb-1.15-h0b41bf4_0.conda
      - conda: https://conda.anaconda.org/conda-forge/linux-64/libxcrypt-4.4.36-hd590300_1.conda
      - conda: https://conda.anaconda.org/conda-forge/linux-64/libzlib-1.3.1-h4ab18f5_1.conda
      - conda: https://conda.anaconda.org/conda-forge/noarch/markdown-3.6-pyhd8ed1ab_0.conda
      - conda: https://conda.anaconda.org/conda-forge/linux-64/markupsafe-2.1.5-py312h98912ed_0.conda
      - conda: https://conda.anaconda.org/conda-forge/noarch/mdx_truly_sane_lists-1.3-pyhd8ed1ab_0.tar.bz2
      - conda: https://conda.anaconda.org/conda-forge/noarch/mergedeep-1.3.4-pyhd8ed1ab_0.tar.bz2
      - conda: https://conda.anaconda.org/conda-forge/noarch/mike-2.0.0-pyhd8ed1ab_0.conda
      - conda: https://conda.anaconda.org/conda-forge/noarch/mkdocs-1.5.3-pyhd8ed1ab_0.conda
      - conda: https://conda.anaconda.org/conda-forge/noarch/mkdocs-material-9.5.20-pyhd8ed1ab_0.conda
      - conda: https://conda.anaconda.org/conda-forge/noarch/mkdocs-material-extensions-1.3.1-pyhd8ed1ab_0.conda
      - conda: https://conda.anaconda.org/conda-forge/noarch/mkdocs-redirects-1.2.1-pyhd8ed1ab_0.conda
      - conda: https://conda.anaconda.org/conda-forge/linux-64/ncurses-6.5-h59595ed_0.conda
      - conda: https://conda.anaconda.org/conda-forge/linux-64/openjpeg-2.5.2-h488ebb8_0.conda
      - conda: https://conda.anaconda.org/conda-forge/linux-64/openssl-3.3.1-h4ab18f5_0.conda
      - conda: https://conda.anaconda.org/conda-forge/noarch/packaging-24.1-pyhd8ed1ab_0.conda
      - conda: https://conda.anaconda.org/conda-forge/noarch/paginate-0.5.6-pyhd8ed1ab_0.conda
      - conda: https://conda.anaconda.org/conda-forge/noarch/pathspec-0.12.1-pyhd8ed1ab_0.conda
      - conda: https://conda.anaconda.org/conda-forge/linux-64/pcre2-10.42-hcad00b1_0.conda
      - conda: https://conda.anaconda.org/conda-forge/linux-64/pillow-10.3.0-py312hdcec9eb_0.conda
      - conda: https://conda.anaconda.org/conda-forge/linux-64/pixman-0.43.2-h59595ed_0.conda
      - conda: https://conda.anaconda.org/conda-forge/noarch/platformdirs-4.2.2-pyhd8ed1ab_0.conda
      - conda: https://conda.anaconda.org/conda-forge/linux-64/pthread-stubs-0.4-h36c2ea0_1001.tar.bz2
      - conda: https://conda.anaconda.org/conda-forge/noarch/pyaml-24.4.0-pyhd8ed1ab_0.conda
      - conda: https://conda.anaconda.org/conda-forge/noarch/pycparser-2.22-pyhd8ed1ab_0.conda
      - conda: https://conda.anaconda.org/conda-forge/noarch/pygments-2.18.0-pyhd8ed1ab_0.conda
      - conda: https://conda.anaconda.org/conda-forge/noarch/pymdown-extensions-10.8.1-pyhd8ed1ab_0.conda
      - conda: https://conda.anaconda.org/conda-forge/noarch/pyparsing-3.1.2-pyhd8ed1ab_0.conda
      - conda: https://conda.anaconda.org/conda-forge/noarch/pysocks-1.7.1-pyha2e5f31_6.tar.bz2
      - conda: https://conda.anaconda.org/conda-forge/linux-64/python-3.12.3-hab00c5b_0_cpython.conda
      - conda: https://conda.anaconda.org/conda-forge/noarch/python-dateutil-2.9.0-pyhd8ed1ab_0.conda
      - conda: https://conda.anaconda.org/conda-forge/linux-64/python_abi-3.12-4_cp312.conda
      - conda: https://conda.anaconda.org/conda-forge/noarch/pytz-2024.1-pyhd8ed1ab_0.conda
      - conda: https://conda.anaconda.org/conda-forge/linux-64/pyyaml-6.0.1-py312h98912ed_1.conda
      - conda: https://conda.anaconda.org/conda-forge/noarch/pyyaml-env-tag-0.1-pyhd8ed1ab_0.tar.bz2
      - conda: https://conda.anaconda.org/conda-forge/linux-64/readline-8.2-h8228510_1.conda
      - conda: https://conda.anaconda.org/conda-forge/linux-64/regex-2024.5.15-py312h9a8786e_0.conda
      - conda: https://conda.anaconda.org/conda-forge/noarch/requests-2.32.3-pyhd8ed1ab_0.conda
      - conda: https://conda.anaconda.org/conda-forge/noarch/setuptools-70.0.0-pyhd8ed1ab_0.conda
      - conda: https://conda.anaconda.org/conda-forge/noarch/six-1.16.0-pyh6c4a22f_0.tar.bz2
      - conda: https://conda.anaconda.org/conda-forge/noarch/tinycss2-1.3.0-pyhd8ed1ab_0.conda
      - conda: https://conda.anaconda.org/conda-forge/linux-64/tk-8.6.13-noxft_h4845f30_101.conda
      - conda: https://conda.anaconda.org/conda-forge/noarch/typing-extensions-4.12.2-hd8ed1ab_0.conda
      - conda: https://conda.anaconda.org/conda-forge/noarch/typing_extensions-4.12.2-pyha770c72_0.conda
      - conda: https://conda.anaconda.org/conda-forge/noarch/tzdata-2024a-h0c530f3_0.conda
      - conda: https://conda.anaconda.org/conda-forge/noarch/urllib3-2.2.1-pyhd8ed1ab_0.conda
      - conda: https://conda.anaconda.org/conda-forge/noarch/verspec-0.1.0-pyhd8ed1ab_0.tar.bz2
      - conda: https://conda.anaconda.org/conda-forge/linux-64/watchdog-4.0.1-py312h7900ff3_0.conda
      - conda: https://conda.anaconda.org/conda-forge/noarch/webencodings-0.5.1-pyhd8ed1ab_2.conda
      - conda: https://conda.anaconda.org/conda-forge/linux-64/xorg-kbproto-1.0.7-h7f98852_1002.tar.bz2
      - conda: https://conda.anaconda.org/conda-forge/linux-64/xorg-libice-1.1.1-hd590300_0.conda
      - conda: https://conda.anaconda.org/conda-forge/linux-64/xorg-libsm-1.2.4-h7391055_0.conda
      - conda: https://conda.anaconda.org/conda-forge/linux-64/xorg-libx11-1.8.9-h8ee46fc_0.conda
      - conda: https://conda.anaconda.org/conda-forge/linux-64/xorg-libxau-1.0.11-hd590300_0.conda
      - conda: https://conda.anaconda.org/conda-forge/linux-64/xorg-libxdmcp-1.1.3-h7f98852_0.tar.bz2
      - conda: https://conda.anaconda.org/conda-forge/linux-64/xorg-libxext-1.3.4-h0b41bf4_2.conda
      - conda: https://conda.anaconda.org/conda-forge/linux-64/xorg-libxrender-0.9.11-hd590300_0.conda
      - conda: https://conda.anaconda.org/conda-forge/linux-64/xorg-renderproto-0.11.1-h7f98852_1002.tar.bz2
      - conda: https://conda.anaconda.org/conda-forge/linux-64/xorg-xextproto-7.3.0-h0b41bf4_1003.conda
      - conda: https://conda.anaconda.org/conda-forge/linux-64/xorg-xproto-7.0.31-h7f98852_1007.tar.bz2
      - conda: https://conda.anaconda.org/conda-forge/linux-64/xz-5.2.6-h166bdaf_0.tar.bz2
      - conda: https://conda.anaconda.org/conda-forge/linux-64/yaml-0.2.5-h7f98852_2.tar.bz2
      - conda: https://conda.anaconda.org/conda-forge/noarch/zipp-3.19.2-pyhd8ed1ab_0.conda
      - conda: https://conda.anaconda.org/conda-forge/linux-64/zlib-1.3.1-h4ab18f5_1.conda
      - conda: https://conda.anaconda.org/conda-forge/linux-64/zstd-1.5.6-ha6fb4c9_0.conda
      osx-64:
      - conda: https://conda.anaconda.org/conda-forge/noarch/babel-2.14.0-pyhd8ed1ab_0.conda
      - conda: https://conda.anaconda.org/conda-forge/osx-64/brotli-python-1.1.0-py312heafc425_1.conda
      - conda: https://conda.anaconda.org/conda-forge/osx-64/bzip2-1.0.8-h10d778d_5.conda
      - conda: https://conda.anaconda.org/conda-forge/osx-64/ca-certificates-2024.6.2-h8857fd0_0.conda
      - conda: https://conda.anaconda.org/conda-forge/osx-64/cairo-1.18.0-h99e66fa_0.conda
      - conda: https://conda.anaconda.org/conda-forge/noarch/cairocffi-1.6.1-pyhd8ed1ab_0.conda
      - conda: https://conda.anaconda.org/conda-forge/noarch/cairosvg-2.7.1-pyhd8ed1ab_0.conda
      - conda: https://conda.anaconda.org/conda-forge/noarch/certifi-2024.6.2-pyhd8ed1ab_0.conda
      - conda: https://conda.anaconda.org/conda-forge/osx-64/cffi-1.16.0-py312h38bf5a0_0.conda
      - conda: https://conda.anaconda.org/conda-forge/noarch/charset-normalizer-3.3.2-pyhd8ed1ab_0.conda
      - conda: https://conda.anaconda.org/conda-forge/noarch/click-8.1.7-unix_pyh707e725_0.conda
      - conda: https://conda.anaconda.org/conda-forge/noarch/colorama-0.4.6-pyhd8ed1ab_0.tar.bz2
      - conda: https://conda.anaconda.org/conda-forge/noarch/cssselect2-0.2.1-pyh9f0ad1d_1.tar.bz2
      - conda: https://conda.anaconda.org/conda-forge/noarch/defusedxml-0.7.1-pyhd8ed1ab_0.tar.bz2
      - conda: https://conda.anaconda.org/conda-forge/osx-64/expat-2.6.2-h73e2aa4_0.conda
      - conda: https://conda.anaconda.org/conda-forge/noarch/font-ttf-dejavu-sans-mono-2.37-hab24e00_0.tar.bz2
      - conda: https://conda.anaconda.org/conda-forge/noarch/font-ttf-inconsolata-3.000-h77eed37_0.tar.bz2
      - conda: https://conda.anaconda.org/conda-forge/noarch/font-ttf-source-code-pro-2.038-h77eed37_0.tar.bz2
      - conda: https://conda.anaconda.org/conda-forge/noarch/font-ttf-ubuntu-0.83-h77eed37_2.conda
      - conda: https://conda.anaconda.org/conda-forge/osx-64/fontconfig-2.14.2-h5bb23bf_0.conda
      - conda: https://conda.anaconda.org/conda-forge/noarch/fonts-conda-ecosystem-1-0.tar.bz2
      - conda: https://conda.anaconda.org/conda-forge/noarch/fonts-conda-forge-1-0.tar.bz2
      - conda: https://conda.anaconda.org/conda-forge/osx-64/freetype-2.12.1-h60636b9_2.conda
      - conda: https://conda.anaconda.org/conda-forge/osx-64/gettext-0.22.5-h5ff76d1_2.conda
      - conda: https://conda.anaconda.org/conda-forge/osx-64/gettext-tools-0.22.5-h5ff76d1_2.conda
      - conda: https://conda.anaconda.org/conda-forge/noarch/ghp-import-2.1.0-pyhd8ed1ab_0.tar.bz2
      - conda: https://conda.anaconda.org/conda-forge/osx-64/git-cliff-2.2.1-hc76a939_0.conda
      - conda: https://conda.anaconda.org/conda-forge/osx-64/icu-73.2-hf5e326d_0.conda
      - conda: https://conda.anaconda.org/conda-forge/noarch/idna-3.7-pyhd8ed1ab_0.conda
      - conda: https://conda.anaconda.org/conda-forge/noarch/importlib-metadata-7.1.0-pyha770c72_0.conda
      - conda: https://conda.anaconda.org/conda-forge/noarch/importlib-resources-6.4.0-pyhd8ed1ab_0.conda
      - conda: https://conda.anaconda.org/conda-forge/noarch/importlib_resources-6.4.0-pyhd8ed1ab_0.conda
      - conda: https://conda.anaconda.org/conda-forge/noarch/jinja2-3.1.4-pyhd8ed1ab_0.conda
      - conda: https://conda.anaconda.org/conda-forge/osx-64/lcms2-2.16-ha2f27b4_0.conda
      - conda: https://conda.anaconda.org/conda-forge/osx-64/lerc-4.0.0-hb486fe8_0.tar.bz2
      - conda: https://conda.anaconda.org/conda-forge/osx-64/libasprintf-0.22.5-h5ff76d1_2.conda
      - conda: https://conda.anaconda.org/conda-forge/osx-64/libasprintf-devel-0.22.5-h5ff76d1_2.conda
      - conda: https://conda.anaconda.org/conda-forge/osx-64/libcxx-17.0.6-h88467a6_0.conda
      - conda: https://conda.anaconda.org/conda-forge/osx-64/libdeflate-1.20-h49d49c5_0.conda
      - conda: https://conda.anaconda.org/conda-forge/osx-64/libexpat-2.6.2-h73e2aa4_0.conda
      - conda: https://conda.anaconda.org/conda-forge/osx-64/libffi-3.4.2-h0d85af4_5.tar.bz2
      - conda: https://conda.anaconda.org/conda-forge/osx-64/libgettextpo-0.22.5-h5ff76d1_2.conda
      - conda: https://conda.anaconda.org/conda-forge/osx-64/libgettextpo-devel-0.22.5-h5ff76d1_2.conda
      - conda: https://conda.anaconda.org/conda-forge/osx-64/libgit2-1.7.2-h33a806c_0.conda
      - conda: https://conda.anaconda.org/conda-forge/osx-64/libglib-2.78.4-hab64008_0.conda
      - conda: https://conda.anaconda.org/conda-forge/osx-64/libiconv-1.17-hd75f5a5_2.conda
      - conda: https://conda.anaconda.org/conda-forge/osx-64/libintl-0.22.5-h5ff76d1_2.conda
      - conda: https://conda.anaconda.org/conda-forge/osx-64/libintl-devel-0.22.5-h5ff76d1_2.conda
      - conda: https://conda.anaconda.org/conda-forge/osx-64/libjpeg-turbo-3.0.0-h0dc2134_1.conda
      - conda: https://conda.anaconda.org/conda-forge/osx-64/libpng-1.6.43-h92b6c6a_0.conda
      - conda: https://conda.anaconda.org/conda-forge/osx-64/libsqlite-3.46.0-h1b8f9f3_0.conda
      - conda: https://conda.anaconda.org/conda-forge/osx-64/libssh2-1.11.0-hd019ec5_0.conda
      - conda: https://conda.anaconda.org/conda-forge/osx-64/libtiff-4.6.0-h129831d_3.conda
      - conda: https://conda.anaconda.org/conda-forge/osx-64/libwebp-base-1.4.0-h10d778d_0.conda
      - conda: https://conda.anaconda.org/conda-forge/osx-64/libxcb-1.15-hb7f2c08_0.conda
      - conda: https://conda.anaconda.org/conda-forge/osx-64/libzlib-1.3.1-h87427d6_1.conda
      - conda: https://conda.anaconda.org/conda-forge/noarch/markdown-3.6-pyhd8ed1ab_0.conda
      - conda: https://conda.anaconda.org/conda-forge/osx-64/markupsafe-2.1.5-py312h41838bb_0.conda
      - conda: https://conda.anaconda.org/conda-forge/noarch/mdx_truly_sane_lists-1.3-pyhd8ed1ab_0.tar.bz2
      - conda: https://conda.anaconda.org/conda-forge/noarch/mergedeep-1.3.4-pyhd8ed1ab_0.tar.bz2
      - conda: https://conda.anaconda.org/conda-forge/noarch/mike-2.0.0-pyhd8ed1ab_0.conda
      - conda: https://conda.anaconda.org/conda-forge/noarch/mkdocs-1.5.3-pyhd8ed1ab_0.conda
      - conda: https://conda.anaconda.org/conda-forge/noarch/mkdocs-material-9.5.20-pyhd8ed1ab_0.conda
      - conda: https://conda.anaconda.org/conda-forge/noarch/mkdocs-material-extensions-1.3.1-pyhd8ed1ab_0.conda
      - conda: https://conda.anaconda.org/conda-forge/noarch/mkdocs-redirects-1.2.1-pyhd8ed1ab_0.conda
      - conda: https://conda.anaconda.org/conda-forge/osx-64/ncurses-6.5-h5846eda_0.conda
      - conda: https://conda.anaconda.org/conda-forge/osx-64/openjpeg-2.5.2-h7310d3a_0.conda
      - conda: https://conda.anaconda.org/conda-forge/osx-64/openssl-3.3.1-h87427d6_0.conda
      - conda: https://conda.anaconda.org/conda-forge/noarch/packaging-24.1-pyhd8ed1ab_0.conda
      - conda: https://conda.anaconda.org/conda-forge/noarch/paginate-0.5.6-pyhd8ed1ab_0.conda
      - conda: https://conda.anaconda.org/conda-forge/noarch/pathspec-0.12.1-pyhd8ed1ab_0.conda
      - conda: https://conda.anaconda.org/conda-forge/osx-64/pcre2-10.42-h0ad2156_0.conda
      - conda: https://conda.anaconda.org/conda-forge/osx-64/pillow-10.3.0-py312h0c923fa_0.conda
      - conda: https://conda.anaconda.org/conda-forge/osx-64/pixman-0.43.4-h73e2aa4_0.conda
      - conda: https://conda.anaconda.org/conda-forge/noarch/platformdirs-4.2.2-pyhd8ed1ab_0.conda
      - conda: https://conda.anaconda.org/conda-forge/osx-64/pthread-stubs-0.4-hc929b4f_1001.tar.bz2
      - conda: https://conda.anaconda.org/conda-forge/noarch/pyaml-24.4.0-pyhd8ed1ab_0.conda
      - conda: https://conda.anaconda.org/conda-forge/noarch/pycparser-2.22-pyhd8ed1ab_0.conda
      - conda: https://conda.anaconda.org/conda-forge/noarch/pygments-2.18.0-pyhd8ed1ab_0.conda
      - conda: https://conda.anaconda.org/conda-forge/noarch/pymdown-extensions-10.8.1-pyhd8ed1ab_0.conda
      - conda: https://conda.anaconda.org/conda-forge/noarch/pyparsing-3.1.2-pyhd8ed1ab_0.conda
      - conda: https://conda.anaconda.org/conda-forge/noarch/pysocks-1.7.1-pyha2e5f31_6.tar.bz2
      - conda: https://conda.anaconda.org/conda-forge/osx-64/python-3.12.3-h1411813_0_cpython.conda
      - conda: https://conda.anaconda.org/conda-forge/noarch/python-dateutil-2.9.0-pyhd8ed1ab_0.conda
      - conda: https://conda.anaconda.org/conda-forge/osx-64/python_abi-3.12-4_cp312.conda
      - conda: https://conda.anaconda.org/conda-forge/noarch/pytz-2024.1-pyhd8ed1ab_0.conda
      - conda: https://conda.anaconda.org/conda-forge/osx-64/pyyaml-6.0.1-py312h104f124_1.conda
      - conda: https://conda.anaconda.org/conda-forge/noarch/pyyaml-env-tag-0.1-pyhd8ed1ab_0.tar.bz2
      - conda: https://conda.anaconda.org/conda-forge/osx-64/readline-8.2-h9e318b2_1.conda
      - conda: https://conda.anaconda.org/conda-forge/osx-64/regex-2024.5.15-py312hbd25219_0.conda
      - conda: https://conda.anaconda.org/conda-forge/noarch/requests-2.32.3-pyhd8ed1ab_0.conda
      - conda: https://conda.anaconda.org/conda-forge/noarch/setuptools-70.0.0-pyhd8ed1ab_0.conda
      - conda: https://conda.anaconda.org/conda-forge/noarch/six-1.16.0-pyh6c4a22f_0.tar.bz2
      - conda: https://conda.anaconda.org/conda-forge/noarch/tinycss2-1.3.0-pyhd8ed1ab_0.conda
      - conda: https://conda.anaconda.org/conda-forge/osx-64/tk-8.6.13-h1abcd95_1.conda
      - conda: https://conda.anaconda.org/conda-forge/noarch/typing-extensions-4.12.2-hd8ed1ab_0.conda
      - conda: https://conda.anaconda.org/conda-forge/noarch/typing_extensions-4.12.2-pyha770c72_0.conda
      - conda: https://conda.anaconda.org/conda-forge/noarch/tzdata-2024a-h0c530f3_0.conda
      - conda: https://conda.anaconda.org/conda-forge/noarch/urllib3-2.2.1-pyhd8ed1ab_0.conda
      - conda: https://conda.anaconda.org/conda-forge/noarch/verspec-0.1.0-pyhd8ed1ab_0.tar.bz2
      - conda: https://conda.anaconda.org/conda-forge/osx-64/watchdog-4.0.1-py312hbd25219_0.conda
      - conda: https://conda.anaconda.org/conda-forge/noarch/webencodings-0.5.1-pyhd8ed1ab_2.conda
      - conda: https://conda.anaconda.org/conda-forge/osx-64/xorg-libxau-1.0.11-h0dc2134_0.conda
      - conda: https://conda.anaconda.org/conda-forge/osx-64/xorg-libxdmcp-1.1.3-h35c211d_0.tar.bz2
      - conda: https://conda.anaconda.org/conda-forge/osx-64/xz-5.2.6-h775f41a_0.tar.bz2
      - conda: https://conda.anaconda.org/conda-forge/osx-64/yaml-0.2.5-h0d85af4_2.tar.bz2
      - conda: https://conda.anaconda.org/conda-forge/noarch/zipp-3.19.2-pyhd8ed1ab_0.conda
      - conda: https://conda.anaconda.org/conda-forge/osx-64/zlib-1.3.1-h87427d6_1.conda
      - conda: https://conda.anaconda.org/conda-forge/osx-64/zstd-1.5.6-h915ae27_0.conda
      osx-arm64:
      - conda: https://conda.anaconda.org/conda-forge/noarch/babel-2.14.0-pyhd8ed1ab_0.conda
      - conda: https://conda.anaconda.org/conda-forge/osx-arm64/brotli-python-1.1.0-py312h9f69965_1.conda
      - conda: https://conda.anaconda.org/conda-forge/osx-arm64/bzip2-1.0.8-h93a5062_5.conda
      - conda: https://conda.anaconda.org/conda-forge/osx-arm64/ca-certificates-2024.6.2-hf0a4a13_0.conda
      - conda: https://conda.anaconda.org/conda-forge/osx-arm64/cairo-1.18.0-hd1e100b_0.conda
      - conda: https://conda.anaconda.org/conda-forge/noarch/cairocffi-1.6.1-pyhd8ed1ab_0.conda
      - conda: https://conda.anaconda.org/conda-forge/noarch/cairosvg-2.7.1-pyhd8ed1ab_0.conda
      - conda: https://conda.anaconda.org/conda-forge/noarch/certifi-2024.6.2-pyhd8ed1ab_0.conda
      - conda: https://conda.anaconda.org/conda-forge/osx-arm64/cffi-1.16.0-py312h8e38eb3_0.conda
      - conda: https://conda.anaconda.org/conda-forge/noarch/charset-normalizer-3.3.2-pyhd8ed1ab_0.conda
      - conda: https://conda.anaconda.org/conda-forge/noarch/click-8.1.7-unix_pyh707e725_0.conda
      - conda: https://conda.anaconda.org/conda-forge/noarch/colorama-0.4.6-pyhd8ed1ab_0.tar.bz2
      - conda: https://conda.anaconda.org/conda-forge/noarch/cssselect2-0.2.1-pyh9f0ad1d_1.tar.bz2
      - conda: https://conda.anaconda.org/conda-forge/noarch/defusedxml-0.7.1-pyhd8ed1ab_0.tar.bz2
      - conda: https://conda.anaconda.org/conda-forge/osx-arm64/expat-2.6.2-hebf3989_0.conda
      - conda: https://conda.anaconda.org/conda-forge/noarch/font-ttf-dejavu-sans-mono-2.37-hab24e00_0.tar.bz2
      - conda: https://conda.anaconda.org/conda-forge/noarch/font-ttf-inconsolata-3.000-h77eed37_0.tar.bz2
      - conda: https://conda.anaconda.org/conda-forge/noarch/font-ttf-source-code-pro-2.038-h77eed37_0.tar.bz2
      - conda: https://conda.anaconda.org/conda-forge/noarch/font-ttf-ubuntu-0.83-h77eed37_2.conda
      - conda: https://conda.anaconda.org/conda-forge/osx-arm64/fontconfig-2.14.2-h82840c6_0.conda
      - conda: https://conda.anaconda.org/conda-forge/noarch/fonts-conda-ecosystem-1-0.tar.bz2
      - conda: https://conda.anaconda.org/conda-forge/noarch/fonts-conda-forge-1-0.tar.bz2
      - conda: https://conda.anaconda.org/conda-forge/osx-arm64/freetype-2.12.1-hadb7bae_2.conda
      - conda: https://conda.anaconda.org/conda-forge/osx-arm64/gettext-0.22.5-h8fbad5d_2.conda
      - conda: https://conda.anaconda.org/conda-forge/osx-arm64/gettext-tools-0.22.5-h8fbad5d_2.conda
      - conda: https://conda.anaconda.org/conda-forge/noarch/ghp-import-2.1.0-pyhd8ed1ab_0.tar.bz2
      - conda: https://conda.anaconda.org/conda-forge/osx-arm64/git-cliff-2.2.1-h46549a6_0.conda
      - conda: https://conda.anaconda.org/conda-forge/osx-arm64/icu-73.2-hc8870d7_0.conda
      - conda: https://conda.anaconda.org/conda-forge/noarch/idna-3.7-pyhd8ed1ab_0.conda
      - conda: https://conda.anaconda.org/conda-forge/noarch/importlib-metadata-7.1.0-pyha770c72_0.conda
      - conda: https://conda.anaconda.org/conda-forge/noarch/importlib-resources-6.4.0-pyhd8ed1ab_0.conda
      - conda: https://conda.anaconda.org/conda-forge/noarch/importlib_resources-6.4.0-pyhd8ed1ab_0.conda
      - conda: https://conda.anaconda.org/conda-forge/noarch/jinja2-3.1.4-pyhd8ed1ab_0.conda
      - conda: https://conda.anaconda.org/conda-forge/osx-arm64/lcms2-2.16-ha0e7c42_0.conda
      - conda: https://conda.anaconda.org/conda-forge/osx-arm64/lerc-4.0.0-h9a09cb3_0.tar.bz2
      - conda: https://conda.anaconda.org/conda-forge/osx-arm64/libasprintf-0.22.5-h8fbad5d_2.conda
      - conda: https://conda.anaconda.org/conda-forge/osx-arm64/libasprintf-devel-0.22.5-h8fbad5d_2.conda
      - conda: https://conda.anaconda.org/conda-forge/osx-arm64/libcxx-17.0.6-h5f092b4_0.conda
      - conda: https://conda.anaconda.org/conda-forge/osx-arm64/libdeflate-1.20-h93a5062_0.conda
      - conda: https://conda.anaconda.org/conda-forge/osx-arm64/libexpat-2.6.2-hebf3989_0.conda
      - conda: https://conda.anaconda.org/conda-forge/osx-arm64/libffi-3.4.2-h3422bc3_5.tar.bz2
      - conda: https://conda.anaconda.org/conda-forge/osx-arm64/libgettextpo-0.22.5-h8fbad5d_2.conda
      - conda: https://conda.anaconda.org/conda-forge/osx-arm64/libgettextpo-devel-0.22.5-h8fbad5d_2.conda
      - conda: https://conda.anaconda.org/conda-forge/osx-arm64/libgit2-1.7.2-h9878266_0.conda
      - conda: https://conda.anaconda.org/conda-forge/osx-arm64/libglib-2.78.4-h1635a5e_0.conda
      - conda: https://conda.anaconda.org/conda-forge/osx-arm64/libiconv-1.17-h0d3ecfb_2.conda
      - conda: https://conda.anaconda.org/conda-forge/osx-arm64/libintl-0.22.5-h8fbad5d_2.conda
      - conda: https://conda.anaconda.org/conda-forge/osx-arm64/libintl-devel-0.22.5-h8fbad5d_2.conda
      - conda: https://conda.anaconda.org/conda-forge/osx-arm64/libjpeg-turbo-3.0.0-hb547adb_1.conda
      - conda: https://conda.anaconda.org/conda-forge/osx-arm64/libpng-1.6.43-h091b4b1_0.conda
      - conda: https://conda.anaconda.org/conda-forge/osx-arm64/libsqlite-3.46.0-hfb93653_0.conda
      - conda: https://conda.anaconda.org/conda-forge/osx-arm64/libssh2-1.11.0-h7a5bd25_0.conda
      - conda: https://conda.anaconda.org/conda-forge/osx-arm64/libtiff-4.6.0-h07db509_3.conda
      - conda: https://conda.anaconda.org/conda-forge/osx-arm64/libwebp-base-1.4.0-h93a5062_0.conda
      - conda: https://conda.anaconda.org/conda-forge/osx-arm64/libxcb-1.15-hf346824_0.conda
      - conda: https://conda.anaconda.org/conda-forge/osx-arm64/libzlib-1.3.1-hfb2fe0b_1.conda
      - conda: https://conda.anaconda.org/conda-forge/noarch/markdown-3.6-pyhd8ed1ab_0.conda
      - conda: https://conda.anaconda.org/conda-forge/osx-arm64/markupsafe-2.1.5-py312he37b823_0.conda
      - conda: https://conda.anaconda.org/conda-forge/noarch/mdx_truly_sane_lists-1.3-pyhd8ed1ab_0.tar.bz2
      - conda: https://conda.anaconda.org/conda-forge/noarch/mergedeep-1.3.4-pyhd8ed1ab_0.tar.bz2
      - conda: https://conda.anaconda.org/conda-forge/noarch/mike-2.0.0-pyhd8ed1ab_0.conda
      - conda: https://conda.anaconda.org/conda-forge/noarch/mkdocs-1.5.3-pyhd8ed1ab_0.conda
      - conda: https://conda.anaconda.org/conda-forge/noarch/mkdocs-material-9.5.20-pyhd8ed1ab_0.conda
      - conda: https://conda.anaconda.org/conda-forge/noarch/mkdocs-material-extensions-1.3.1-pyhd8ed1ab_0.conda
      - conda: https://conda.anaconda.org/conda-forge/noarch/mkdocs-redirects-1.2.1-pyhd8ed1ab_0.conda
      - conda: https://conda.anaconda.org/conda-forge/osx-arm64/ncurses-6.5-hb89a1cb_0.conda
      - conda: https://conda.anaconda.org/conda-forge/osx-arm64/openjpeg-2.5.2-h9f1df11_0.conda
      - conda: https://conda.anaconda.org/conda-forge/osx-arm64/openssl-3.3.1-hfb2fe0b_0.conda
      - conda: https://conda.anaconda.org/conda-forge/noarch/packaging-24.1-pyhd8ed1ab_0.conda
      - conda: https://conda.anaconda.org/conda-forge/noarch/paginate-0.5.6-pyhd8ed1ab_0.conda
      - conda: https://conda.anaconda.org/conda-forge/noarch/pathspec-0.12.1-pyhd8ed1ab_0.conda
      - conda: https://conda.anaconda.org/conda-forge/osx-arm64/pcre2-10.42-h26f9a81_0.conda
      - conda: https://conda.anaconda.org/conda-forge/osx-arm64/pillow-10.3.0-py312h8a801b1_0.conda
      - conda: https://conda.anaconda.org/conda-forge/osx-arm64/pixman-0.43.4-hebf3989_0.conda
      - conda: https://conda.anaconda.org/conda-forge/noarch/platformdirs-4.2.2-pyhd8ed1ab_0.conda
      - conda: https://conda.anaconda.org/conda-forge/osx-arm64/pthread-stubs-0.4-h27ca646_1001.tar.bz2
      - conda: https://conda.anaconda.org/conda-forge/noarch/pyaml-24.4.0-pyhd8ed1ab_0.conda
      - conda: https://conda.anaconda.org/conda-forge/noarch/pycparser-2.22-pyhd8ed1ab_0.conda
      - conda: https://conda.anaconda.org/conda-forge/noarch/pygments-2.18.0-pyhd8ed1ab_0.conda
      - conda: https://conda.anaconda.org/conda-forge/noarch/pymdown-extensions-10.8.1-pyhd8ed1ab_0.conda
      - conda: https://conda.anaconda.org/conda-forge/noarch/pyparsing-3.1.2-pyhd8ed1ab_0.conda
      - conda: https://conda.anaconda.org/conda-forge/noarch/pysocks-1.7.1-pyha2e5f31_6.tar.bz2
      - conda: https://conda.anaconda.org/conda-forge/osx-arm64/python-3.12.3-h4a7b5fc_0_cpython.conda
      - conda: https://conda.anaconda.org/conda-forge/noarch/python-dateutil-2.9.0-pyhd8ed1ab_0.conda
      - conda: https://conda.anaconda.org/conda-forge/osx-arm64/python_abi-3.12-4_cp312.conda
      - conda: https://conda.anaconda.org/conda-forge/noarch/pytz-2024.1-pyhd8ed1ab_0.conda
      - conda: https://conda.anaconda.org/conda-forge/osx-arm64/pyyaml-6.0.1-py312h02f2b3b_1.conda
      - conda: https://conda.anaconda.org/conda-forge/noarch/pyyaml-env-tag-0.1-pyhd8ed1ab_0.tar.bz2
      - conda: https://conda.anaconda.org/conda-forge/osx-arm64/readline-8.2-h92ec313_1.conda
      - conda: https://conda.anaconda.org/conda-forge/osx-arm64/regex-2024.5.15-py312h7e5086c_0.conda
      - conda: https://conda.anaconda.org/conda-forge/noarch/requests-2.32.3-pyhd8ed1ab_0.conda
      - conda: https://conda.anaconda.org/conda-forge/noarch/setuptools-70.0.0-pyhd8ed1ab_0.conda
      - conda: https://conda.anaconda.org/conda-forge/noarch/six-1.16.0-pyh6c4a22f_0.tar.bz2
      - conda: https://conda.anaconda.org/conda-forge/noarch/tinycss2-1.3.0-pyhd8ed1ab_0.conda
      - conda: https://conda.anaconda.org/conda-forge/osx-arm64/tk-8.6.13-h5083fa2_1.conda
      - conda: https://conda.anaconda.org/conda-forge/noarch/typing-extensions-4.12.2-hd8ed1ab_0.conda
      - conda: https://conda.anaconda.org/conda-forge/noarch/typing_extensions-4.12.2-pyha770c72_0.conda
      - conda: https://conda.anaconda.org/conda-forge/noarch/tzdata-2024a-h0c530f3_0.conda
      - conda: https://conda.anaconda.org/conda-forge/noarch/urllib3-2.2.1-pyhd8ed1ab_0.conda
      - conda: https://conda.anaconda.org/conda-forge/noarch/verspec-0.1.0-pyhd8ed1ab_0.tar.bz2
      - conda: https://conda.anaconda.org/conda-forge/osx-arm64/watchdog-4.0.1-py312h7e5086c_0.conda
      - conda: https://conda.anaconda.org/conda-forge/noarch/webencodings-0.5.1-pyhd8ed1ab_2.conda
      - conda: https://conda.anaconda.org/conda-forge/osx-arm64/xorg-libxau-1.0.11-hb547adb_0.conda
      - conda: https://conda.anaconda.org/conda-forge/osx-arm64/xorg-libxdmcp-1.1.3-h27ca646_0.tar.bz2
      - conda: https://conda.anaconda.org/conda-forge/osx-arm64/xz-5.2.6-h57fd34a_0.tar.bz2
      - conda: https://conda.anaconda.org/conda-forge/osx-arm64/yaml-0.2.5-h3422bc3_2.tar.bz2
      - conda: https://conda.anaconda.org/conda-forge/noarch/zipp-3.19.2-pyhd8ed1ab_0.conda
      - conda: https://conda.anaconda.org/conda-forge/osx-arm64/zlib-1.3.1-hfb2fe0b_1.conda
      - conda: https://conda.anaconda.org/conda-forge/osx-arm64/zstd-1.5.6-hb46c0d2_0.conda
      win-64:
      - conda: https://conda.anaconda.org/conda-forge/noarch/babel-2.14.0-pyhd8ed1ab_0.conda
      - conda: https://conda.anaconda.org/conda-forge/win-64/brotli-python-1.1.0-py312h53d5487_1.conda
      - conda: https://conda.anaconda.org/conda-forge/win-64/bzip2-1.0.8-hcfcfb64_5.conda
      - conda: https://conda.anaconda.org/conda-forge/win-64/ca-certificates-2024.6.2-h56e8100_0.conda
      - conda: https://conda.anaconda.org/conda-forge/win-64/cairo-1.18.0-h1fef639_0.conda
      - conda: https://conda.anaconda.org/conda-forge/noarch/cairocffi-1.6.1-pyhd8ed1ab_0.conda
      - conda: https://conda.anaconda.org/conda-forge/noarch/cairosvg-2.7.1-pyhd8ed1ab_0.conda
      - conda: https://conda.anaconda.org/conda-forge/noarch/certifi-2024.6.2-pyhd8ed1ab_0.conda
      - conda: https://conda.anaconda.org/conda-forge/win-64/cffi-1.16.0-py312he70551f_0.conda
      - conda: https://conda.anaconda.org/conda-forge/noarch/charset-normalizer-3.3.2-pyhd8ed1ab_0.conda
      - conda: https://conda.anaconda.org/conda-forge/noarch/click-8.1.7-win_pyh7428d3b_0.conda
      - conda: https://conda.anaconda.org/conda-forge/noarch/colorama-0.4.6-pyhd8ed1ab_0.tar.bz2
      - conda: https://conda.anaconda.org/conda-forge/noarch/cssselect2-0.2.1-pyh9f0ad1d_1.tar.bz2
      - conda: https://conda.anaconda.org/conda-forge/noarch/defusedxml-0.7.1-pyhd8ed1ab_0.tar.bz2
      - conda: https://conda.anaconda.org/conda-forge/win-64/expat-2.6.2-h63175ca_0.conda
      - conda: https://conda.anaconda.org/conda-forge/noarch/font-ttf-dejavu-sans-mono-2.37-hab24e00_0.tar.bz2
      - conda: https://conda.anaconda.org/conda-forge/noarch/font-ttf-inconsolata-3.000-h77eed37_0.tar.bz2
      - conda: https://conda.anaconda.org/conda-forge/noarch/font-ttf-source-code-pro-2.038-h77eed37_0.tar.bz2
      - conda: https://conda.anaconda.org/conda-forge/noarch/font-ttf-ubuntu-0.83-h77eed37_2.conda
      - conda: https://conda.anaconda.org/conda-forge/win-64/fontconfig-2.14.2-hbde0cde_0.conda
      - conda: https://conda.anaconda.org/conda-forge/noarch/fonts-conda-ecosystem-1-0.tar.bz2
      - conda: https://conda.anaconda.org/conda-forge/noarch/fonts-conda-forge-1-0.tar.bz2
      - conda: https://conda.anaconda.org/conda-forge/win-64/freetype-2.12.1-hdaf720e_2.conda
      - conda: https://conda.anaconda.org/conda-forge/noarch/ghp-import-2.1.0-pyhd8ed1ab_0.tar.bz2
      - conda: https://conda.anaconda.org/conda-forge/win-64/git-cliff-2.3.0-hdf088c3_0.conda
      - conda: https://conda.anaconda.org/conda-forge/win-64/icu-73.2-h63175ca_0.conda
      - conda: https://conda.anaconda.org/conda-forge/noarch/idna-3.7-pyhd8ed1ab_0.conda
      - conda: https://conda.anaconda.org/conda-forge/noarch/importlib-metadata-7.1.0-pyha770c72_0.conda
      - conda: https://conda.anaconda.org/conda-forge/noarch/importlib-resources-6.4.0-pyhd8ed1ab_0.conda
      - conda: https://conda.anaconda.org/conda-forge/noarch/importlib_resources-6.4.0-pyhd8ed1ab_0.conda
      - conda: https://conda.anaconda.org/conda-forge/noarch/jinja2-3.1.4-pyhd8ed1ab_0.conda
      - conda: https://conda.anaconda.org/conda-forge/win-64/lcms2-2.16-h67d730c_0.conda
      - conda: https://conda.anaconda.org/conda-forge/win-64/lerc-4.0.0-h63175ca_0.tar.bz2
      - conda: https://conda.anaconda.org/conda-forge/win-64/libdeflate-1.20-hcfcfb64_0.conda
      - conda: https://conda.anaconda.org/conda-forge/win-64/libexpat-2.6.2-h63175ca_0.conda
      - conda: https://conda.anaconda.org/conda-forge/win-64/libffi-3.4.2-h8ffe710_5.tar.bz2
      - conda: https://conda.anaconda.org/conda-forge/win-64/libgit2-1.8.1-hd33bead_0.conda
      - conda: https://conda.anaconda.org/conda-forge/win-64/libglib-2.80.2-h0df6a38_0.conda
      - conda: https://conda.anaconda.org/conda-forge/win-64/libiconv-1.17-hcfcfb64_2.conda
      - conda: https://conda.anaconda.org/conda-forge/win-64/libintl-0.22.5-h5728263_2.conda
      - conda: https://conda.anaconda.org/conda-forge/win-64/libjpeg-turbo-3.0.0-hcfcfb64_1.conda
      - conda: https://conda.anaconda.org/conda-forge/win-64/libpng-1.6.43-h19919ed_0.conda
      - conda: https://conda.anaconda.org/conda-forge/win-64/libsqlite-3.46.0-h2466b09_0.conda
      - conda: https://conda.anaconda.org/conda-forge/win-64/libssh2-1.11.0-h7dfc565_0.conda
      - conda: https://conda.anaconda.org/conda-forge/win-64/libtiff-4.6.0-hddb2be6_3.conda
      - conda: https://conda.anaconda.org/conda-forge/win-64/libwebp-base-1.4.0-hcfcfb64_0.conda
      - conda: https://conda.anaconda.org/conda-forge/win-64/libxcb-1.15-hcd874cb_0.conda
      - conda: https://conda.anaconda.org/conda-forge/win-64/libzlib-1.3.1-h2466b09_1.conda
      - conda: https://conda.anaconda.org/conda-forge/win-64/m2w64-gcc-libgfortran-5.3.0-6.tar.bz2
      - conda: https://conda.anaconda.org/conda-forge/win-64/m2w64-gcc-libs-5.3.0-7.tar.bz2
      - conda: https://conda.anaconda.org/conda-forge/win-64/m2w64-gcc-libs-core-5.3.0-7.tar.bz2
      - conda: https://conda.anaconda.org/conda-forge/win-64/m2w64-gmp-6.1.0-2.tar.bz2
      - conda: https://conda.anaconda.org/conda-forge/win-64/m2w64-libwinpthread-git-5.0.0.4634.697f757-2.tar.bz2
      - conda: https://conda.anaconda.org/conda-forge/noarch/markdown-3.6-pyhd8ed1ab_0.conda
      - conda: https://conda.anaconda.org/conda-forge/win-64/markupsafe-2.1.5-py312he70551f_0.conda
      - conda: https://conda.anaconda.org/conda-forge/noarch/mdx_truly_sane_lists-1.3-pyhd8ed1ab_0.tar.bz2
      - conda: https://conda.anaconda.org/conda-forge/noarch/mergedeep-1.3.4-pyhd8ed1ab_0.tar.bz2
      - conda: https://conda.anaconda.org/conda-forge/noarch/mike-2.0.0-pyhd8ed1ab_0.conda
      - conda: https://conda.anaconda.org/conda-forge/noarch/mkdocs-1.5.3-pyhd8ed1ab_0.conda
      - conda: https://conda.anaconda.org/conda-forge/noarch/mkdocs-material-9.5.20-pyhd8ed1ab_0.conda
      - conda: https://conda.anaconda.org/conda-forge/noarch/mkdocs-material-extensions-1.3.1-pyhd8ed1ab_0.conda
      - conda: https://conda.anaconda.org/conda-forge/noarch/mkdocs-redirects-1.2.1-pyhd8ed1ab_0.conda
      - conda: https://conda.anaconda.org/conda-forge/win-64/msys2-conda-epoch-20160418-1.tar.bz2
      - conda: https://conda.anaconda.org/conda-forge/win-64/openjpeg-2.5.2-h3d672ee_0.conda
      - conda: https://conda.anaconda.org/conda-forge/win-64/openssl-3.3.1-h2466b09_0.conda
      - conda: https://conda.anaconda.org/conda-forge/noarch/packaging-24.1-pyhd8ed1ab_0.conda
      - conda: https://conda.anaconda.org/conda-forge/noarch/paginate-0.5.6-pyhd8ed1ab_0.conda
      - conda: https://conda.anaconda.org/conda-forge/noarch/pathspec-0.12.1-pyhd8ed1ab_0.conda
      - conda: https://conda.anaconda.org/conda-forge/win-64/pcre2-10.43-h17e33f8_0.conda
      - conda: https://conda.anaconda.org/conda-forge/win-64/pillow-10.3.0-py312h6f6a607_0.conda
      - conda: https://conda.anaconda.org/conda-forge/win-64/pixman-0.43.4-h63175ca_0.conda
      - conda: https://conda.anaconda.org/conda-forge/noarch/platformdirs-4.2.2-pyhd8ed1ab_0.conda
      - conda: https://conda.anaconda.org/conda-forge/win-64/pthread-stubs-0.4-hcd874cb_1001.tar.bz2
      - conda: https://conda.anaconda.org/conda-forge/noarch/pyaml-24.4.0-pyhd8ed1ab_0.conda
      - conda: https://conda.anaconda.org/conda-forge/noarch/pycparser-2.22-pyhd8ed1ab_0.conda
      - conda: https://conda.anaconda.org/conda-forge/noarch/pygments-2.18.0-pyhd8ed1ab_0.conda
      - conda: https://conda.anaconda.org/conda-forge/noarch/pymdown-extensions-10.8.1-pyhd8ed1ab_0.conda
      - conda: https://conda.anaconda.org/conda-forge/noarch/pyparsing-3.1.2-pyhd8ed1ab_0.conda
      - conda: https://conda.anaconda.org/conda-forge/noarch/pysocks-1.7.1-pyh0701188_6.tar.bz2
      - conda: https://conda.anaconda.org/conda-forge/win-64/python-3.12.3-h2628c8c_0_cpython.conda
      - conda: https://conda.anaconda.org/conda-forge/noarch/python-dateutil-2.9.0-pyhd8ed1ab_0.conda
      - conda: https://conda.anaconda.org/conda-forge/win-64/python_abi-3.12-4_cp312.conda
      - conda: https://conda.anaconda.org/conda-forge/noarch/pytz-2024.1-pyhd8ed1ab_0.conda
      - conda: https://conda.anaconda.org/conda-forge/win-64/pyyaml-6.0.1-py312he70551f_1.conda
      - conda: https://conda.anaconda.org/conda-forge/noarch/pyyaml-env-tag-0.1-pyhd8ed1ab_0.tar.bz2
      - conda: https://conda.anaconda.org/conda-forge/win-64/regex-2024.5.15-py312h4389bb4_0.conda
      - conda: https://conda.anaconda.org/conda-forge/noarch/requests-2.32.3-pyhd8ed1ab_0.conda
      - conda: https://conda.anaconda.org/conda-forge/noarch/setuptools-70.0.0-pyhd8ed1ab_0.conda
      - conda: https://conda.anaconda.org/conda-forge/noarch/six-1.16.0-pyh6c4a22f_0.tar.bz2
      - conda: https://conda.anaconda.org/conda-forge/noarch/tinycss2-1.3.0-pyhd8ed1ab_0.conda
      - conda: https://conda.anaconda.org/conda-forge/win-64/tk-8.6.13-h5226925_1.conda
      - conda: https://conda.anaconda.org/conda-forge/noarch/typing-extensions-4.12.2-hd8ed1ab_0.conda
      - conda: https://conda.anaconda.org/conda-forge/noarch/typing_extensions-4.12.2-pyha770c72_0.conda
      - conda: https://conda.anaconda.org/conda-forge/noarch/tzdata-2024a-h0c530f3_0.conda
      - conda: https://conda.anaconda.org/conda-forge/win-64/ucrt-10.0.22621.0-h57928b3_0.tar.bz2
      - conda: https://conda.anaconda.org/conda-forge/noarch/urllib3-2.2.1-pyhd8ed1ab_0.conda
      - conda: https://conda.anaconda.org/conda-forge/win-64/vc-14.3-h8a93ad2_20.conda
      - conda: https://conda.anaconda.org/conda-forge/win-64/vc14_runtime-14.40.33810-ha82c5b3_20.conda
      - conda: https://conda.anaconda.org/conda-forge/noarch/verspec-0.1.0-pyhd8ed1ab_0.tar.bz2
      - conda: https://conda.anaconda.org/conda-forge/win-64/vs2015_runtime-14.40.33810-h3bf8584_20.conda
      - conda: https://conda.anaconda.org/conda-forge/win-64/watchdog-4.0.1-py312h2e8e312_0.conda
      - conda: https://conda.anaconda.org/conda-forge/noarch/webencodings-0.5.1-pyhd8ed1ab_2.conda
      - conda: https://conda.anaconda.org/conda-forge/noarch/win_inet_pton-1.1.0-pyhd8ed1ab_6.tar.bz2
      - conda: https://conda.anaconda.org/conda-forge/win-64/xorg-libxau-1.0.11-hcd874cb_0.conda
      - conda: https://conda.anaconda.org/conda-forge/win-64/xorg-libxdmcp-1.1.3-hcd874cb_0.tar.bz2
      - conda: https://conda.anaconda.org/conda-forge/win-64/xz-5.2.6-h8d14728_0.tar.bz2
      - conda: https://conda.anaconda.org/conda-forge/win-64/yaml-0.2.5-h8ffe710_2.tar.bz2
      - conda: https://conda.anaconda.org/conda-forge/noarch/zipp-3.19.2-pyhd8ed1ab_0.conda
      - conda: https://conda.anaconda.org/conda-forge/win-64/zlib-1.3.1-h2466b09_1.conda
      - conda: https://conda.anaconda.org/conda-forge/win-64/zstd-1.5.6-h0ea2cb4_0.conda
  schema:
    channels:
    - url: https://fast.prefix.dev/conda-forge/
    packages:
      linux-64:
      - conda: https://conda.anaconda.org/conda-forge/linux-64/_libgcc_mutex-0.1-conda_forge.tar.bz2
      - conda: https://conda.anaconda.org/conda-forge/linux-64/_openmp_mutex-4.5-2_gnu.tar.bz2
      - conda: https://conda.anaconda.org/conda-forge/noarch/annotated-types-0.7.0-pyhd8ed1ab_0.conda
      - conda: https://conda.anaconda.org/conda-forge/noarch/attrs-23.2.0-pyh71513ae_0.conda
      - conda: https://conda.anaconda.org/conda-forge/linux-64/bzip2-1.0.8-hd590300_5.conda
      - conda: https://conda.anaconda.org/conda-forge/linux-64/ca-certificates-2024.6.2-hbcca054_0.conda
      - conda: https://conda.anaconda.org/conda-forge/noarch/colorama-0.4.6-pyhd8ed1ab_0.tar.bz2
      - conda: https://conda.anaconda.org/conda-forge/noarch/exceptiongroup-1.2.0-pyhd8ed1ab_2.conda
      - conda: https://conda.anaconda.org/conda-forge/noarch/importlib-metadata-7.1.0-pyha770c72_0.conda
      - conda: https://conda.anaconda.org/conda-forge/noarch/iniconfig-2.0.0-pyhd8ed1ab_0.conda
      - conda: https://conda.anaconda.org/conda-forge/noarch/jsonschema-3.2.0-pyhd8ed1ab_3.tar.bz2
      - conda: https://conda.anaconda.org/conda-forge/linux-64/ld_impl_linux-64-2.40-hf3520f5_3.conda
      - conda: https://conda.anaconda.org/conda-forge/linux-64/libexpat-2.6.2-h59595ed_0.conda
      - conda: https://conda.anaconda.org/conda-forge/linux-64/libffi-3.4.2-h7f98852_5.tar.bz2
      - conda: https://conda.anaconda.org/conda-forge/linux-64/libgcc-ng-13.2.0-h77fa898_9.conda
      - conda: https://conda.anaconda.org/conda-forge/linux-64/libgomp-13.2.0-h77fa898_9.conda
      - conda: https://conda.anaconda.org/conda-forge/linux-64/libnsl-2.0.1-hd590300_0.conda
      - conda: https://conda.anaconda.org/conda-forge/linux-64/libsqlite-3.46.0-hde9e2c9_0.conda
      - conda: https://conda.anaconda.org/conda-forge/linux-64/libuuid-2.38.1-h0b41bf4_0.conda
      - conda: https://conda.anaconda.org/conda-forge/linux-64/libxcrypt-4.4.36-hd590300_1.conda
      - conda: https://conda.anaconda.org/conda-forge/linux-64/libzlib-1.3.1-h4ab18f5_1.conda
      - conda: https://conda.anaconda.org/conda-forge/linux-64/ncurses-6.5-h59595ed_0.conda
      - conda: https://conda.anaconda.org/conda-forge/linux-64/openssl-3.3.1-h4ab18f5_0.conda
      - conda: https://conda.anaconda.org/conda-forge/noarch/packaging-24.1-pyhd8ed1ab_0.conda
      - conda: https://conda.anaconda.org/conda-forge/noarch/pluggy-1.5.0-pyhd8ed1ab_0.conda
      - conda: https://conda.anaconda.org/conda-forge/noarch/pydantic-2.6.4-pyhd8ed1ab_0.conda
      - conda: https://conda.anaconda.org/conda-forge/linux-64/pydantic-core-2.16.3-py312h4b3b743_0.conda
      - conda: https://conda.anaconda.org/conda-forge/linux-64/pyrsistent-0.20.0-py312h98912ed_0.conda
      - conda: https://conda.anaconda.org/conda-forge/noarch/pytest-8.0.2-pyhd8ed1ab_0.conda
      - conda: https://conda.anaconda.org/conda-forge/linux-64/python-3.12.3-hab00c5b_0_cpython.conda
      - conda: https://conda.anaconda.org/conda-forge/linux-64/python_abi-3.12-4_cp312.conda
      - conda: https://conda.anaconda.org/conda-forge/linux-64/pyyaml-6.0.1-py312h98912ed_1.conda
      - conda: https://conda.anaconda.org/conda-forge/linux-64/readline-8.2-h8228510_1.conda
      - conda: https://conda.anaconda.org/conda-forge/noarch/setuptools-70.0.0-pyhd8ed1ab_0.conda
      - conda: https://conda.anaconda.org/conda-forge/noarch/six-1.16.0-pyh6c4a22f_0.tar.bz2
      - conda: https://conda.anaconda.org/conda-forge/linux-64/taplo-0.9.1-h1ff36dd_0.conda
      - conda: https://conda.anaconda.org/conda-forge/linux-64/tk-8.6.13-noxft_h4845f30_101.conda
      - conda: https://conda.anaconda.org/conda-forge/noarch/tomli-2.0.1-pyhd8ed1ab_0.tar.bz2
      - conda: https://conda.anaconda.org/conda-forge/noarch/typing-extensions-4.12.2-hd8ed1ab_0.conda
      - conda: https://conda.anaconda.org/conda-forge/noarch/typing_extensions-4.12.2-pyha770c72_0.conda
      - conda: https://conda.anaconda.org/conda-forge/noarch/tzdata-2024a-h0c530f3_0.conda
      - conda: https://conda.anaconda.org/conda-forge/linux-64/xz-5.2.6-h166bdaf_0.tar.bz2
      - conda: https://conda.anaconda.org/conda-forge/linux-64/yaml-0.2.5-h7f98852_2.tar.bz2
      - conda: https://conda.anaconda.org/conda-forge/noarch/zipp-3.19.2-pyhd8ed1ab_0.conda
      osx-64:
      - conda: https://conda.anaconda.org/conda-forge/noarch/annotated-types-0.7.0-pyhd8ed1ab_0.conda
      - conda: https://conda.anaconda.org/conda-forge/noarch/attrs-23.2.0-pyh71513ae_0.conda
      - conda: https://conda.anaconda.org/conda-forge/osx-64/bzip2-1.0.8-h10d778d_5.conda
      - conda: https://conda.anaconda.org/conda-forge/osx-64/ca-certificates-2024.6.2-h8857fd0_0.conda
      - conda: https://conda.anaconda.org/conda-forge/noarch/colorama-0.4.6-pyhd8ed1ab_0.tar.bz2
      - conda: https://conda.anaconda.org/conda-forge/noarch/exceptiongroup-1.2.0-pyhd8ed1ab_2.conda
      - conda: https://conda.anaconda.org/conda-forge/noarch/importlib-metadata-7.1.0-pyha770c72_0.conda
      - conda: https://conda.anaconda.org/conda-forge/noarch/iniconfig-2.0.0-pyhd8ed1ab_0.conda
      - conda: https://conda.anaconda.org/conda-forge/noarch/jsonschema-3.2.0-pyhd8ed1ab_3.tar.bz2
      - conda: https://conda.anaconda.org/conda-forge/osx-64/libexpat-2.6.2-h73e2aa4_0.conda
      - conda: https://conda.anaconda.org/conda-forge/osx-64/libffi-3.4.2-h0d85af4_5.tar.bz2
      - conda: https://conda.anaconda.org/conda-forge/osx-64/libsqlite-3.46.0-h1b8f9f3_0.conda
      - conda: https://conda.anaconda.org/conda-forge/osx-64/libzlib-1.3.1-h87427d6_1.conda
      - conda: https://conda.anaconda.org/conda-forge/osx-64/ncurses-6.5-h5846eda_0.conda
      - conda: https://conda.anaconda.org/conda-forge/osx-64/openssl-3.3.1-h87427d6_0.conda
      - conda: https://conda.anaconda.org/conda-forge/noarch/packaging-24.1-pyhd8ed1ab_0.conda
      - conda: https://conda.anaconda.org/conda-forge/noarch/pluggy-1.5.0-pyhd8ed1ab_0.conda
      - conda: https://conda.anaconda.org/conda-forge/noarch/pydantic-2.6.4-pyhd8ed1ab_0.conda
      - conda: https://conda.anaconda.org/conda-forge/osx-64/pydantic-core-2.16.3-py312h1b0e595_0.conda
      - conda: https://conda.anaconda.org/conda-forge/osx-64/pyrsistent-0.20.0-py312h41838bb_0.conda
      - conda: https://conda.anaconda.org/conda-forge/noarch/pytest-8.0.2-pyhd8ed1ab_0.conda
      - conda: https://conda.anaconda.org/conda-forge/osx-64/python-3.12.3-h1411813_0_cpython.conda
      - conda: https://conda.anaconda.org/conda-forge/osx-64/python_abi-3.12-4_cp312.conda
      - conda: https://conda.anaconda.org/conda-forge/osx-64/pyyaml-6.0.1-py312h104f124_1.conda
      - conda: https://conda.anaconda.org/conda-forge/osx-64/readline-8.2-h9e318b2_1.conda
      - conda: https://conda.anaconda.org/conda-forge/noarch/setuptools-70.0.0-pyhd8ed1ab_0.conda
      - conda: https://conda.anaconda.org/conda-forge/noarch/six-1.16.0-pyh6c4a22f_0.tar.bz2
      - conda: https://conda.anaconda.org/conda-forge/osx-64/taplo-0.9.1-h236d3af_0.conda
      - conda: https://conda.anaconda.org/conda-forge/osx-64/tk-8.6.13-h1abcd95_1.conda
      - conda: https://conda.anaconda.org/conda-forge/noarch/tomli-2.0.1-pyhd8ed1ab_0.tar.bz2
      - conda: https://conda.anaconda.org/conda-forge/noarch/typing-extensions-4.12.2-hd8ed1ab_0.conda
      - conda: https://conda.anaconda.org/conda-forge/noarch/typing_extensions-4.12.2-pyha770c72_0.conda
      - conda: https://conda.anaconda.org/conda-forge/noarch/tzdata-2024a-h0c530f3_0.conda
      - conda: https://conda.anaconda.org/conda-forge/osx-64/xz-5.2.6-h775f41a_0.tar.bz2
      - conda: https://conda.anaconda.org/conda-forge/osx-64/yaml-0.2.5-h0d85af4_2.tar.bz2
      - conda: https://conda.anaconda.org/conda-forge/noarch/zipp-3.19.2-pyhd8ed1ab_0.conda
      osx-arm64:
      - conda: https://conda.anaconda.org/conda-forge/noarch/annotated-types-0.7.0-pyhd8ed1ab_0.conda
      - conda: https://conda.anaconda.org/conda-forge/noarch/attrs-23.2.0-pyh71513ae_0.conda
      - conda: https://conda.anaconda.org/conda-forge/osx-arm64/bzip2-1.0.8-h93a5062_5.conda
      - conda: https://conda.anaconda.org/conda-forge/osx-arm64/ca-certificates-2024.6.2-hf0a4a13_0.conda
      - conda: https://conda.anaconda.org/conda-forge/noarch/colorama-0.4.6-pyhd8ed1ab_0.tar.bz2
      - conda: https://conda.anaconda.org/conda-forge/noarch/exceptiongroup-1.2.0-pyhd8ed1ab_2.conda
      - conda: https://conda.anaconda.org/conda-forge/noarch/importlib-metadata-7.1.0-pyha770c72_0.conda
      - conda: https://conda.anaconda.org/conda-forge/noarch/iniconfig-2.0.0-pyhd8ed1ab_0.conda
      - conda: https://conda.anaconda.org/conda-forge/noarch/jsonschema-3.2.0-pyhd8ed1ab_3.tar.bz2
      - conda: https://conda.anaconda.org/conda-forge/osx-arm64/libexpat-2.6.2-hebf3989_0.conda
      - conda: https://conda.anaconda.org/conda-forge/osx-arm64/libffi-3.4.2-h3422bc3_5.tar.bz2
      - conda: https://conda.anaconda.org/conda-forge/osx-arm64/libsqlite-3.46.0-hfb93653_0.conda
      - conda: https://conda.anaconda.org/conda-forge/osx-arm64/libzlib-1.3.1-hfb2fe0b_1.conda
      - conda: https://conda.anaconda.org/conda-forge/osx-arm64/ncurses-6.5-hb89a1cb_0.conda
      - conda: https://conda.anaconda.org/conda-forge/osx-arm64/openssl-3.3.1-hfb2fe0b_0.conda
      - conda: https://conda.anaconda.org/conda-forge/noarch/packaging-24.1-pyhd8ed1ab_0.conda
      - conda: https://conda.anaconda.org/conda-forge/noarch/pluggy-1.5.0-pyhd8ed1ab_0.conda
      - conda: https://conda.anaconda.org/conda-forge/noarch/pydantic-2.6.4-pyhd8ed1ab_0.conda
      - conda: https://conda.anaconda.org/conda-forge/osx-arm64/pydantic-core-2.16.3-py312h5280bc4_0.conda
      - conda: https://conda.anaconda.org/conda-forge/osx-arm64/pyrsistent-0.20.0-py312he37b823_0.conda
      - conda: https://conda.anaconda.org/conda-forge/noarch/pytest-8.0.2-pyhd8ed1ab_0.conda
      - conda: https://conda.anaconda.org/conda-forge/osx-arm64/python-3.12.3-h4a7b5fc_0_cpython.conda
      - conda: https://conda.anaconda.org/conda-forge/osx-arm64/python_abi-3.12-4_cp312.conda
      - conda: https://conda.anaconda.org/conda-forge/osx-arm64/pyyaml-6.0.1-py312h02f2b3b_1.conda
      - conda: https://conda.anaconda.org/conda-forge/osx-arm64/readline-8.2-h92ec313_1.conda
      - conda: https://conda.anaconda.org/conda-forge/noarch/setuptools-70.0.0-pyhd8ed1ab_0.conda
      - conda: https://conda.anaconda.org/conda-forge/noarch/six-1.16.0-pyh6c4a22f_0.tar.bz2
      - conda: https://conda.anaconda.org/conda-forge/osx-arm64/taplo-0.9.1-h16c8c8b_0.conda
      - conda: https://conda.anaconda.org/conda-forge/osx-arm64/tk-8.6.13-h5083fa2_1.conda
      - conda: https://conda.anaconda.org/conda-forge/noarch/tomli-2.0.1-pyhd8ed1ab_0.tar.bz2
      - conda: https://conda.anaconda.org/conda-forge/noarch/typing-extensions-4.12.2-hd8ed1ab_0.conda
      - conda: https://conda.anaconda.org/conda-forge/noarch/typing_extensions-4.12.2-pyha770c72_0.conda
      - conda: https://conda.anaconda.org/conda-forge/noarch/tzdata-2024a-h0c530f3_0.conda
      - conda: https://conda.anaconda.org/conda-forge/osx-arm64/xz-5.2.6-h57fd34a_0.tar.bz2
      - conda: https://conda.anaconda.org/conda-forge/osx-arm64/yaml-0.2.5-h3422bc3_2.tar.bz2
      - conda: https://conda.anaconda.org/conda-forge/noarch/zipp-3.19.2-pyhd8ed1ab_0.conda
      win-64:
      - conda: https://conda.anaconda.org/conda-forge/noarch/annotated-types-0.7.0-pyhd8ed1ab_0.conda
      - conda: https://conda.anaconda.org/conda-forge/noarch/attrs-23.2.0-pyh71513ae_0.conda
      - conda: https://conda.anaconda.org/conda-forge/win-64/bzip2-1.0.8-hcfcfb64_5.conda
      - conda: https://conda.anaconda.org/conda-forge/win-64/ca-certificates-2024.6.2-h56e8100_0.conda
      - conda: https://conda.anaconda.org/conda-forge/noarch/colorama-0.4.6-pyhd8ed1ab_0.tar.bz2
      - conda: https://conda.anaconda.org/conda-forge/noarch/exceptiongroup-1.2.0-pyhd8ed1ab_2.conda
      - conda: https://conda.anaconda.org/conda-forge/noarch/importlib-metadata-7.1.0-pyha770c72_0.conda
      - conda: https://conda.anaconda.org/conda-forge/noarch/iniconfig-2.0.0-pyhd8ed1ab_0.conda
      - conda: https://conda.anaconda.org/conda-forge/noarch/jsonschema-3.2.0-pyhd8ed1ab_3.tar.bz2
      - conda: https://conda.anaconda.org/conda-forge/win-64/libexpat-2.6.2-h63175ca_0.conda
      - conda: https://conda.anaconda.org/conda-forge/win-64/libffi-3.4.2-h8ffe710_5.tar.bz2
      - conda: https://conda.anaconda.org/conda-forge/win-64/libsqlite-3.46.0-h2466b09_0.conda
      - conda: https://conda.anaconda.org/conda-forge/win-64/libzlib-1.3.1-h2466b09_1.conda
      - conda: https://conda.anaconda.org/conda-forge/win-64/m2w64-gcc-libgfortran-5.3.0-6.tar.bz2
      - conda: https://conda.anaconda.org/conda-forge/win-64/m2w64-gcc-libs-5.3.0-7.tar.bz2
      - conda: https://conda.anaconda.org/conda-forge/win-64/m2w64-gcc-libs-core-5.3.0-7.tar.bz2
      - conda: https://conda.anaconda.org/conda-forge/win-64/m2w64-gmp-6.1.0-2.tar.bz2
      - conda: https://conda.anaconda.org/conda-forge/win-64/m2w64-libwinpthread-git-5.0.0.4634.697f757-2.tar.bz2
      - conda: https://conda.anaconda.org/conda-forge/win-64/msys2-conda-epoch-20160418-1.tar.bz2
      - conda: https://conda.anaconda.org/conda-forge/win-64/openssl-3.3.1-h2466b09_0.conda
      - conda: https://conda.anaconda.org/conda-forge/noarch/packaging-24.1-pyhd8ed1ab_0.conda
      - conda: https://conda.anaconda.org/conda-forge/noarch/pluggy-1.5.0-pyhd8ed1ab_0.conda
      - conda: https://conda.anaconda.org/conda-forge/noarch/pydantic-2.6.4-pyhd8ed1ab_0.conda
      - conda: https://conda.anaconda.org/conda-forge/win-64/pydantic-core-2.16.3-py312hfccd98a_0.conda
      - conda: https://conda.anaconda.org/conda-forge/win-64/pyrsistent-0.20.0-py312he70551f_0.conda
      - conda: https://conda.anaconda.org/conda-forge/noarch/pytest-8.0.2-pyhd8ed1ab_0.conda
      - conda: https://conda.anaconda.org/conda-forge/win-64/python-3.12.3-h2628c8c_0_cpython.conda
      - conda: https://conda.anaconda.org/conda-forge/win-64/python_abi-3.12-4_cp312.conda
      - conda: https://conda.anaconda.org/conda-forge/win-64/pyyaml-6.0.1-py312he70551f_1.conda
      - conda: https://conda.anaconda.org/conda-forge/noarch/setuptools-70.0.0-pyhd8ed1ab_0.conda
      - conda: https://conda.anaconda.org/conda-forge/noarch/six-1.16.0-pyh6c4a22f_0.tar.bz2
      - conda: https://conda.anaconda.org/conda-forge/win-64/taplo-0.9.1-h7f3b576_0.conda
      - conda: https://conda.anaconda.org/conda-forge/win-64/tk-8.6.13-h5226925_1.conda
      - conda: https://conda.anaconda.org/conda-forge/noarch/tomli-2.0.1-pyhd8ed1ab_0.tar.bz2
      - conda: https://conda.anaconda.org/conda-forge/noarch/typing-extensions-4.12.2-hd8ed1ab_0.conda
      - conda: https://conda.anaconda.org/conda-forge/noarch/typing_extensions-4.12.2-pyha770c72_0.conda
      - conda: https://conda.anaconda.org/conda-forge/noarch/tzdata-2024a-h0c530f3_0.conda
      - conda: https://conda.anaconda.org/conda-forge/win-64/ucrt-10.0.22621.0-h57928b3_0.tar.bz2
      - conda: https://conda.anaconda.org/conda-forge/win-64/vc-14.3-h8a93ad2_20.conda
      - conda: https://conda.anaconda.org/conda-forge/win-64/vc14_runtime-14.40.33810-ha82c5b3_20.conda
      - conda: https://conda.anaconda.org/conda-forge/win-64/vs2015_runtime-14.40.33810-h3bf8584_20.conda
      - conda: https://conda.anaconda.org/conda-forge/win-64/xz-5.2.6-h8d14728_0.tar.bz2
      - conda: https://conda.anaconda.org/conda-forge/win-64/yaml-0.2.5-h8ffe710_2.tar.bz2
      - conda: https://conda.anaconda.org/conda-forge/noarch/zipp-3.19.2-pyhd8ed1ab_0.conda
packages:
- kind: conda
  name: _libgcc_mutex
  version: '0.1'
  build: conda_forge
  subdir: linux-64
  url: https://conda.anaconda.org/conda-forge/linux-64/_libgcc_mutex-0.1-conda_forge.tar.bz2
  sha256: fe51de6107f9edc7aa4f786a70f4a883943bc9d39b3bb7307c04c41410990726
  md5: d7c89558ba9fa0495403155b64376d81
  license: None
  size: 2562
  timestamp: 1578324546067
- kind: conda
  name: _openmp_mutex
  version: '4.5'
  build: 2_gnu
  build_number: 16
  subdir: linux-64
  url: https://conda.anaconda.org/conda-forge/linux-64/_openmp_mutex-4.5-2_gnu.tar.bz2
  sha256: fbe2c5e56a653bebb982eda4876a9178aedfc2b545f25d0ce9c4c0b508253d22
  md5: 73aaf86a425cc6e73fcf236a5a46396d
  depends:
  - _libgcc_mutex 0.1 conda_forge
  - libgomp >=7.5.0
  constrains:
  - openmp_impl 9999
  license: BSD-3-Clause
  license_family: BSD
  size: 23621
  timestamp: 1650670423406
- kind: conda
  name: annotated-types
  version: 0.7.0
  build: pyhd8ed1ab_0
  subdir: noarch
  noarch: python
  url: https://conda.anaconda.org/conda-forge/noarch/annotated-types-0.7.0-pyhd8ed1ab_0.conda
  sha256: 668f0825b6c18e4012ca24a0070562b6ec801ebc7008228a428eb52b4038873f
  md5: 7e9f4612544c8edbfd6afad17f1bd045
  depends:
  - python >=3.7
  - typing-extensions >=4.0.0
  license: MIT
  license_family: MIT
  size: 18235
  timestamp: 1716290348421
- kind: conda
  name: attrs
  version: 23.2.0
  build: pyh71513ae_0
  subdir: noarch
  noarch: python
  url: https://conda.anaconda.org/conda-forge/noarch/attrs-23.2.0-pyh71513ae_0.conda
  sha256: 77c7d03bdb243a048fff398cedc74327b7dc79169ebe3b4c8448b0331ea55fea
  md5: 5e4c0743c70186509d1412e03c2d8dfa
  depends:
  - python >=3.7
  license: MIT
  license_family: MIT
  size: 54582
  timestamp: 1704011393776
- kind: conda
  name: babel
  version: 2.14.0
  build: pyhd8ed1ab_0
  subdir: noarch
  noarch: python
  url: https://conda.anaconda.org/conda-forge/noarch/babel-2.14.0-pyhd8ed1ab_0.conda
  sha256: 8584e3da58e92b72641c89ff9b98c51f0d5dbe76e527867804cbdf03ac91d8e6
  md5: 9669586875baeced8fc30c0826c3270e
  depends:
  - python >=3.7
  - pytz
  - setuptools
  license: BSD-3-Clause
  license_family: BSD
  size: 7609750
  timestamp: 1702422720584
- kind: conda
  name: binutils
  version: '2.40'
  build: h4852527_3
  build_number: 3
  subdir: linux-64
  url: https://conda.anaconda.org/conda-forge/linux-64/binutils-2.40-h4852527_3.conda
  sha256: b404aaf222e1f3da437448637a61fc20582af1785bfc309658051ed594a7ad77
  md5: abcdaa12050c40a74330701f22418e5a
  depends:
  - binutils_impl_linux-64 >=2.40,<2.41.0a0
  license: GPL-3.0-only
  license_family: GPL
  size: 31117
  timestamp: 1717997349555
- kind: conda
  name: binutils_impl_linux-64
  version: '2.40'
  build: ha1999f0_3
  build_number: 3
  subdir: linux-64
  url: https://conda.anaconda.org/conda-forge/linux-64/binutils_impl_linux-64-2.40-ha1999f0_3.conda
  sha256: 507acd21fde60058e11ea68022066d4fb7858495e6b4f405e6ec77829f1d9140
  md5: 2b0c0d451353cde73295d799ea8886b1
  depends:
  - ld_impl_linux-64 2.40 hf3520f5_3
  - sysroot_linux-64
  license: GPL-3.0-only
  license_family: GPL
  size: 6152532
  timestamp: 1717997325508
- kind: conda
  name: binutils_linux-64
  version: '2.40'
  build: hb3c18ed_6
  build_number: 6
  subdir: linux-64
  url: https://conda.anaconda.org/conda-forge/linux-64/binutils_linux-64-2.40-hb3c18ed_6.conda
  sha256: 47057f82987cb2894b184a3ff1c9c04a9ae09253f7cc462ae886a52794a5ba00
  md5: 8deabb5b0ea3ee50c75846dffa79810e
  depends:
  - binutils_impl_linux-64 2.40.*
  - sysroot_linux-64
  license: BSD-3-Clause
  license_family: BSD
  size: 29991
  timestamp: 1718066171395
- kind: conda
  name: brotli-python
  version: 1.1.0
  build: py312h30efb56_1
  build_number: 1
  subdir: linux-64
  url: https://conda.anaconda.org/conda-forge/linux-64/brotli-python-1.1.0-py312h30efb56_1.conda
  sha256: b68706698b6ac0d31196a8bcb061f0d1f35264bcd967ea45e03e108149a74c6f
  md5: 45801a89533d3336a365284d93298e36
  depends:
  - libgcc-ng >=12
  - libstdcxx-ng >=12
  - python >=3.12.0rc3,<3.13.0a0
  - python_abi 3.12.* *_cp312
  constrains:
  - libbrotlicommon 1.1.0 hd590300_1
  license: MIT
  license_family: MIT
  size: 350604
  timestamp: 1695990206327
- kind: conda
  name: brotli-python
  version: 1.1.0
  build: py312h53d5487_1
  build_number: 1
  subdir: win-64
  url: https://conda.anaconda.org/conda-forge/win-64/brotli-python-1.1.0-py312h53d5487_1.conda
  sha256: 769e276ecdebf86f097786cbde1ebd11e018cd6cd838800995954fe6360e0797
  md5: d01a6667b99f0e8ad4097af66c938e62
  depends:
  - python >=3.12.0rc3,<3.13.0a0
  - python_abi 3.12.* *_cp312
  - ucrt >=10.0.20348.0
  - vc >=14.2,<15
  - vc14_runtime >=14.29.30139
  constrains:
  - libbrotlicommon 1.1.0 hcfcfb64_1
  license: MIT
  license_family: MIT
  size: 322514
  timestamp: 1695991054894
- kind: conda
  name: brotli-python
  version: 1.1.0
  build: py312h9f69965_1
  build_number: 1
  subdir: osx-arm64
  url: https://conda.anaconda.org/conda-forge/osx-arm64/brotli-python-1.1.0-py312h9f69965_1.conda
  sha256: 3418b1738243abba99e931c017b952771eeaa1f353c07f7d45b55e83bb74fcb3
  md5: 1bc01b9ffdf42beb1a9fe4e9222e0567
  depends:
  - libcxx >=15.0.7
  - python >=3.12.0rc3,<3.13.0a0
  - python >=3.12.0rc3,<3.13.0a0 *_cpython
  - python_abi 3.12.* *_cp312
  constrains:
  - libbrotlicommon 1.1.0 hb547adb_1
  license: MIT
  license_family: MIT
  size: 343435
  timestamp: 1695990731924
- kind: conda
  name: brotli-python
  version: 1.1.0
  build: py312heafc425_1
  build_number: 1
  subdir: osx-64
  url: https://conda.anaconda.org/conda-forge/osx-64/brotli-python-1.1.0-py312heafc425_1.conda
  sha256: fc55988f9bc05a938ea4b8c20d6545bed6e9c6c10aa5147695f981136ca894c1
  md5: a288b88f06b8bfe0dedaf5c4b6ac6b7a
  depends:
  - libcxx >=15.0.7
  - python >=3.12.0rc3,<3.13.0a0
  - python_abi 3.12.* *_cp312
  constrains:
  - libbrotlicommon 1.1.0 h0dc2134_1
  license: MIT
  license_family: MIT
  size: 366883
  timestamp: 1695990710194
- kind: conda
  name: bzip2
  version: 1.0.8
  build: h10d778d_5
  build_number: 5
  subdir: osx-64
  url: https://conda.anaconda.org/conda-forge/osx-64/bzip2-1.0.8-h10d778d_5.conda
  sha256: 61fb2b488928a54d9472113e1280b468a309561caa54f33825a3593da390b242
  md5: 6097a6ca9ada32699b5fc4312dd6ef18
  license: bzip2-1.0.6
  license_family: BSD
  size: 127885
  timestamp: 1699280178474
- kind: conda
  name: bzip2
  version: 1.0.8
  build: h93a5062_5
  build_number: 5
  subdir: osx-arm64
  url: https://conda.anaconda.org/conda-forge/osx-arm64/bzip2-1.0.8-h93a5062_5.conda
  sha256: bfa84296a638bea78a8bb29abc493ee95f2a0218775642474a840411b950fe5f
  md5: 1bbc659ca658bfd49a481b5ef7a0f40f
  license: bzip2-1.0.6
  license_family: BSD
  size: 122325
  timestamp: 1699280294368
- kind: conda
  name: bzip2
  version: 1.0.8
  build: hcfcfb64_5
  build_number: 5
  subdir: win-64
  url: https://conda.anaconda.org/conda-forge/win-64/bzip2-1.0.8-hcfcfb64_5.conda
  sha256: ae5f47a5c86fd6db822931255dcf017eb12f60c77f07dc782ccb477f7808aab2
  md5: 26eb8ca6ea332b675e11704cce84a3be
  depends:
  - ucrt >=10.0.20348.0
  - vc >=14.2,<15
  - vc14_runtime >=14.29.30139
  license: bzip2-1.0.6
  license_family: BSD
  size: 124580
  timestamp: 1699280668742
- kind: conda
  name: bzip2
  version: 1.0.8
  build: hd590300_5
  build_number: 5
  subdir: linux-64
  url: https://conda.anaconda.org/conda-forge/linux-64/bzip2-1.0.8-hd590300_5.conda
  sha256: 242c0c324507ee172c0e0dd2045814e746bb303d1eb78870d182ceb0abc726a8
  md5: 69b8b6202a07720f448be700e300ccf4
  depends:
  - libgcc-ng >=12
  license: bzip2-1.0.6
  license_family: BSD
  size: 254228
  timestamp: 1699279927352
- kind: conda
  name: c-ares
  version: 1.28.1
  build: h10d778d_0
  subdir: osx-64
  url: https://conda.anaconda.org/conda-forge/osx-64/c-ares-1.28.1-h10d778d_0.conda
  sha256: fccd7ad7e3dfa6b19352705b33eb738c4c55f79f398e106e6cf03bab9415595a
  md5: d5eb7992227254c0e9a0ce71151f0079
  license: MIT
  license_family: MIT
  size: 152607
  timestamp: 1711819681694
- kind: conda
  name: c-ares
  version: 1.28.1
  build: h93a5062_0
  subdir: osx-arm64
  url: https://conda.anaconda.org/conda-forge/osx-arm64/c-ares-1.28.1-h93a5062_0.conda
  sha256: 2fc553d7a75e912efbdd6b82cd7916cc9cb2773e6cd873b77e02d631dd7be698
  md5: 04f776a6139f7eafc2f38668570eb7db
  license: MIT
  license_family: MIT
  size: 150488
  timestamp: 1711819630164
- kind: conda
  name: c-ares
  version: 1.28.1
  build: hd590300_0
  subdir: linux-64
  url: https://conda.anaconda.org/conda-forge/linux-64/c-ares-1.28.1-hd590300_0.conda
  sha256: cb25063f3342149c7924b21544109696197a9d774f1407567477d4f3026bf38a
  md5: dcde58ff9a1f30b0037a2315d1846d1f
  depends:
  - libgcc-ng >=12
  license: MIT
  license_family: MIT
  size: 168875
  timestamp: 1711819445938
- kind: conda
  name: c-compiler
  version: 1.7.0
  build: hd590300_1
  build_number: 1
  subdir: linux-64
  url: https://conda.anaconda.org/conda-forge/linux-64/c-compiler-1.7.0-hd590300_1.conda
  sha256: 4213b6cbaed673c07f8b79c089f3487afdd56de944f21c4861ead862b7657eb4
  md5: e9dffe1056994133616378309f932d77
  depends:
  - binutils
  - gcc
  - gcc_linux-64 12.*
  license: BSD-3-Clause
  license_family: BSD
  size: 6324
  timestamp: 1714575511013
- kind: conda
  name: ca-certificates
  version: 2024.6.2
  build: h56e8100_0
  subdir: win-64
  url: https://conda.anaconda.org/conda-forge/win-64/ca-certificates-2024.6.2-h56e8100_0.conda
  sha256: d872d11558ebeaeb87bcf9086e97c075a1a2dfffed2d0e97570cf197ab29e3d8
  md5: 12a3a2b3a00a21bbb390d4de5ad8dd0f
  license: ISC
  size: 156530
  timestamp: 1717311907623
- kind: conda
  name: ca-certificates
  version: 2024.6.2
  build: h8857fd0_0
  subdir: osx-64
  url: https://conda.anaconda.org/conda-forge/osx-64/ca-certificates-2024.6.2-h8857fd0_0.conda
  sha256: ba0614477229fcb0f0666356f2c4686caa66f0ed1446e7c9666ce234abe2bacf
  md5: 3c23a8cab15ae51ebc9efdc229fccecf
  license: ISC
  size: 156145
  timestamp: 1717311781754
- kind: conda
  name: ca-certificates
  version: 2024.6.2
  build: hbcca054_0
  subdir: linux-64
  url: https://conda.anaconda.org/conda-forge/linux-64/ca-certificates-2024.6.2-hbcca054_0.conda
  sha256: 979af0932b2a5a26112044891a2d79e402e5ae8166f50fa48b8ebae47c0a2d65
  md5: 847c3c2905cc467cea52c24f9cfa8080
  license: ISC
  size: 156035
  timestamp: 1717311767102
- kind: conda
  name: ca-certificates
  version: 2024.6.2
  build: hf0a4a13_0
  subdir: osx-arm64
  url: https://conda.anaconda.org/conda-forge/osx-arm64/ca-certificates-2024.6.2-hf0a4a13_0.conda
  sha256: f5fd189d48965df396d060eb48628cbd9f083f1a1ea79c5236f60d655c7b9633
  md5: b534f104f102479402f88f73adf750f5
  license: ISC
  size: 156299
  timestamp: 1717311742040
- kind: conda
  name: cairo
  version: 1.18.0
  build: h1fef639_0
  subdir: win-64
  url: https://conda.anaconda.org/conda-forge/win-64/cairo-1.18.0-h1fef639_0.conda
  sha256: 451e714f065b5dd0c11169058be56b10973dfd7d9a0fccf9c6a05d1e09995730
  md5: b3fe2c6381ec74afe8128e16a11eee02
  depends:
  - fontconfig >=2.14.2,<3.0a0
  - fonts-conda-ecosystem
  - freetype >=2.12.1,<3.0a0
  - icu >=73.2,<74.0a0
  - libglib >=2.78.0,<3.0a0
  - libpng >=1.6.39,<1.7.0a0
  - libzlib >=1.2.13,<2.0.0a0
  - pixman >=0.42.2,<1.0a0
  - ucrt >=10.0.20348.0
  - vc >=14.2,<15
  - vc14_runtime >=14.29.30139
  - zlib
  license: LGPL-2.1-only or MPL-1.1
  size: 1520159
  timestamp: 1697029136038
- kind: conda
  name: cairo
  version: 1.18.0
  build: h3faef2a_0
  subdir: linux-64
  url: https://conda.anaconda.org/conda-forge/linux-64/cairo-1.18.0-h3faef2a_0.conda
  sha256: 142e2639a5bc0e99c44d76f4cc8dce9c6a2d87330c4beeabb128832cd871a86e
  md5: f907bb958910dc404647326ca80c263e
  depends:
  - fontconfig >=2.14.2,<3.0a0
  - fonts-conda-ecosystem
  - freetype >=2.12.1,<3.0a0
  - icu >=73.2,<74.0a0
  - libgcc-ng >=12
  - libglib >=2.78.0,<3.0a0
  - libpng >=1.6.39,<1.7.0a0
  - libstdcxx-ng >=12
  - libxcb >=1.15,<1.16.0a0
  - libzlib >=1.2.13,<2.0.0a0
  - pixman >=0.42.2,<1.0a0
  - xorg-libice >=1.1.1,<2.0a0
  - xorg-libsm >=1.2.4,<2.0a0
  - xorg-libx11 >=1.8.6,<2.0a0
  - xorg-libxext >=1.3.4,<2.0a0
  - xorg-libxrender >=0.9.11,<0.10.0a0
  - zlib
  license: LGPL-2.1-only or MPL-1.1
  size: 982351
  timestamp: 1697028423052
- kind: conda
  name: cairo
  version: 1.18.0
  build: h99e66fa_0
  subdir: osx-64
  url: https://conda.anaconda.org/conda-forge/osx-64/cairo-1.18.0-h99e66fa_0.conda
  sha256: f8d1142cf244eadcbc44e8ca2266aa61a05b6cda5571f9b745ba32c7ebbfdfba
  md5: 13f830b1bf46018f7062d1b798d53eca
  depends:
  - __osx >=10.9
  - fontconfig >=2.14.2,<3.0a0
  - fonts-conda-ecosystem
  - freetype >=2.12.1,<3.0a0
  - icu >=73.2,<74.0a0
  - libcxx >=16.0.6
  - libglib >=2.78.0,<3.0a0
  - libpng >=1.6.39,<1.7.0a0
  - libzlib >=1.2.13,<2.0.0a0
  - pixman >=0.42.2,<1.0a0
  - zlib
  license: LGPL-2.1-only or MPL-1.1
  size: 885311
  timestamp: 1697028802967
- kind: conda
  name: cairo
  version: 1.18.0
  build: hd1e100b_0
  subdir: osx-arm64
  url: https://conda.anaconda.org/conda-forge/osx-arm64/cairo-1.18.0-hd1e100b_0.conda
  sha256: 599f8820553b3a3405706d9cad390ac199e24515a0a82c87153c9b5b5fdba3b8
  md5: 3fa6eebabb77f65e82f86b72b95482db
  depends:
  - __osx >=10.9
  - fontconfig >=2.14.2,<3.0a0
  - fonts-conda-ecosystem
  - freetype >=2.12.1,<3.0a0
  - icu >=73.2,<74.0a0
  - libcxx >=16.0.6
  - libglib >=2.78.0,<3.0a0
  - libpng >=1.6.39,<1.7.0a0
  - libzlib >=1.2.13,<2.0.0a0
  - pixman >=0.42.2,<1.0a0
  - zlib
  license: LGPL-2.1-only or MPL-1.1
  size: 897919
  timestamp: 1697028755150
- kind: conda
  name: cairocffi
  version: 1.6.1
  build: pyhd8ed1ab_0
  subdir: noarch
  noarch: python
  url: https://conda.anaconda.org/conda-forge/noarch/cairocffi-1.6.1-pyhd8ed1ab_0.conda
  sha256: 0ee89e70cd77ec51a1d453f17bc3b0c695bba2371b92f9263aff32f0d68e6595
  md5: 14d7d8472dab4332d045f59112a8229e
  depends:
  - cairo >=1.14
  - cffi >=1.1
  - python >=3.7
  license: BSD-3-Clause
  license_family: BSD
  size: 66327
  timestamp: 1690198013914
- kind: conda
  name: cairosvg
  version: 2.7.1
  build: pyhd8ed1ab_0
  subdir: noarch
  noarch: python
  url: https://conda.anaconda.org/conda-forge/noarch/cairosvg-2.7.1-pyhd8ed1ab_0.conda
  sha256: 45f145f43520fc644ffdfb393db5c84e871cbb06262c7e28b9c4098301ca61d2
  md5: b76f927580bfb2c93ab0143acc2c292b
  depends:
  - cairocffi
  - cssselect2
  - defusedxml
  - pillow
  - python >=3.5
  - tinycss2
  license: LGPL-3.0
  license_family: LGPL
  size: 43857
  timestamp: 1691391975709
- kind: conda
  name: certifi
  version: 2024.6.2
  build: pyhd8ed1ab_0
  subdir: noarch
  noarch: python
  url: https://conda.anaconda.org/conda-forge/noarch/certifi-2024.6.2-pyhd8ed1ab_0.conda
  sha256: f101b8f9155b79d623601214eb719747ffe1c2ad3ff6c4e600f59163bd5f4803
  md5: 8821ec1c8fcdc9e1d291d7b9f6e9968a
  depends:
  - python >=3.7
  license: ISC
  size: 160543
  timestamp: 1718025161969
- kind: conda
  name: cffconvert
  version: 2.0.0
  build: pyhd8ed1ab_0
  subdir: noarch
  noarch: python
  url: https://conda.anaconda.org/conda-forge/noarch/cffconvert-2.0.0-pyhd8ed1ab_0.tar.bz2
  sha256: 3db62e63f6e273e0ebbd63891c840a0f30413a05f411adf955a6a369cdad50a8
  md5: c176ea2c0ddce632aea4153bc40733d5
  depends:
  - click >=7.0,<9
  - jsonschema >=3.0,<4
  - pykwalify >=1.6
  - python >=3.6
  - requests >=2.20,<3
  - ruamel.yaml >=0.16.0
  license: Apache-2.0
  license_family: APACHE
  size: 77728
  timestamp: 1644014985617
- kind: conda
  name: cffi
  version: 1.16.0
  build: py312h38bf5a0_0
  subdir: osx-64
  url: https://conda.anaconda.org/conda-forge/osx-64/cffi-1.16.0-py312h38bf5a0_0.conda
  sha256: 8b856583b56fc30f064a7cb286f85e4b5725f2bd4fda8ba0c4e94bffe258741e
  md5: a45759c013ab20b9017ef9539d234dd7
  depends:
  - libffi >=3.4,<4.0a0
  - pycparser
  - python >=3.12.0rc3,<3.13.0a0
  - python_abi 3.12.* *_cp312
  license: MIT
  license_family: MIT
  size: 282370
  timestamp: 1696002004433
- kind: conda
  name: cffi
  version: 1.16.0
  build: py312h8e38eb3_0
  subdir: osx-arm64
  url: https://conda.anaconda.org/conda-forge/osx-arm64/cffi-1.16.0-py312h8e38eb3_0.conda
  sha256: 1544403cb1a5ca2aeabf0dac86d9ce6066d6fb4363493643b33ffd1b78038d18
  md5: 960ecbd65860d3b1de5e30373e1bffb1
  depends:
  - libffi >=3.4,<4.0a0
  - pycparser
  - python >=3.12.0rc3,<3.13.0a0
  - python >=3.12.0rc3,<3.13.0a0 *_cpython
  - python_abi 3.12.* *_cp312
  license: MIT
  license_family: MIT
  size: 284245
  timestamp: 1696002181644
- kind: conda
  name: cffi
  version: 1.16.0
  build: py312he70551f_0
  subdir: win-64
  url: https://conda.anaconda.org/conda-forge/win-64/cffi-1.16.0-py312he70551f_0.conda
  sha256: dd39e594f5c6bca52dfed343de2af9326a99700ce2ba3404bd89706926fc0137
  md5: 5a51096925d52332c62bfd8904899055
  depends:
  - pycparser
  - python >=3.12.0rc3,<3.13.0a0
  - python_abi 3.12.* *_cp312
  - ucrt >=10.0.20348.0
  - vc >=14.2,<15
  - vc14_runtime >=14.29.30139
  license: MIT
  license_family: MIT
  size: 287805
  timestamp: 1696002408940
- kind: conda
  name: cffi
  version: 1.16.0
  build: py312hf06ca03_0
  subdir: linux-64
  url: https://conda.anaconda.org/conda-forge/linux-64/cffi-1.16.0-py312hf06ca03_0.conda
  sha256: 5a36e2c254603c367d26378fa3a205bd92263e30acf195f488749562b4c44251
  md5: 56b0ca764ce23cc54f3f7e2a7b970f6d
  depends:
  - libffi >=3.4,<4.0a0
  - libgcc-ng >=12
  - pycparser
  - python >=3.12.0rc3,<3.13.0a0
  - python_abi 3.12.* *_cp312
  license: MIT
  license_family: MIT
  size: 294523
  timestamp: 1696001868949
- kind: conda
  name: cfgv
  version: 3.3.1
  build: pyhd8ed1ab_0
  subdir: noarch
  noarch: python
  url: https://conda.anaconda.org/conda-forge/noarch/cfgv-3.3.1-pyhd8ed1ab_0.tar.bz2
  sha256: fbc03537a27ef756162c49b1d0608bf7ab12fa5e38ceb8563d6f4859e835ac5c
  md5: ebb5f5f7dc4f1a3780ef7ea7738db08c
  depends:
  - python >=3.6.1
  license: MIT
  license_family: MIT
  size: 10788
  timestamp: 1629909423398
- kind: conda
  name: charset-normalizer
  version: 3.3.2
  build: pyhd8ed1ab_0
  subdir: noarch
  noarch: python
  url: https://conda.anaconda.org/conda-forge/noarch/charset-normalizer-3.3.2-pyhd8ed1ab_0.conda
  sha256: 20cae47d31fdd58d99c4d2e65fbdcefa0b0de0c84e455ba9d6356a4bdbc4b5b9
  md5: 7f4a9e3fcff3f6356ae99244a014da6a
  depends:
  - python >=3.7
  license: MIT
  license_family: MIT
  size: 46597
  timestamp: 1698833765762
- kind: conda
  name: cli-ui
  version: 0.17.2
  build: pyhd8ed1ab_0
  subdir: noarch
  noarch: python
  url: https://conda.anaconda.org/conda-forge/noarch/cli-ui-0.17.2-pyhd8ed1ab_0.tar.bz2
  sha256: 86a2428e5738c65a4cbb5468810024eb589753255e7f1ebf10a65804ce9372a2
  md5: e210df0dfab7781247c2a7ba09673400
  depends:
  - colorama >=0.4.1
  - python >=3.7,<4.0
  - tabulate >=0.8.3
  - unidecode >=1.0.23
  license: BSD-3-Clause
  license_family: BSD
  size: 17216
  timestamp: 1661938037728
- kind: conda
  name: click
  version: 8.1.7
  build: unix_pyh707e725_0
  subdir: noarch
  noarch: python
  url: https://conda.anaconda.org/conda-forge/noarch/click-8.1.7-unix_pyh707e725_0.conda
  sha256: f0016cbab6ac4138a429e28dbcb904a90305b34b3fe41a9b89d697c90401caec
  md5: f3ad426304898027fc619827ff428eca
  depends:
  - __unix
  - python >=3.8
  license: BSD-3-Clause
  license_family: BSD
  size: 84437
  timestamp: 1692311973840
- kind: conda
  name: click
  version: 8.1.7
  build: win_pyh7428d3b_0
  subdir: noarch
  noarch: python
  url: https://conda.anaconda.org/conda-forge/noarch/click-8.1.7-win_pyh7428d3b_0.conda
  sha256: 90236b113b9a20041736e80b80ee965167f9aac0468315c55e2bad902d673fb0
  md5: 3549ecbceb6cd77b91a105511b7d0786
  depends:
  - __win
  - colorama
  - python >=3.8
  license: BSD-3-Clause
  license_family: BSD
  size: 85051
  timestamp: 1692312207348
- kind: conda
  name: colorama
  version: 0.4.6
  build: pyhd8ed1ab_0
  subdir: noarch
  noarch: python
  url: https://conda.anaconda.org/conda-forge/noarch/colorama-0.4.6-pyhd8ed1ab_0.tar.bz2
  sha256: 2c1b2e9755ce3102bca8d69e8f26e4f087ece73f50418186aee7c74bef8e1698
  md5: 3faab06a954c2a04039983f2c4a50d99
  depends:
  - python >=3.7
  license: BSD-3-Clause
  license_family: BSD
  size: 25170
  timestamp: 1666700778190
- kind: conda
  name: compilers
  version: 1.7.0
  build: ha770c72_1
  build_number: 1
  subdir: linux-64
  url: https://conda.anaconda.org/conda-forge/linux-64/compilers-1.7.0-ha770c72_1.conda
  sha256: f50660a6543c401448e435ff71a2849faae203e3362be7618d994b6baf345f12
  md5: d8d07866ac3b5b6937213c89a1874f08
  depends:
  - c-compiler 1.7.0 hd590300_1
  - cxx-compiler 1.7.0 h00ab1b0_1
  - fortran-compiler 1.7.0 heb67821_1
  license: BSD-3-Clause
  license_family: BSD
  size: 7129
  timestamp: 1714575517071
- kind: conda
  name: contextlib2
  version: 21.6.0
  build: pyhd8ed1ab_0
  subdir: noarch
  noarch: python
  url: https://conda.anaconda.org/conda-forge/noarch/contextlib2-21.6.0-pyhd8ed1ab_0.tar.bz2
  sha256: 7762dc5b54c4e3e66f3c1d425ac2c6d1cff651e8fd4ab8d4d5ddfa883028ffaa
  md5: 5b26a831440be04c39531a8ce20f5d71
  depends:
  - python >=3.6
  license: PSF-2.0
  license_family: PSF
  size: 16367
  timestamp: 1624848715744
- kind: conda
  name: cssselect2
  version: 0.2.1
  build: pyh9f0ad1d_1
  build_number: 1
  subdir: noarch
  noarch: python
  url: https://conda.anaconda.org/conda-forge/noarch/cssselect2-0.2.1-pyh9f0ad1d_1.tar.bz2
  sha256: cfa9f03e406c32000ad05ecead87dbe86ba2786ef4cd3d5c5c129c11fd640c43
  md5: 1e642cd71b43866bcedff1172ac1fc53
  depends:
  - python
  - tinycss2
  license: BSD-3-Clause
  license_family: BSD
  size: 30243
  timestamp: 1585168847061
- kind: conda
  name: curl
  version: 8.8.0
  build: h653d890_0
  subdir: osx-arm64
  url: https://conda.anaconda.org/conda-forge/osx-arm64/curl-8.8.0-h653d890_0.conda
  sha256: 0680ea855424f2baa6ef347e71352bb3ae1db526c3db1682f87b318e054340f9
  md5: cbddcfb5f00336f3381e7f1c6bf9ab70
  depends:
  - __osx >=11.0
  - krb5 >=1.21.2,<1.22.0a0
  - libcurl 8.8.0 h7b6f9a7_0
  - libssh2 >=1.11.0,<2.0a0
  - libzlib >=1.2.13,<2.0.0a0
  - openssl >=3.3.0,<4.0a0
  - zstd >=1.5.6,<1.6.0a0
  license: curl
  license_family: MIT
  size: 151678
  timestamp: 1716379050364
- kind: conda
  name: curl
  version: 8.8.0
  build: he654da7_0
  subdir: linux-64
  url: https://conda.anaconda.org/conda-forge/linux-64/curl-8.8.0-he654da7_0.conda
  sha256: 6b44eb191a679ebf3f5b7092970cdc7df0f13ba9f1f891f45f70510b051dece9
  md5: 042341d8b9ba4ee7f2722b81fae9f0ad
  depends:
  - krb5 >=1.21.2,<1.22.0a0
  - libcurl 8.8.0 hca28451_0
  - libgcc-ng >=12
  - libssh2 >=1.11.0,<2.0a0
  - libzlib >=1.2.13,<2.0.0a0
  - openssl >=3.3.0,<4.0a0
  - zstd >=1.5.6,<1.6.0a0
  license: curl
  license_family: MIT
  size: 166948
  timestamp: 1716378571585
- kind: conda
  name: curl
  version: 8.8.0
  build: hea67d85_0
  subdir: osx-64
  url: https://conda.anaconda.org/conda-forge/osx-64/curl-8.8.0-hea67d85_0.conda
  sha256: 84d32fe3e98d201bdaa9fa12c08b7f19003dbc344c2a1c9533e87e534b55e3c7
  md5: 9da6fca30ac6b75dcfeb69774b16e8ba
  depends:
  - __osx >=10.13
  - krb5 >=1.21.2,<1.22.0a0
  - libcurl 8.8.0 hf9fcc65_0
  - libssh2 >=1.11.0,<2.0a0
  - libzlib >=1.2.13,<2.0.0a0
  - openssl >=3.3.0,<4.0a0
  - zstd >=1.5.6,<1.6.0a0
  license: curl
  license_family: MIT
  size: 154052
  timestamp: 1716379053776
- kind: conda
  name: cxx-compiler
  version: 1.7.0
  build: h00ab1b0_1
  build_number: 1
  subdir: linux-64
  url: https://conda.anaconda.org/conda-forge/linux-64/cxx-compiler-1.7.0-h00ab1b0_1.conda
  sha256: cf895938292cfd4cfa2a06c6d57aa25c33cc974d4ffe52e704ffb67f5577b93f
  md5: 28de2e073db9ca9b72858bee9fb6f571
  depends:
  - c-compiler 1.7.0 hd590300_1
  - gxx
  - gxx_linux-64 12.*
  license: BSD-3-Clause
  license_family: BSD
  size: 6283
  timestamp: 1714575513327
- kind: conda
  name: defusedxml
  version: 0.7.1
  build: pyhd8ed1ab_0
  subdir: noarch
  noarch: python
  url: https://conda.anaconda.org/conda-forge/noarch/defusedxml-0.7.1-pyhd8ed1ab_0.tar.bz2
  sha256: 9717a059677553562a8f38ff07f3b9f61727bd614f505658b0a5ecbcf8df89be
  md5: 961b3a227b437d82ad7054484cfa71b2
  depends:
  - python >=3.6
  license: PSF-2.0
  license_family: PSF
  size: 24062
  timestamp: 1615232388757
- kind: conda
  name: distlib
  version: 0.3.8
  build: pyhd8ed1ab_0
  subdir: noarch
  noarch: python
  url: https://conda.anaconda.org/conda-forge/noarch/distlib-0.3.8-pyhd8ed1ab_0.conda
  sha256: 3ff11acdd5cc2f80227682966916e878e45ced94f59c402efb94911a5774e84e
  md5: db16c66b759a64dc5183d69cc3745a52
  depends:
  - python 2.7|>=3.6
  license: Apache-2.0
  license_family: APACHE
  size: 274915
  timestamp: 1702383349284
- kind: conda
  name: docopt
  version: 0.6.2
  build: py_1
  build_number: 1
  subdir: noarch
  noarch: python
  url: https://conda.anaconda.org/conda-forge/noarch/docopt-0.6.2-py_1.tar.bz2
  sha256: 4bbfb8ab343b4711223aedf797a2678955412124e71415dc2fe9816248f0b28d
  md5: a9ed63e45579cfef026a916af2bc27c9
  depends:
  - python
  license: MIT
  license_family: MIT
  size: 14691
  timestamp: 1530916777462
- kind: conda
  name: exceptiongroup
  version: 1.2.0
  build: pyhd8ed1ab_2
  build_number: 2
  subdir: noarch
  noarch: python
  url: https://conda.anaconda.org/conda-forge/noarch/exceptiongroup-1.2.0-pyhd8ed1ab_2.conda
  sha256: a6ae416383bda0e3ed14eaa187c653e22bec94ff2aa3b56970cdf0032761e80d
  md5: 8d652ea2ee8eaee02ed8dc820bc794aa
  depends:
  - python >=3.7
  license: MIT and PSF-2.0
  size: 20551
  timestamp: 1704921321122
- kind: conda
  name: expat
  version: 2.6.2
  build: h59595ed_0
  subdir: linux-64
  url: https://conda.anaconda.org/conda-forge/linux-64/expat-2.6.2-h59595ed_0.conda
  sha256: 89916c536ae5b85bb8bf0cfa27d751e274ea0911f04e4a928744735c14ef5155
  md5: 53fb86322bdb89496d7579fe3f02fd61
  depends:
  - libexpat 2.6.2 h59595ed_0
  - libgcc-ng >=12
  license: MIT
  license_family: MIT
  size: 137627
  timestamp: 1710362144873
- kind: conda
  name: expat
  version: 2.6.2
  build: h63175ca_0
  subdir: win-64
  url: https://conda.anaconda.org/conda-forge/win-64/expat-2.6.2-h63175ca_0.conda
  sha256: f5a13d4bc591a4dc210954f492dd59a0ecf9b9d2ab28bf2ece755ca8f69ec1b4
  md5: 52f9dec6758ceb8ce0ea8af9fa13eb1a
  depends:
  - libexpat 2.6.2 h63175ca_0
  license: MIT
  license_family: MIT
  size: 229627
  timestamp: 1710362661692
- kind: conda
  name: expat
  version: 2.6.2
  build: h73e2aa4_0
  subdir: osx-64
  url: https://conda.anaconda.org/conda-forge/osx-64/expat-2.6.2-h73e2aa4_0.conda
  sha256: 0fd1befb18d9d937358a90d5b8f97ac2402761e9d4295779cbad9d7adfb47976
  md5: dc0882915da2ec74696ad87aa2350f27
  depends:
  - libexpat 2.6.2 h73e2aa4_0
  license: MIT
  license_family: MIT
  size: 126612
  timestamp: 1710362607162
- kind: conda
  name: expat
  version: 2.6.2
  build: hebf3989_0
  subdir: osx-arm64
  url: https://conda.anaconda.org/conda-forge/osx-arm64/expat-2.6.2-hebf3989_0.conda
  sha256: 9ac22553a4d595d7e4c9ca9aa09a0b38da65314529a7a7008edc73d3f9e7904a
  md5: de0cff0ec74f273c4b6aa281479906c3
  depends:
  - libexpat 2.6.2 hebf3989_0
  license: MIT
  license_family: MIT
  size: 124594
  timestamp: 1710362455984
- kind: conda
  name: filelock
  version: 3.15.1
  build: pyhd8ed1ab_0
  subdir: noarch
  noarch: python
  url: https://conda.anaconda.org/conda-forge/noarch/filelock-3.15.1-pyhd8ed1ab_0.conda
  sha256: 4b32cbd6082db21d463250cbfaaaaf37bfaa84950deeb1298753cae8d45771e7
  md5: ca4149866d80007713ff47906bba8cb3
  depends:
  - python >=3.7
  license: Unlicense
  size: 17437
  timestamp: 1718250206482
- kind: conda
  name: font-ttf-dejavu-sans-mono
  version: '2.37'
  build: hab24e00_0
  subdir: noarch
  noarch: generic
  url: https://conda.anaconda.org/conda-forge/noarch/font-ttf-dejavu-sans-mono-2.37-hab24e00_0.tar.bz2
  sha256: 58d7f40d2940dd0a8aa28651239adbf5613254df0f75789919c4e6762054403b
  md5: 0c96522c6bdaed4b1566d11387caaf45
  license: BSD-3-Clause
  license_family: BSD
  size: 397370
  timestamp: 1566932522327
- kind: conda
  name: font-ttf-inconsolata
  version: '3.000'
  build: h77eed37_0
  subdir: noarch
  noarch: generic
  url: https://conda.anaconda.org/conda-forge/noarch/font-ttf-inconsolata-3.000-h77eed37_0.tar.bz2
  sha256: c52a29fdac682c20d252facc50f01e7c2e7ceac52aa9817aaf0bb83f7559ec5c
  md5: 34893075a5c9e55cdafac56607368fc6
  license: OFL-1.1
  license_family: Other
  size: 96530
  timestamp: 1620479909603
- kind: conda
  name: font-ttf-source-code-pro
  version: '2.038'
  build: h77eed37_0
  subdir: noarch
  noarch: generic
  url: https://conda.anaconda.org/conda-forge/noarch/font-ttf-source-code-pro-2.038-h77eed37_0.tar.bz2
  sha256: 00925c8c055a2275614b4d983e1df637245e19058d79fc7dd1a93b8d9fb4b139
  md5: 4d59c254e01d9cde7957100457e2d5fb
  license: OFL-1.1
  license_family: Other
  size: 700814
  timestamp: 1620479612257
- kind: conda
  name: font-ttf-ubuntu
  version: '0.83'
  build: h77eed37_2
  build_number: 2
  subdir: noarch
  noarch: generic
  url: https://conda.anaconda.org/conda-forge/noarch/font-ttf-ubuntu-0.83-h77eed37_2.conda
  sha256: c940f6e969143e13a3a9660abb3c7e7e23b8319efb29dbdd5dee0b9939236e13
  md5: cbbe59391138ea5ad3658c76912e147f
  license: LicenseRef-Ubuntu-Font-Licence-Version-1.0
  license_family: Other
  size: 1622566
  timestamp: 1714483134319
- kind: conda
  name: fontconfig
  version: 2.14.2
  build: h14ed4e7_0
  subdir: linux-64
  url: https://conda.anaconda.org/conda-forge/linux-64/fontconfig-2.14.2-h14ed4e7_0.conda
  sha256: 155d534c9037347ea7439a2c6da7c24ffec8e5dd278889b4c57274a1d91e0a83
  md5: 0f69b688f52ff6da70bccb7ff7001d1d
  depends:
  - expat >=2.5.0,<3.0a0
  - freetype >=2.12.1,<3.0a0
  - libgcc-ng >=12
  - libuuid >=2.32.1,<3.0a0
  - libzlib >=1.2.13,<2.0.0a0
  license: MIT
  license_family: MIT
  size: 272010
  timestamp: 1674828850194
- kind: conda
  name: fontconfig
  version: 2.14.2
  build: h5bb23bf_0
  subdir: osx-64
  url: https://conda.anaconda.org/conda-forge/osx-64/fontconfig-2.14.2-h5bb23bf_0.conda
  sha256: f63e6d1d6aef8ba6de4fc54d3d7898a153479888d40ffdf2e4cfad6f92679d34
  md5: 86cc5867dfbee4178118392bae4a3c89
  depends:
  - expat >=2.5.0,<3.0a0
  - freetype >=2.12.1,<3.0a0
  - libzlib >=1.2.13,<2.0.0a0
  license: MIT
  license_family: MIT
  size: 237068
  timestamp: 1674829100063
- kind: conda
  name: fontconfig
  version: 2.14.2
  build: h82840c6_0
  subdir: osx-arm64
  url: https://conda.anaconda.org/conda-forge/osx-arm64/fontconfig-2.14.2-h82840c6_0.conda
  sha256: 7094917fc6758186e17c61d8ee8fd2bbbe9f303b4addac61d918fa415c497e2b
  md5: f77d47ddb6d3cc5b39b9bdf65635afbb
  depends:
  - expat >=2.5.0,<3.0a0
  - freetype >=2.12.1,<3.0a0
  - libzlib >=1.2.13,<2.0.0a0
  license: MIT
  license_family: MIT
  size: 237668
  timestamp: 1674829263740
- kind: conda
  name: fontconfig
  version: 2.14.2
  build: hbde0cde_0
  subdir: win-64
  url: https://conda.anaconda.org/conda-forge/win-64/fontconfig-2.14.2-hbde0cde_0.conda
  sha256: 643f2b95be68abeb130c53d543dcd0c1244bebabd58c774a21b31e4b51ac3c96
  md5: 08767992f1a4f1336a257af1241034bd
  depends:
  - expat >=2.5.0,<3.0a0
  - freetype >=2.12.1,<3.0a0
  - libiconv >=1.17,<2.0a0
  - libzlib >=1.2.13,<2.0.0a0
  - ucrt >=10.0.20348.0
  - vc >=14.2,<15
  - vs2015_runtime >=14.29.30139
  license: MIT
  license_family: MIT
  size: 190111
  timestamp: 1674829354122
- kind: conda
  name: fonts-conda-ecosystem
  version: '1'
  build: '0'
  subdir: noarch
  noarch: generic
  url: https://conda.anaconda.org/conda-forge/noarch/fonts-conda-ecosystem-1-0.tar.bz2
  sha256: a997f2f1921bb9c9d76e6fa2f6b408b7fa549edd349a77639c9fe7a23ea93e61
  md5: fee5683a3f04bd15cbd8318b096a27ab
  depends:
  - fonts-conda-forge
  license: BSD-3-Clause
  license_family: BSD
  size: 3667
  timestamp: 1566974674465
- kind: conda
  name: fonts-conda-forge
  version: '1'
  build: '0'
  subdir: noarch
  noarch: generic
  url: https://conda.anaconda.org/conda-forge/noarch/fonts-conda-forge-1-0.tar.bz2
  sha256: 53f23a3319466053818540bcdf2091f253cbdbab1e0e9ae7b9e509dcaa2a5e38
  md5: f766549260d6815b0c52253f1fb1bb29
  depends:
  - font-ttf-dejavu-sans-mono
  - font-ttf-inconsolata
  - font-ttf-source-code-pro
  - font-ttf-ubuntu
  license: BSD-3-Clause
  license_family: BSD
  size: 4102
  timestamp: 1566932280397
- kind: conda
  name: fortran-compiler
  version: 1.7.0
  build: heb67821_1
  build_number: 1
  subdir: linux-64
  url: https://conda.anaconda.org/conda-forge/linux-64/fortran-compiler-1.7.0-heb67821_1.conda
  sha256: 4293677cdf4c54d13659a3f9ac15cae778310811c62add29bb2e70630756317a
  md5: cf4b0e7c4c78bb0662aed9b27c414a3c
  depends:
  - binutils
  - c-compiler 1.7.0 hd590300_1
  - gfortran
  - gfortran_linux-64 12.*
  license: BSD-3-Clause
  license_family: BSD
  size: 6300
  timestamp: 1714575515211
- kind: conda
  name: freetype
  version: 2.12.1
  build: h267a509_2
  build_number: 2
  subdir: linux-64
  url: https://conda.anaconda.org/conda-forge/linux-64/freetype-2.12.1-h267a509_2.conda
  sha256: b2e3c449ec9d907dd4656cb0dc93e140f447175b125a3824b31368b06c666bb6
  md5: 9ae35c3d96db2c94ce0cef86efdfa2cb
  depends:
  - libgcc-ng >=12
  - libpng >=1.6.39,<1.7.0a0
  - libzlib >=1.2.13,<2.0.0a0
  license: GPL-2.0-only OR FTL
  size: 634972
  timestamp: 1694615932610
- kind: conda
  name: freetype
  version: 2.12.1
  build: h60636b9_2
  build_number: 2
  subdir: osx-64
  url: https://conda.anaconda.org/conda-forge/osx-64/freetype-2.12.1-h60636b9_2.conda
  sha256: b292cf5a25f094eeb4b66e37d99a97894aafd04a5683980852a8cbddccdc8e4e
  md5: 25152fce119320c980e5470e64834b50
  depends:
  - libpng >=1.6.39,<1.7.0a0
  - libzlib >=1.2.13,<2.0.0a0
  license: GPL-2.0-only OR FTL
  size: 599300
  timestamp: 1694616137838
- kind: conda
  name: freetype
  version: 2.12.1
  build: hadb7bae_2
  build_number: 2
  subdir: osx-arm64
  url: https://conda.anaconda.org/conda-forge/osx-arm64/freetype-2.12.1-hadb7bae_2.conda
  sha256: 791673127e037a2dc0eebe122dc4f904cb3f6e635bb888f42cbe1a76b48748d9
  md5: e6085e516a3e304ce41a8ee08b9b89ad
  depends:
  - libpng >=1.6.39,<1.7.0a0
  - libzlib >=1.2.13,<2.0.0a0
  license: GPL-2.0-only OR FTL
  size: 596430
  timestamp: 1694616332835
- kind: conda
  name: freetype
  version: 2.12.1
  build: hdaf720e_2
  build_number: 2
  subdir: win-64
  url: https://conda.anaconda.org/conda-forge/win-64/freetype-2.12.1-hdaf720e_2.conda
  sha256: 2c53ee8879e05e149a9e525481d36adfd660a6abda26fd731376fa64ff03e728
  md5: 3761b23693f768dc75a8fd0a73ca053f
  depends:
  - libpng >=1.6.39,<1.7.0a0
  - libzlib >=1.2.13,<2.0.0a0
  - ucrt >=10.0.20348.0
  - vc >=14.2,<15
  - vc14_runtime >=14.29.30139
  license: GPL-2.0-only OR FTL
  size: 510306
  timestamp: 1694616398888
- kind: conda
  name: gcc
  version: 12.3.0
  build: h915e2ae_9
  build_number: 9
  subdir: linux-64
  url: https://conda.anaconda.org/conda-forge/linux-64/gcc-12.3.0-h915e2ae_9.conda
  sha256: 7d5a99b3cf0737bf6befa1f60f35dc780bb6093dded4c61c3556d35c70e0f292
  md5: 1ff1669dc0b16e67234cacb92f39e72a
  depends:
  - gcc_impl_linux-64 12.3.0.*
  license: BSD-3-Clause
  size: 50209
  timestamp: 1718352287671
- kind: conda
  name: gcc_impl_linux-64
  version: 12.3.0
  build: h58ffeeb_9
  build_number: 9
  subdir: linux-64
  url: https://conda.anaconda.org/conda-forge/linux-64/gcc_impl_linux-64-12.3.0-h58ffeeb_9.conda
  sha256: 74a5594291f14ae27f23f74ebe31ad738519e9b9426b7c8c2eb535c3797568ed
  md5: ebb1a5d293f3a452500147fd15f019d9
  depends:
  - binutils_impl_linux-64 >=2.40
  - libgcc-devel_linux-64 12.3.0 h6b66f73_109
  - libgcc-ng >=12.3.0
  - libgomp >=12.3.0
  - libsanitizer 12.3.0 hb8811af_9
  - libstdcxx-ng >=12.3.0
  - sysroot_linux-64
  license: GPL-3.0-only WITH GCC-exception-3.1
  size: 53349271
  timestamp: 1718352161591
- kind: conda
  name: gcc_linux-64
  version: 12.3.0
  build: h6b3dd4b_6
  build_number: 6
  subdir: linux-64
  url: https://conda.anaconda.org/conda-forge/linux-64/gcc_linux-64-12.3.0-h6b3dd4b_6.conda
  sha256: ccea16064665c14999cb61c384ae34edf2df95ad01d39fd0a2897f98286d25eb
  md5: 35184c99dd2a54dd895a647d8d98e246
  depends:
  - binutils_linux-64 2.40 hb3c18ed_6
  - gcc_impl_linux-64 12.3.0.*
  - sysroot_linux-64
  license: BSD-3-Clause
  license_family: BSD
  size: 32247
  timestamp: 1718066514166
- kind: conda
  name: gettext
  version: 0.22.5
  build: h59595ed_2
  build_number: 2
  subdir: linux-64
  url: https://conda.anaconda.org/conda-forge/linux-64/gettext-0.22.5-h59595ed_2.conda
  sha256: 386181254ddd2aed1fccdfc217da5b6545f6df4e9979ad8e08f5e91e22eaf7dc
  md5: 219ba82e95d7614cf7140d2a4afc0926
  depends:
  - gettext-tools 0.22.5 h59595ed_2
  - libasprintf 0.22.5 h661eb56_2
  - libasprintf-devel 0.22.5 h661eb56_2
  - libgcc-ng >=12
  - libgettextpo 0.22.5 h59595ed_2
  - libgettextpo-devel 0.22.5 h59595ed_2
  - libstdcxx-ng >=12
  license: LGPL-2.1-or-later AND GPL-3.0-or-later
  size: 475058
  timestamp: 1712512357949
- kind: conda
  name: gettext
  version: 0.22.5
  build: h5ff76d1_2
  build_number: 2
  subdir: osx-64
  url: https://conda.anaconda.org/conda-forge/osx-64/gettext-0.22.5-h5ff76d1_2.conda
  sha256: ba9a4680b018a4ca517ec20beb25b09c97e293ecd16b931075e689db10291712
  md5: c09b3dcf2adc5a2a32d11ab90289b8fa
  depends:
  - gettext-tools 0.22.5 h5ff76d1_2
  - libasprintf 0.22.5 h5ff76d1_2
  - libasprintf-devel 0.22.5 h5ff76d1_2
  - libcxx >=16
  - libgettextpo 0.22.5 h5ff76d1_2
  - libgettextpo-devel 0.22.5 h5ff76d1_2
  - libiconv >=1.17,<2.0a0
  - libintl 0.22.5 h5ff76d1_2
  - libintl-devel 0.22.5 h5ff76d1_2
  license: LGPL-2.1-or-later AND GPL-3.0-or-later
  size: 481687
  timestamp: 1712513003915
- kind: conda
  name: gettext
  version: 0.22.5
  build: h8fbad5d_2
  build_number: 2
  subdir: osx-arm64
  url: https://conda.anaconda.org/conda-forge/osx-arm64/gettext-0.22.5-h8fbad5d_2.conda
  sha256: 7188b466071698759b125aaed9b4d78940e72e6299b0c6dbad6f35c85cf3d27b
  md5: 404e2894e9cb2835246cef47317ff763
  depends:
  - gettext-tools 0.22.5 h8fbad5d_2
  - libasprintf 0.22.5 h8fbad5d_2
  - libasprintf-devel 0.22.5 h8fbad5d_2
  - libcxx >=16
  - libgettextpo 0.22.5 h8fbad5d_2
  - libgettextpo-devel 0.22.5 h8fbad5d_2
  - libiconv >=1.17,<2.0a0
  - libintl 0.22.5 h8fbad5d_2
  - libintl-devel 0.22.5 h8fbad5d_2
  license: LGPL-2.1-or-later AND GPL-3.0-or-later
  size: 482649
  timestamp: 1712512963023
- kind: conda
  name: gettext-tools
  version: 0.22.5
  build: h59595ed_2
  build_number: 2
  subdir: linux-64
  url: https://conda.anaconda.org/conda-forge/linux-64/gettext-tools-0.22.5-h59595ed_2.conda
  sha256: 67d7b1d6fe4f1c516df2000640ec7dcfebf3ff6ea0785f0276870e730c403d33
  md5: 985f2f453fb72408d6b6f1be0f324033
  depends:
  - libgcc-ng >=12
  license: GPL-3.0-or-later
  license_family: GPL
  size: 2728420
  timestamp: 1712512328692
- kind: conda
  name: gettext-tools
  version: 0.22.5
  build: h5ff76d1_2
  build_number: 2
  subdir: osx-64
  url: https://conda.anaconda.org/conda-forge/osx-64/gettext-tools-0.22.5-h5ff76d1_2.conda
  sha256: 4db71a66340d068c57e16c574c356db6df54ac0147b5b26d3313093f7854ee6d
  md5: 37e1cb0efeff4d4623a6357e37e0105d
  depends:
  - libiconv >=1.17,<2.0a0
  - libintl 0.22.5 h5ff76d1_2
  license: GPL-3.0-or-later
  license_family: GPL
  size: 2501207
  timestamp: 1712512940076
- kind: conda
  name: gettext-tools
  version: 0.22.5
  build: h8fbad5d_2
  build_number: 2
  subdir: osx-arm64
  url: https://conda.anaconda.org/conda-forge/osx-arm64/gettext-tools-0.22.5-h8fbad5d_2.conda
  sha256: f60d1671e30ac60598396c11fcec4426f7ddb281bf9e37af2262016b4d812cce
  md5: 31117a80d73f4fac856ab09fd9f3c6b5
  depends:
  - libiconv >=1.17,<2.0a0
  - libintl 0.22.5 h8fbad5d_2
  license: GPL-3.0-or-later
  license_family: GPL
  size: 2482262
  timestamp: 1712512901194
- kind: conda
  name: gfortran
  version: 12.3.0
  build: h915e2ae_9
  build_number: 9
  subdir: linux-64
  url: https://conda.anaconda.org/conda-forge/linux-64/gfortran-12.3.0-h915e2ae_9.conda
  sha256: 2014090c517d727cf18a465be2954fe2e3e92c1801eeeced780888ba1212188f
  md5: bbffb83a8f8e6eb326e8d48425b76195
  depends:
  - gcc 12.3.0.*
  - gcc_impl_linux-64 12.3.0.*
  - gfortran_impl_linux-64 12.3.0.*
  license: BSD-3-Clause
  size: 49614
  timestamp: 1718352420276
- kind: conda
  name: gfortran_impl_linux-64
  version: 12.3.0
  build: h8f2110c_9
  build_number: 9
  subdir: linux-64
  url: https://conda.anaconda.org/conda-forge/linux-64/gfortran_impl_linux-64-12.3.0-h8f2110c_9.conda
  sha256: 6dd90f8730ee117d1b4732f7090f43647083fc46ec37e1a1b183c36855aa0b6e
  md5: e75d139c7e6ac9e925399bf10db10cc9
  depends:
  - gcc_impl_linux-64 >=12.3.0
  - libgcc-ng >=12.3.0
  - libgfortran5 >=12.3.0
  - libstdcxx-ng >=12.3.0
  - sysroot_linux-64
  license: GPL-3.0-only WITH GCC-exception-3.1
  size: 15397402
  timestamp: 1718352341134
- kind: conda
  name: gfortran_linux-64
  version: 12.3.0
  build: h5877db1_6
  build_number: 6
  subdir: linux-64
  url: https://conda.anaconda.org/conda-forge/linux-64/gfortran_linux-64-12.3.0-h5877db1_6.conda
  sha256: 823896fbc0d2ce8891a7ca26216067328548aacbecf3870a497350710913ae61
  md5: 23713d469663d28388c88fa6cfcd61c3
  depends:
  - binutils_linux-64 2.40 hb3c18ed_6
  - gcc_linux-64 12.3.0 h6b3dd4b_6
  - gfortran_impl_linux-64 12.3.0.*
  - sysroot_linux-64
  license: BSD-3-Clause
  license_family: BSD
  size: 30571
  timestamp: 1718066531715
- kind: conda
  name: ghp-import
  version: 2.1.0
  build: pyhd8ed1ab_0
  subdir: noarch
  noarch: python
  url: https://conda.anaconda.org/conda-forge/noarch/ghp-import-2.1.0-pyhd8ed1ab_0.tar.bz2
  sha256: 097d9b4c946b195800bc68f68393370049238509b08ef828c06fbf481bbc139c
  md5: 6d8d61116031a3f5b1f32e7899785866
  depends:
  - python >=3.6
  - python-dateutil >=2.8.1
  license: LicenseRef-Tumbolia-Public
  size: 15504
  timestamp: 1651585848291
- kind: conda
  name: git
  version: 2.42.0
  build: h57928b3_1
  build_number: 1
  subdir: win-64
  url: https://conda.anaconda.org/conda-forge/win-64/git-2.42.0-h57928b3_1.conda
  sha256: c2e81e48f8a17bb3393a9c413600ee44de34f7be3d8f4a81b3c2deb1da7e620f
  md5: 92bb3d38c5d89465d18d0ccbd7f847cd
  license: GPL-2.0-or-later and LGPL-2.1-or-later
  size: 116953064
  timestamp: 1701087318572
- kind: conda
  name: git
  version: 2.42.0
  build: pl5321h6e320eb_1
  build_number: 1
  subdir: osx-arm64
  url: https://conda.anaconda.org/conda-forge/osx-arm64/git-2.42.0-pl5321h6e320eb_1.conda
  sha256: f6af68959eaf3e99527140c5787f99ad2e30b1e5175ec85f3e2c00bb5dee1b37
  md5: b6f20acca44617ac2e78a068b78a86e8
  depends:
  - curl
  - gettext
  - libexpat >=2.5.0,<3.0a0
  - libiconv >=1.17,<2.0a0
  - libzlib >=1.2.13,<2.0.0a0
  - openssl >=3.2.0,<4.0a0
  - pcre2 >=10.42,<10.43.0a0
  - perl 5.*
  license: GPL-2.0-or-later and LGPL-2.1-or-later
  size: 8176005
  timestamp: 1701087161334
- kind: conda
  name: git
  version: 2.42.0
  build: pl5321h7bc287a_1
  build_number: 1
  subdir: linux-64
  url: https://conda.anaconda.org/conda-forge/linux-64/git-2.42.0-pl5321h7bc287a_1.conda
  sha256: dee2e29052bb9a7c7ab16d931e10aedd6410ba1c110983a5a232fe06a1dba008
  md5: 7334e613aee6ab4a4d81150a53881074
  depends:
  - curl
  - gettext
  - libexpat >=2.5.0,<3.0a0
  - libgcc-ng >=12
  - libiconv >=1.17,<2.0a0
  - libzlib >=1.2.13,<2.0.0a0
  - openssl >=3.2.0,<4.0a0
  - pcre2 >=10.42,<10.43.0a0
  - perl 5.*
  license: GPL-2.0-or-later and LGPL-2.1-or-later
  size: 9483120
  timestamp: 1701086793863
- kind: conda
  name: git
  version: 2.42.0
  build: pl5321hba7a703_1
  build_number: 1
  subdir: osx-64
  url: https://conda.anaconda.org/conda-forge/osx-64/git-2.42.0-pl5321hba7a703_1.conda
  sha256: fcb72f01d482c981f8a18c3313fcf8b4cd801dbea48ba22ea8b154a2c800e0ca
  md5: 6b132a44d4c1d735284717c3157cc56e
  depends:
  - __osx >=10.9
  - curl
  - gettext
  - libexpat >=2.5.0,<3.0a0
  - libiconv >=1.17,<2.0a0
  - libzlib >=1.2.13,<2.0.0a0
  - openssl >=3.2.0,<4.0a0
  - pcre2 >=10.42,<10.43.0a0
  - perl 5.*
  license: GPL-2.0-or-later and LGPL-2.1-or-later
  size: 7744105
  timestamp: 1701087084155
- kind: conda
  name: git-cliff
  version: 2.2.1
  build: h46549a6_0
  subdir: osx-arm64
  url: https://conda.anaconda.org/conda-forge/osx-arm64/git-cliff-2.2.1-h46549a6_0.conda
  sha256: 68bc598c29dbfe3d5478f4ecf9f8e751d23f461eeea97d08fbce97cfca309368
  md5: b1638762bb0eca6437e3188cb67ab786
  depends:
  - libgit2 >=1.7.2,<1.8.0a0
  - libzlib >=1.2.13,<2.0.0a0
  constrains:
  - __osx >=11.0
  license: MIT OR Apache-2.0
  size: 3884665
  timestamp: 1712832631720
- kind: conda
  name: git-cliff
  version: 2.2.1
  build: hc76a939_0
  subdir: osx-64
  url: https://conda.anaconda.org/conda-forge/osx-64/git-cliff-2.2.1-hc76a939_0.conda
  sha256: a92dc6e88e70abd5f05e797d448db2da5b89d9b94cbb2da7952c3dcc181cc47f
  md5: 4c808ebedc883bba200325cfbce65951
  depends:
  - libgit2 >=1.7.2,<1.8.0a0
  - libzlib >=1.2.13,<2.0.0a0
  constrains:
  - __osx >=10.12
  license: MIT OR Apache-2.0
  size: 3973588
  timestamp: 1712832662138
- kind: conda
  name: git-cliff
  version: 2.2.1
  build: he0a03d5_0
  subdir: linux-64
  url: https://conda.anaconda.org/conda-forge/linux-64/git-cliff-2.2.1-he0a03d5_0.conda
  sha256: 210eda8e8edea66555f804d9858eee3270b9f450be2ccd1268486721ef9f1689
  md5: d1e34f32164d4d94e3b50ed62c4cbb71
  depends:
  - __glibc >=2.17,<3.0.a0
  - libgcc-ng >=12
  - libgit2 >=1.7.2,<1.8.0a0
  - libzlib >=1.2.13,<2.0.0a0
  license: MIT OR Apache-2.0
  size: 4534595
  timestamp: 1712831738612
- kind: conda
  name: git-cliff
  version: 2.3.0
  build: hdf088c3_0
  subdir: win-64
  url: https://conda.anaconda.org/conda-forge/win-64/git-cliff-2.3.0-hdf088c3_0.conda
  sha256: 80f4bd7e000e24fed56fb53d2b80fd423b0f84f12182c892fdb974e59dcbcc3a
  md5: ff8c01018691696fb311ac3ebb0651e4
  depends:
  - libgit2 >=1.8.1,<1.9.0a0
  - libzlib >=1.2.13,<2.0a0
  - ucrt >=10.0.20348.0
  - vc >=14.2,<15
  - vc14_runtime >=14.29.30139
  license: MIT OR Apache-2.0
  size: 3946248
  timestamp: 1717433580475
- kind: conda
  name: gxx
  version: 12.3.0
  build: h915e2ae_9
  build_number: 9
  subdir: linux-64
  url: https://conda.anaconda.org/conda-forge/linux-64/gxx-12.3.0-h915e2ae_9.conda
  sha256: 2982598ff62a58af17fa35153ba1e3afae9e10d1d513c355f8cd143a8b4b9e4e
  md5: a3ce8fc48f73c36db0832546149da439
  depends:
  - gcc 12.3.0.*
  - gxx_impl_linux-64 12.3.0.*
  license: BSD-3-Clause
  size: 49617
  timestamp: 1718352430268
- kind: conda
  name: gxx_impl_linux-64
  version: 12.3.0
  build: h2a574ab_9
  build_number: 9
  subdir: linux-64
  url: https://conda.anaconda.org/conda-forge/linux-64/gxx_impl_linux-64-12.3.0-h2a574ab_9.conda
  sha256: ada4f9bcd381f815d6b9e87821499920c5fe52b5f3dd3cc5c42a7ce96189c8a3
  md5: af088657d0f2b7062c8000146df83167
  depends:
  - gcc_impl_linux-64 12.3.0 h58ffeeb_9
  - libstdcxx-devel_linux-64 12.3.0 h6b66f73_109
  - sysroot_linux-64
  license: GPL-3.0-only WITH GCC-exception-3.1
  size: 12697657
  timestamp: 1718352386027
- kind: conda
  name: gxx_linux-64
  version: 12.3.0
  build: ha28b414_6
  build_number: 6
  subdir: linux-64
  url: https://conda.anaconda.org/conda-forge/linux-64/gxx_linux-64-12.3.0-ha28b414_6.conda
  sha256: e86c784f79c01d5cf7e9d11eb9cc2a563bc8bafb7bee06d6d1bb27ad2e7aaab8
  md5: 5904ffea1840c7acb65d77d2ba928acb
  depends:
  - binutils_linux-64 2.40 hb3c18ed_6
  - gcc_linux-64 12.3.0 h6b3dd4b_6
  - gxx_impl_linux-64 12.3.0.*
  - sysroot_linux-64
  license: BSD-3-Clause
  license_family: BSD
  size: 30576
  timestamp: 1718066536120
- kind: conda
  name: icu
  version: '73.2'
  build: h59595ed_0
  subdir: linux-64
  url: https://conda.anaconda.org/conda-forge/linux-64/icu-73.2-h59595ed_0.conda
  sha256: e12fd90ef6601da2875ebc432452590bc82a893041473bc1c13ef29001a73ea8
  md5: cc47e1facc155f91abd89b11e48e72ff
  depends:
  - libgcc-ng >=12
  - libstdcxx-ng >=12
  license: MIT
  license_family: MIT
  size: 12089150
  timestamp: 1692900650789
- kind: conda
  name: icu
  version: '73.2'
  build: h63175ca_0
  subdir: win-64
  url: https://conda.anaconda.org/conda-forge/win-64/icu-73.2-h63175ca_0.conda
  sha256: 423aaa2b69d713520712f55c7c71994b7e6f967824bb39b59ad968e7b209ce8c
  md5: 0f47d9e3192d9e09ae300da0d28e0f56
  depends:
  - ucrt >=10.0.20348.0
  - vc >=14.2,<15
  - vc14_runtime >=14.29.30139
  license: MIT
  license_family: MIT
  size: 13422193
  timestamp: 1692901469029
- kind: conda
  name: icu
  version: '73.2'
  build: hc8870d7_0
  subdir: osx-arm64
  url: https://conda.anaconda.org/conda-forge/osx-arm64/icu-73.2-hc8870d7_0.conda
  sha256: ff9cd0c6cd1349954c801fb443c94192b637e1b414514539f3c49c56a39f51b1
  md5: 8521bd47c0e11c5902535bb1a17c565f
  license: MIT
  license_family: MIT
  size: 11997841
  timestamp: 1692902104771
- kind: conda
  name: icu
  version: '73.2'
  build: hf5e326d_0
  subdir: osx-64
  url: https://conda.anaconda.org/conda-forge/osx-64/icu-73.2-hf5e326d_0.conda
  sha256: f66362dc36178ac9b7c7a9b012948a9d2d050b3debec24bbd94aadbc44854185
  md5: 5cc301d759ec03f28328428e28f65591
  license: MIT
  license_family: MIT
  size: 11787527
  timestamp: 1692901622519
- kind: conda
  name: identify
  version: 2.5.36
  build: pyhd8ed1ab_0
  subdir: noarch
  noarch: python
  url: https://conda.anaconda.org/conda-forge/noarch/identify-2.5.36-pyhd8ed1ab_0.conda
  sha256: dc98ab2233d3ed3692499e2a06b027489ee317658cef9277ec23cab00236f31c
  md5: ba68cb5105760379432cebc82b45af40
  depends:
  - python >=3.6
  - ukkonen
  license: MIT
  license_family: MIT
  size: 78375
  timestamp: 1713673091737
- kind: conda
  name: idna
  version: '3.7'
  build: pyhd8ed1ab_0
  subdir: noarch
  noarch: python
  url: https://conda.anaconda.org/conda-forge/noarch/idna-3.7-pyhd8ed1ab_0.conda
  sha256: 9687ee909ed46169395d4f99a0ee94b80a52f87bed69cd454bb6d37ffeb0ec7b
  md5: c0cc1420498b17414d8617d0b9f506ca
  depends:
  - python >=3.6
  license: BSD-3-Clause
  license_family: BSD
  size: 52718
  timestamp: 1713279497047
- kind: conda
  name: importlib-metadata
  version: 7.1.0
  build: pyha770c72_0
  subdir: noarch
  noarch: python
  url: https://conda.anaconda.org/conda-forge/noarch/importlib-metadata-7.1.0-pyha770c72_0.conda
  sha256: cc2e7d1f7f01cede30feafc1118b7aefa244d0a12224513734e24165ae12ba49
  md5: 0896606848b2dc5cebdf111b6543aa04
  depends:
  - python >=3.8
  - zipp >=0.5
  license: Apache-2.0
  license_family: APACHE
  size: 27043
  timestamp: 1710971498183
- kind: conda
  name: importlib-resources
  version: 6.4.0
  build: pyhd8ed1ab_0
  subdir: noarch
  noarch: python
  url: https://conda.anaconda.org/conda-forge/noarch/importlib-resources-6.4.0-pyhd8ed1ab_0.conda
  sha256: 38db827f445ae437a15d50a94816ae67a48285d0700f736af3eb90800a71f079
  md5: dcbadab7a68738a028e195ab68ab2d2e
  depends:
  - importlib_resources >=6.4.0,<6.4.1.0a0
  - python >=3.8
  license: Apache-2.0
  license_family: APACHE
  size: 9657
  timestamp: 1711041029062
- kind: conda
  name: importlib_resources
  version: 6.4.0
  build: pyhd8ed1ab_0
  subdir: noarch
  noarch: python
  url: https://conda.anaconda.org/conda-forge/noarch/importlib_resources-6.4.0-pyhd8ed1ab_0.conda
  sha256: c6ae80c0beaeabb342c5b041f19669992ae6e937dbec56ced766cb035900f9de
  md5: c5d3907ad8bd7bf557521a1833cf7e6d
  depends:
  - python >=3.8
  - zipp >=3.1.0
  constrains:
  - importlib-resources >=6.4.0,<6.4.1.0a0
  license: Apache-2.0
  license_family: APACHE
  size: 33056
  timestamp: 1711041009039
- kind: conda
  name: iniconfig
  version: 2.0.0
  build: pyhd8ed1ab_0
  subdir: noarch
  noarch: python
  url: https://conda.anaconda.org/conda-forge/noarch/iniconfig-2.0.0-pyhd8ed1ab_0.conda
  sha256: 38740c939b668b36a50ef455b077e8015b8c9cf89860d421b3fff86048f49666
  md5: f800d2da156d08e289b14e87e43c1ae5
  depends:
  - python >=3.7
  license: MIT
  license_family: MIT
  size: 11101
  timestamp: 1673103208955
- kind: conda
  name: jinja2
  version: 3.1.4
  build: pyhd8ed1ab_0
  subdir: noarch
  noarch: python
  url: https://conda.anaconda.org/conda-forge/noarch/jinja2-3.1.4-pyhd8ed1ab_0.conda
  sha256: 27380d870d42d00350d2d52598cddaf02f9505fb24be09488da0c9b8d1428f2d
  md5: 7b86ecb7d3557821c649b3c31e3eb9f2
  depends:
  - markupsafe >=2.0
  - python >=3.7
  license: BSD-3-Clause
  license_family: BSD
  size: 111565
  timestamp: 1715127275924
- kind: conda
  name: jsonschema
  version: 3.2.0
  build: pyhd8ed1ab_3
  build_number: 3
  subdir: noarch
  noarch: python
  url: https://conda.anaconda.org/conda-forge/noarch/jsonschema-3.2.0-pyhd8ed1ab_3.tar.bz2
  sha256: d74a3ddd3c3dd9bd7b00110a196e3af90490c5660674f18bfd53a8fdf91de418
  md5: 66125e28711d8ffc04a207a2b170316d
  depends:
  - attrs >=17.4.0
  - importlib-metadata
  - pyrsistent >=0.14.0
  - python >=3.6
  - setuptools
  - six >=1.11.0
  license: MIT
  license_family: MIT
  size: 45999
  timestamp: 1614815999960
- kind: conda
  name: kernel-headers_linux-64
  version: 2.6.32
  build: he073ed8_17
  build_number: 17
  subdir: noarch
  noarch: generic
  url: https://conda.anaconda.org/conda-forge/noarch/kernel-headers_linux-64-2.6.32-he073ed8_17.conda
  sha256: fb39d64b48f3d9d1acc3df208911a41f25b6a00bd54935d5973b4739a9edd5b6
  md5: d731b543793afc0433c4fd593e693fce
  constrains:
  - sysroot_linux-64 ==2.12
  license: LGPL-2.0-or-later AND LGPL-2.0-or-later WITH exceptions AND GPL-2.0-or-later AND MPL-2.0
  license_family: GPL
  size: 710627
  timestamp: 1708000830116
- kind: conda
  name: keyutils
  version: 1.6.1
  build: h166bdaf_0
  subdir: linux-64
  url: https://conda.anaconda.org/conda-forge/linux-64/keyutils-1.6.1-h166bdaf_0.tar.bz2
  sha256: 150c05a6e538610ca7c43beb3a40d65c90537497a4f6a5f4d15ec0451b6f5ebb
  md5: 30186d27e2c9fa62b45fb1476b7200e3
  depends:
  - libgcc-ng >=10.3.0
  license: LGPL-2.1-or-later
  size: 117831
  timestamp: 1646151697040
- kind: conda
  name: krb5
  version: 1.21.2
  build: h659d440_0
  subdir: linux-64
  url: https://conda.anaconda.org/conda-forge/linux-64/krb5-1.21.2-h659d440_0.conda
  sha256: 259bfaae731989b252b7d2228c1330ef91b641c9d68ff87dae02cbae682cb3e4
  md5: cd95826dbd331ed1be26bdf401432844
  depends:
  - keyutils >=1.6.1,<2.0a0
  - libedit >=3.1.20191231,<3.2.0a0
  - libedit >=3.1.20191231,<4.0a0
  - libgcc-ng >=12
  - libstdcxx-ng >=12
  - openssl >=3.1.2,<4.0a0
  license: MIT
  license_family: MIT
  size: 1371181
  timestamp: 1692097755782
- kind: conda
  name: krb5
  version: 1.21.2
  build: h92f50d5_0
  subdir: osx-arm64
  url: https://conda.anaconda.org/conda-forge/osx-arm64/krb5-1.21.2-h92f50d5_0.conda
  sha256: 70bdb9b4589ec7c7d440e485ae22b5a352335ffeb91a771d4c162996c3070875
  md5: 92f1cff174a538e0722bf2efb16fc0b2
  depends:
  - libcxx >=15.0.7
  - libedit >=3.1.20191231,<3.2.0a0
  - libedit >=3.1.20191231,<4.0a0
  - openssl >=3.1.2,<4.0a0
  license: MIT
  license_family: MIT
  size: 1195575
  timestamp: 1692098070699
- kind: conda
  name: krb5
  version: 1.21.2
  build: hb884880_0
  subdir: osx-64
  url: https://conda.anaconda.org/conda-forge/osx-64/krb5-1.21.2-hb884880_0.conda
  sha256: 081ae2008a21edf57c048f331a17c65d1ccb52d6ca2f87ee031a73eff4dc0fc6
  md5: 80505a68783f01dc8d7308c075261b2f
  depends:
  - libcxx >=15.0.7
  - libedit >=3.1.20191231,<3.2.0a0
  - libedit >=3.1.20191231,<4.0a0
  - openssl >=3.1.2,<4.0a0
  license: MIT
  license_family: MIT
  size: 1183568
  timestamp: 1692098004387
- kind: conda
  name: lcms2
  version: '2.16'
  build: h67d730c_0
  subdir: win-64
  url: https://conda.anaconda.org/conda-forge/win-64/lcms2-2.16-h67d730c_0.conda
  sha256: f9fd9e80e46358a57d9bb97b1e37a03da4022143b019aa3c4476d8a7795de290
  md5: d3592435917b62a8becff3a60db674f6
  depends:
  - libjpeg-turbo >=3.0.0,<4.0a0
  - libtiff >=4.6.0,<4.7.0a0
  - ucrt >=10.0.20348.0
  - vc >=14.2,<15
  - vc14_runtime >=14.29.30139
  license: MIT
  license_family: MIT
  size: 507632
  timestamp: 1701648249706
- kind: conda
  name: lcms2
  version: '2.16'
  build: ha0e7c42_0
  subdir: osx-arm64
  url: https://conda.anaconda.org/conda-forge/osx-arm64/lcms2-2.16-ha0e7c42_0.conda
  sha256: 151e0c84feb7e0747fabcc85006b8973b22f5abbc3af76a9add0b0ef0320ebe4
  md5: 66f6c134e76fe13cce8a9ea5814b5dd5
  depends:
  - libjpeg-turbo >=3.0.0,<4.0a0
  - libtiff >=4.6.0,<4.7.0a0
  license: MIT
  license_family: MIT
  size: 211959
  timestamp: 1701647962657
- kind: conda
  name: lcms2
  version: '2.16'
  build: ha2f27b4_0
  subdir: osx-64
  url: https://conda.anaconda.org/conda-forge/osx-64/lcms2-2.16-ha2f27b4_0.conda
  sha256: 222ebc0a55544b9922f61e75015d02861e65b48f12113af41d48ba0814e14e4e
  md5: 1442db8f03517834843666c422238c9b
  depends:
  - libjpeg-turbo >=3.0.0,<4.0a0
  - libtiff >=4.6.0,<4.7.0a0
  license: MIT
  license_family: MIT
  size: 224432
  timestamp: 1701648089496
- kind: conda
  name: lcms2
  version: '2.16'
  build: hb7c19ff_0
  subdir: linux-64
  url: https://conda.anaconda.org/conda-forge/linux-64/lcms2-2.16-hb7c19ff_0.conda
  sha256: 5c878d104b461b7ef922abe6320711c0d01772f4cd55de18b674f88547870041
  md5: 51bb7010fc86f70eee639b4bb7a894f5
  depends:
  - libgcc-ng >=12
  - libjpeg-turbo >=3.0.0,<4.0a0
  - libtiff >=4.6.0,<4.7.0a0
  license: MIT
  license_family: MIT
  size: 245247
  timestamp: 1701647787198
- kind: conda
  name: ld_impl_linux-64
  version: '2.40'
  build: hf3520f5_3
  build_number: 3
  subdir: linux-64
  url: https://conda.anaconda.org/conda-forge/linux-64/ld_impl_linux-64-2.40-hf3520f5_3.conda
  sha256: 002d48084157a23c7e40a9b225bab95ea02ac6cb9267aa7739da2a3491bb0220
  md5: 7c1062eaa78dec4ea8a9a988dbda6045
  constrains:
  - binutils_impl_linux-64 2.40
  license: GPL-3.0-only
  license_family: GPL
  size: 713873
  timestamp: 1717997303330
- kind: conda
  name: lerc
  version: 4.0.0
  build: h27087fc_0
  subdir: linux-64
  url: https://conda.anaconda.org/conda-forge/linux-64/lerc-4.0.0-h27087fc_0.tar.bz2
  sha256: cb55f36dcd898203927133280ae1dc643368af041a48bcf7c026acb7c47b0c12
  md5: 76bbff344f0134279f225174e9064c8f
  depends:
  - libgcc-ng >=12
  - libstdcxx-ng >=12
  license: Apache-2.0
  license_family: Apache
  size: 281798
  timestamp: 1657977462600
- kind: conda
  name: lerc
  version: 4.0.0
  build: h63175ca_0
  subdir: win-64
  url: https://conda.anaconda.org/conda-forge/win-64/lerc-4.0.0-h63175ca_0.tar.bz2
  sha256: f4f39d7f6a2f9b407f8fb567a6c25755270421731d70f0ff331f5de4fa367488
  md5: 1900cb3cab5055833cfddb0ba233b074
  depends:
  - vc >=14.2,<15
  - vs2015_runtime >=14.29.30037
  license: Apache-2.0
  license_family: Apache
  size: 194365
  timestamp: 1657977692274
- kind: conda
  name: lerc
  version: 4.0.0
  build: h9a09cb3_0
  subdir: osx-arm64
  url: https://conda.anaconda.org/conda-forge/osx-arm64/lerc-4.0.0-h9a09cb3_0.tar.bz2
  sha256: 6f068bb53dfb6147d3147d981bb851bb5477e769407ad4e6a68edf482fdcb958
  md5: de462d5aacda3b30721b512c5da4e742
  depends:
  - libcxx >=13.0.1
  license: Apache-2.0
  license_family: Apache
  size: 215721
  timestamp: 1657977558796
- kind: conda
  name: lerc
  version: 4.0.0
  build: hb486fe8_0
  subdir: osx-64
  url: https://conda.anaconda.org/conda-forge/osx-64/lerc-4.0.0-hb486fe8_0.tar.bz2
  sha256: e41790fc0f4089726369b3c7f813117bbc14b533e0ed8b94cf75aba252e82497
  md5: f9d6a4c82889d5ecedec1d90eb673c55
  depends:
  - libcxx >=13.0.1
  license: Apache-2.0
  license_family: Apache
  size: 290319
  timestamp: 1657977526749
- kind: conda
  name: libasprintf
  version: 0.22.5
  build: h5ff76d1_2
  build_number: 2
  subdir: osx-64
  url: https://conda.anaconda.org/conda-forge/osx-64/libasprintf-0.22.5-h5ff76d1_2.conda
  sha256: 4babb29b8d39ae8b341c094c134a1917c595846e5f974c9d0cb64d3f734b46b1
  md5: ad803793d7168331f1395685cbdae212
  license: LGPL-2.1-or-later
  size: 40438
  timestamp: 1712512749697
- kind: conda
  name: libasprintf
  version: 0.22.5
  build: h661eb56_2
  build_number: 2
  subdir: linux-64
  url: https://conda.anaconda.org/conda-forge/linux-64/libasprintf-0.22.5-h661eb56_2.conda
  sha256: 31d58af7eb54e2938123200239277f14893c5fa4b5d0280c8cf55ae10000638b
  md5: dd197c968bf9760bba0031888d431ede
  depends:
  - libgcc-ng >=12
  - libstdcxx-ng >=12
  license: LGPL-2.1-or-later
  size: 43226
  timestamp: 1712512265295
- kind: conda
  name: libasprintf
  version: 0.22.5
  build: h8fbad5d_2
  build_number: 2
  subdir: osx-arm64
  url: https://conda.anaconda.org/conda-forge/osx-arm64/libasprintf-0.22.5-h8fbad5d_2.conda
  sha256: 04bbe4374719906cd08b639a3f34828030f405c33b47c757b47fd55aa7310179
  md5: 1b27402397a76115679c4855ab2ece41
  license: LGPL-2.1-or-later
  size: 40630
  timestamp: 1712512727388
- kind: conda
  name: libasprintf-devel
  version: 0.22.5
  build: h5ff76d1_2
  build_number: 2
  subdir: osx-64
  url: https://conda.anaconda.org/conda-forge/osx-64/libasprintf-devel-0.22.5-h5ff76d1_2.conda
  sha256: 39fa757378b49993142013c1f69dd56248cc3703c2f04c5bcf4cc4acdc644ae3
  md5: c7182eda3bc727384e2f98f4d680fa7d
  depends:
  - libasprintf 0.22.5 h5ff76d1_2
  license: LGPL-2.1-or-later
  size: 34702
  timestamp: 1712512806211
- kind: conda
  name: libasprintf-devel
  version: 0.22.5
  build: h661eb56_2
  build_number: 2
  subdir: linux-64
  url: https://conda.anaconda.org/conda-forge/linux-64/libasprintf-devel-0.22.5-h661eb56_2.conda
  sha256: 99d26d272a8203d30b3efbe734a99c823499884d7759b4291674438137c4b5ca
  md5: 02e41ab5834dcdcc8590cf29d9526f50
  depends:
  - libasprintf 0.22.5 h661eb56_2
  - libgcc-ng >=12
  license: LGPL-2.1-or-later
  size: 34225
  timestamp: 1712512295117
- kind: conda
  name: libasprintf-devel
  version: 0.22.5
  build: h8fbad5d_2
  build_number: 2
  subdir: osx-arm64
  url: https://conda.anaconda.org/conda-forge/osx-arm64/libasprintf-devel-0.22.5-h8fbad5d_2.conda
  sha256: f5331486854a5fe80bb837891efb28a28623f762327372cb4cbc264c9c4bf9e2
  md5: 480c106e87d4c4791e6b55a6d1678866
  depends:
  - libasprintf 0.22.5 h8fbad5d_2
  license: LGPL-2.1-or-later
  size: 34625
  timestamp: 1712512769736
- kind: conda
  name: libcurl
  version: 8.8.0
  build: h7b6f9a7_0
  subdir: osx-arm64
  url: https://conda.anaconda.org/conda-forge/osx-arm64/libcurl-8.8.0-h7b6f9a7_0.conda
  sha256: b83aa249e7c8abc1aa56593ad50d1b4c0a52f5f3d5fd7c489c2ccfc3a548f391
  md5: 245b30f99dc5379ebe1c78899be8d3f5
  depends:
  - krb5 >=1.21.2,<1.22.0a0
  - libnghttp2 >=1.58.0,<2.0a0
  - libssh2 >=1.11.0,<2.0a0
  - libzlib >=1.2.13,<2.0.0a0
  - openssl >=3.3.0,<4.0a0
  - zstd >=1.5.6,<1.6.0a0
  license: curl
  license_family: MIT
  size: 364890
  timestamp: 1716378993833
- kind: conda
  name: libcurl
  version: 8.8.0
  build: hca28451_0
  subdir: linux-64
  url: https://conda.anaconda.org/conda-forge/linux-64/libcurl-8.8.0-hca28451_0.conda
  sha256: 45aec0ffc6fe3fd4c0083b815aa102b8103380acc2b6714fb272d921acc68ab2
  md5: f21c27f076a07907e70c49bb57bd0f20
  depends:
  - krb5 >=1.21.2,<1.22.0a0
  - libgcc-ng >=12
  - libnghttp2 >=1.58.0,<2.0a0
  - libssh2 >=1.11.0,<2.0a0
  - libzlib >=1.2.13,<2.0.0a0
  - openssl >=3.3.0,<4.0a0
  - zstd >=1.5.6,<1.6.0a0
  license: curl
  license_family: MIT
  size: 405535
  timestamp: 1716378550673
- kind: conda
  name: libcurl
  version: 8.8.0
  build: hf9fcc65_0
  subdir: osx-64
  url: https://conda.anaconda.org/conda-forge/osx-64/libcurl-8.8.0-hf9fcc65_0.conda
  sha256: 1eb3e00586ddbf662877e62d1108bd2ff539fbeee34c52edf1d6c5fa3c9f4435
  md5: 276894efcbca23aa674e280e90bc5673
  depends:
  - krb5 >=1.21.2,<1.22.0a0
  - libnghttp2 >=1.58.0,<2.0a0
  - libssh2 >=1.11.0,<2.0a0
  - libzlib >=1.2.13,<2.0.0a0
  - openssl >=3.3.0,<4.0a0
  - zstd >=1.5.6,<1.6.0a0
  license: curl
  license_family: MIT
  size: 385778
  timestamp: 1716378974624
- kind: conda
  name: libcxx
  version: 17.0.6
  build: h5f092b4_0
  subdir: osx-arm64
  url: https://conda.anaconda.org/conda-forge/osx-arm64/libcxx-17.0.6-h5f092b4_0.conda
  sha256: 119d3d9306f537d4c89dc99ed99b94c396d262f0b06f7833243646f68884f2c2
  md5: a96fd5dda8ce56c86a971e0fa02751d0
  depends:
  - __osx >=11.0
  license: Apache-2.0 WITH LLVM-exception
  license_family: Apache
  size: 1248885
  timestamp: 1715020154867
- kind: conda
  name: libcxx
  version: 17.0.6
  build: h88467a6_0
  subdir: osx-64
  url: https://conda.anaconda.org/conda-forge/osx-64/libcxx-17.0.6-h88467a6_0.conda
  sha256: e7b57062c1edfcbd13d2129467c94cbff7f0a988ee75782bf48b1dc0e6300b8b
  md5: 0fe355aecb8d24b8bc07c763209adbd9
  depends:
  - __osx >=10.13
  license: Apache-2.0 WITH LLVM-exception
  license_family: Apache
  size: 1249309
  timestamp: 1715020018902
- kind: conda
  name: libdeflate
  version: '1.20'
  build: h49d49c5_0
  subdir: osx-64
  url: https://conda.anaconda.org/conda-forge/osx-64/libdeflate-1.20-h49d49c5_0.conda
  sha256: 8c2087952db55c4118dd2e29381176a54606da47033fd61ebb1b0f4391fcd28d
  md5: d46104f6a896a0bc6a1d37b88b2edf5c
  license: MIT
  license_family: MIT
  size: 70364
  timestamp: 1711196727346
- kind: conda
  name: libdeflate
  version: '1.20'
  build: h93a5062_0
  subdir: osx-arm64
  url: https://conda.anaconda.org/conda-forge/osx-arm64/libdeflate-1.20-h93a5062_0.conda
  sha256: 6d16cccb141b6bb05c38107b335089046664ea1d6611601d3f6e7e4227a99925
  md5: 97efeaeba2a9a82bdf46fc6d025e3a57
  license: MIT
  license_family: MIT
  size: 54481
  timestamp: 1711196723486
- kind: conda
  name: libdeflate
  version: '1.20'
  build: hcfcfb64_0
  subdir: win-64
  url: https://conda.anaconda.org/conda-forge/win-64/libdeflate-1.20-hcfcfb64_0.conda
  sha256: 6628a5b76ad70c1a0909563c637ddc446ee824739ba7c348d4da2f0aa6ac9527
  md5: b12b5bde5eb201a1df75e49320cc938a
  depends:
  - ucrt >=10.0.20348.0
  - vc >=14.2,<15
  - vc14_runtime >=14.29.30139
  license: MIT
  license_family: MIT
  size: 155358
  timestamp: 1711197066985
- kind: conda
  name: libdeflate
  version: '1.20'
  build: hd590300_0
  subdir: linux-64
  url: https://conda.anaconda.org/conda-forge/linux-64/libdeflate-1.20-hd590300_0.conda
  sha256: f8e0f25c382b1d0b87a9b03887a34dbd91485453f1ea991fef726dba57373612
  md5: 8e88f9389f1165d7c0936fe40d9a9a79
  depends:
  - libgcc-ng >=12
  license: MIT
  license_family: MIT
  size: 71500
  timestamp: 1711196523408
- kind: conda
  name: libedit
  version: 3.1.20191231
  build: h0678c8f_2
  build_number: 2
  subdir: osx-64
  url: https://conda.anaconda.org/conda-forge/osx-64/libedit-3.1.20191231-h0678c8f_2.tar.bz2
  sha256: dbd3c3f2eca1d21c52e4c03b21930bbce414c4592f8ce805801575b9e9256095
  md5: 6016a8a1d0e63cac3de2c352cd40208b
  depends:
  - ncurses >=6.2,<7.0.0a0
  license: BSD-2-Clause
  license_family: BSD
  size: 105382
  timestamp: 1597616576726
- kind: conda
  name: libedit
  version: 3.1.20191231
  build: hc8eb9b7_2
  build_number: 2
  subdir: osx-arm64
  url: https://conda.anaconda.org/conda-forge/osx-arm64/libedit-3.1.20191231-hc8eb9b7_2.tar.bz2
  sha256: 3912636197933ecfe4692634119e8644904b41a58f30cad9d1fc02f6ba4d9fca
  md5: 30e4362988a2623e9eb34337b83e01f9
  depends:
  - ncurses >=6.2,<7.0.0a0
  license: BSD-2-Clause
  license_family: BSD
  size: 96607
  timestamp: 1597616630749
- kind: conda
  name: libedit
  version: 3.1.20191231
  build: he28a2e2_2
  build_number: 2
  subdir: linux-64
  url: https://conda.anaconda.org/conda-forge/linux-64/libedit-3.1.20191231-he28a2e2_2.tar.bz2
  sha256: a57d37c236d8f7c886e01656f4949d9dcca131d2a0728609c6f7fa338b65f1cf
  md5: 4d331e44109e3f0e19b4cb8f9b82f3e1
  depends:
  - libgcc-ng >=7.5.0
  - ncurses >=6.2,<7.0.0a0
  license: BSD-2-Clause
  license_family: BSD
  size: 123878
  timestamp: 1597616541093
- kind: conda
  name: libev
  version: '4.33'
  build: h10d778d_2
  build_number: 2
  subdir: osx-64
  url: https://conda.anaconda.org/conda-forge/osx-64/libev-4.33-h10d778d_2.conda
  sha256: 0d238488564a7992942aa165ff994eca540f687753b4f0998b29b4e4d030ff43
  md5: 899db79329439820b7e8f8de41bca902
  license: BSD-2-Clause
  license_family: BSD
  size: 106663
  timestamp: 1702146352558
- kind: conda
  name: libev
  version: '4.33'
  build: h93a5062_2
  build_number: 2
  subdir: osx-arm64
  url: https://conda.anaconda.org/conda-forge/osx-arm64/libev-4.33-h93a5062_2.conda
  sha256: 95cecb3902fbe0399c3a7e67a5bed1db813e5ab0e22f4023a5e0f722f2cc214f
  md5: 36d33e440c31857372a72137f78bacf5
  license: BSD-2-Clause
  license_family: BSD
  size: 107458
  timestamp: 1702146414478
- kind: conda
  name: libev
  version: '4.33'
  build: hd590300_2
  build_number: 2
  subdir: linux-64
  url: https://conda.anaconda.org/conda-forge/linux-64/libev-4.33-hd590300_2.conda
  sha256: 1cd6048169fa0395af74ed5d8f1716e22c19a81a8a36f934c110ca3ad4dd27b4
  md5: 172bf1cd1ff8629f2b1179945ed45055
  depends:
  - libgcc-ng >=12
  license: BSD-2-Clause
  license_family: BSD
  size: 112766
  timestamp: 1702146165126
- kind: conda
  name: libexpat
  version: 2.6.2
  build: h59595ed_0
  subdir: linux-64
  url: https://conda.anaconda.org/conda-forge/linux-64/libexpat-2.6.2-h59595ed_0.conda
  sha256: 331bb7c7c05025343ebd79f86ae612b9e1e74d2687b8f3179faec234f986ce19
  md5: e7ba12deb7020dd080c6c70e7b6f6a3d
  depends:
  - libgcc-ng >=12
  constrains:
  - expat 2.6.2.*
  license: MIT
  license_family: MIT
  size: 73730
  timestamp: 1710362120304
- kind: conda
  name: libexpat
  version: 2.6.2
  build: h63175ca_0
  subdir: win-64
  url: https://conda.anaconda.org/conda-forge/win-64/libexpat-2.6.2-h63175ca_0.conda
  sha256: 79f612f75108f3e16bbdc127d4885bb74729cf66a8702fca0373dad89d40c4b7
  md5: bc592d03f62779511d392c175dcece64
  constrains:
  - expat 2.6.2.*
  license: MIT
  license_family: MIT
  size: 139224
  timestamp: 1710362609641
- kind: conda
  name: libexpat
  version: 2.6.2
  build: h73e2aa4_0
  subdir: osx-64
  url: https://conda.anaconda.org/conda-forge/osx-64/libexpat-2.6.2-h73e2aa4_0.conda
  sha256: a188a77b275d61159a32ab547f7d17892226e7dac4518d2c6ac3ac8fc8dfde92
  md5: 3d1d51c8f716d97c864d12f7af329526
  constrains:
  - expat 2.6.2.*
  license: MIT
  license_family: MIT
  size: 69246
  timestamp: 1710362566073
- kind: conda
  name: libexpat
  version: 2.6.2
  build: hebf3989_0
  subdir: osx-arm64
  url: https://conda.anaconda.org/conda-forge/osx-arm64/libexpat-2.6.2-hebf3989_0.conda
  sha256: ba7173ac30064ea901a4c9fb5a51846dcc25512ceb565759be7d18cbf3e5415e
  md5: e3cde7cfa87f82f7cb13d482d5e0ad09
  constrains:
  - expat 2.6.2.*
  license: MIT
  license_family: MIT
  size: 63655
  timestamp: 1710362424980
- kind: conda
  name: libffi
  version: 3.4.2
  build: h0d85af4_5
  build_number: 5
  subdir: osx-64
  url: https://conda.anaconda.org/conda-forge/osx-64/libffi-3.4.2-h0d85af4_5.tar.bz2
  sha256: 7a2d27a936ceee6942ea4d397f9c7d136f12549d86f7617e8b6bad51e01a941f
  md5: ccb34fb14960ad8b125962d3d79b31a9
  license: MIT
  license_family: MIT
  size: 51348
  timestamp: 1636488394370
- kind: conda
  name: libffi
  version: 3.4.2
  build: h3422bc3_5
  build_number: 5
  subdir: osx-arm64
  url: https://conda.anaconda.org/conda-forge/osx-arm64/libffi-3.4.2-h3422bc3_5.tar.bz2
  sha256: 41b3d13efb775e340e4dba549ab5c029611ea6918703096b2eaa9c015c0750ca
  md5: 086914b672be056eb70fd4285b6783b6
  license: MIT
  license_family: MIT
  size: 39020
  timestamp: 1636488587153
- kind: conda
  name: libffi
  version: 3.4.2
  build: h7f98852_5
  build_number: 5
  subdir: linux-64
  url: https://conda.anaconda.org/conda-forge/linux-64/libffi-3.4.2-h7f98852_5.tar.bz2
  sha256: ab6e9856c21709b7b517e940ae7028ae0737546122f83c2aa5d692860c3b149e
  md5: d645c6d2ac96843a2bfaccd2d62b3ac3
  depends:
  - libgcc-ng >=9.4.0
  license: MIT
  license_family: MIT
  size: 58292
  timestamp: 1636488182923
- kind: conda
  name: libffi
  version: 3.4.2
  build: h8ffe710_5
  build_number: 5
  subdir: win-64
  url: https://conda.anaconda.org/conda-forge/win-64/libffi-3.4.2-h8ffe710_5.tar.bz2
  sha256: 1951ab740f80660e9bc07d2ed3aefb874d78c107264fd810f24a1a6211d4b1a5
  md5: 2c96d1b6915b408893f9472569dee135
  depends:
  - vc >=14.1,<15.0a0
  - vs2015_runtime >=14.16.27012
  license: MIT
  license_family: MIT
  size: 42063
  timestamp: 1636489106777
- kind: conda
  name: libgcc-devel_linux-64
  version: 12.3.0
  build: h6b66f73_109
  build_number: 109
  subdir: noarch
  noarch: generic
  url: https://conda.anaconda.org/conda-forge/noarch/libgcc-devel_linux-64-12.3.0-h6b66f73_109.conda
  sha256: 884d65aa4ebf656378ff1318d97646eebf99ad19d2d062818591adcce855a1b1
  md5: b23eb3d29f35626042580dbfddb179f4
  depends:
  - __unix
  license: GPL-3.0-only WITH GCC-exception-3.1
  size: 2608901
  timestamp: 1718351978750
- kind: conda
  name: libgcc-ng
  version: 13.2.0
  build: h77fa898_9
  build_number: 9
  subdir: linux-64
  url: https://conda.anaconda.org/conda-forge/linux-64/libgcc-ng-13.2.0-h77fa898_9.conda
  sha256: 99766cf453f4d5ed78b8446d81de99a5fe243dea0d73cf402454f81c136c7d7d
  md5: f23bc130bc3d2bbd9d9d6892609546ea
  depends:
  - _libgcc_mutex 0.1 conda_forge
  - _openmp_mutex >=4.5
  constrains:
  - libgomp 13.2.0 h77fa898_9
  license: GPL-3.0-only WITH GCC-exception-3.1
  size: 802398
  timestamp: 1718351812596
- kind: conda
  name: libgettextpo
  version: 0.22.5
  build: h59595ed_2
  build_number: 2
  subdir: linux-64
  url: https://conda.anaconda.org/conda-forge/linux-64/libgettextpo-0.22.5-h59595ed_2.conda
  sha256: e2f784564a2bdc6f753f00f63cc77c97601eb03bc89dccc4413336ec6d95490b
  md5: 172bcc51059416e7ce99e7b528cede83
  depends:
  - libgcc-ng >=12
  license: GPL-3.0-or-later
  license_family: GPL
  size: 170582
  timestamp: 1712512286907
- kind: conda
  name: libgettextpo
  version: 0.22.5
  build: h5ff76d1_2
  build_number: 2
  subdir: osx-64
  url: https://conda.anaconda.org/conda-forge/osx-64/libgettextpo-0.22.5-h5ff76d1_2.conda
  sha256: 139d1861e21c41b950ebf9e395db2492839337a3b481ad2901a4a6800c555e37
  md5: 54cc9d12c29c2f0516f2ef4987de53ae
  depends:
  - libiconv >=1.17,<2.0a0
  - libintl 0.22.5 h5ff76d1_2
  license: GPL-3.0-or-later
  license_family: GPL
  size: 172506
  timestamp: 1712512827340
- kind: conda
  name: libgettextpo
  version: 0.22.5
  build: h8fbad5d_2
  build_number: 2
  subdir: osx-arm64
  url: https://conda.anaconda.org/conda-forge/osx-arm64/libgettextpo-0.22.5-h8fbad5d_2.conda
  sha256: c3f5580e172c3fc03d33e8994024f08b709a239bd599792e51435fa7a06beb64
  md5: a66fad933e22d22599a6dd149d359d25
  depends:
  - libiconv >=1.17,<2.0a0
  - libintl 0.22.5 h8fbad5d_2
  license: GPL-3.0-or-later
  license_family: GPL
  size: 159856
  timestamp: 1712512788407
- kind: conda
  name: libgettextpo-devel
  version: 0.22.5
  build: h59595ed_2
  build_number: 2
  subdir: linux-64
  url: https://conda.anaconda.org/conda-forge/linux-64/libgettextpo-devel-0.22.5-h59595ed_2.conda
  sha256: 695eb2439ad4a89e4205dd675cc52fba5cef6b5d41b83f07cdbf4770a336cc15
  md5: b63d9b6da3653179a278077f0de20014
  depends:
  - libgcc-ng >=12
  - libgettextpo 0.22.5 h59595ed_2
  license: GPL-3.0-or-later
  license_family: GPL
  size: 36758
  timestamp: 1712512303244
- kind: conda
  name: libgettextpo-devel
  version: 0.22.5
  build: h5ff76d1_2
  build_number: 2
  subdir: osx-64
  url: https://conda.anaconda.org/conda-forge/osx-64/libgettextpo-devel-0.22.5-h5ff76d1_2.conda
  sha256: 57940f6a872ffcf5a3406e96bdbd9d25854943e4dd84acee56178ffb728a9671
  md5: 1e0384c52cd8b54812912e7234e66056
  depends:
  - libgettextpo 0.22.5 h5ff76d1_2
  - libiconv >=1.17,<2.0a0
  - libintl 0.22.5 h5ff76d1_2
  license: GPL-3.0-or-later
  license_family: GPL
  size: 37189
  timestamp: 1712512859854
- kind: conda
  name: libgettextpo-devel
  version: 0.22.5
  build: h8fbad5d_2
  build_number: 2
  subdir: osx-arm64
  url: https://conda.anaconda.org/conda-forge/osx-arm64/libgettextpo-devel-0.22.5-h8fbad5d_2.conda
  sha256: b1be0bb8a726e2c47a025ff348e6ba8b51ef668f6ace06694657025d84ae66e2
  md5: 1113aa220b042b7ce8d077ea8f696f98
  depends:
  - libgettextpo 0.22.5 h8fbad5d_2
  - libiconv >=1.17,<2.0a0
  - libintl 0.22.5 h8fbad5d_2
  license: GPL-3.0-or-later
  license_family: GPL
  size: 37221
  timestamp: 1712512820461
- kind: conda
  name: libgfortran5
  version: 13.2.0
  build: h3d2ce59_9
  build_number: 9
  subdir: linux-64
  url: https://conda.anaconda.org/conda-forge/linux-64/libgfortran5-13.2.0-h3d2ce59_9.conda
  sha256: 16042f9ee0b6303c85cac9c763dd32e8bdc82f3f7c24156560e603adfc31506a
  md5: 2f2a59af95aed6024368b8dbaf9591d8
  depends:
  - libgcc-ng >=13.2.0
  constrains:
  - libgfortran-ng 13.2.0
  license: GPL-3.0-only WITH GCC-exception-3.1
  size: 1461815
  timestamp: 1718351821227
- kind: conda
  name: libgit2
  version: 1.7.2
  build: h33a806c_0
  subdir: osx-64
  url: https://conda.anaconda.org/conda-forge/osx-64/libgit2-1.7.2-h33a806c_0.conda
  sha256: 7996dad91ce0c283abc63edffdca28c5d4fa5ab2a4ba471f7f936121904487d1
  md5: f61327c0e1f59ae6a623fe548271143f
  depends:
  - libcxx >=16
  - libiconv >=1.17,<2.0a0
  - libssh2 >=1.11.0,<2.0a0
  - libzlib >=1.2.13,<2.0.0a0
  - openssl >=3.2.1,<4.0a0
  - pcre2 >=10.42,<10.43.0a0
  license: GPL-2.0-only WITH GCC-exception-2.0
  license_family: GPL
  size: 740648
  timestamp: 1707261553812
- kind: conda
  name: libgit2
  version: 1.7.2
  build: h76de150_0
  subdir: linux-64
  url: https://conda.anaconda.org/conda-forge/linux-64/libgit2-1.7.2-h76de150_0.conda
  sha256: f868e84138d67c3dbe3ad6f272c877b839c3c4affc5b4e82de1ab1bf2df87e83
  md5: bce998bdc0492ba70cc6b72d3352d0a6
  depends:
  - __glibc >=2.17,<3.0.a0
  - libgcc-ng >=12
  - libssh2 >=1.11.0,<2.0a0
  - libstdcxx-ng >=12
  - libzlib >=1.2.13,<2.0.0a0
  - openssl >=3.2.1,<4.0a0
  - pcre2 >=10.42,<10.43.0a0
  license: GPL-2.0-only WITH GCC-exception-2.0
  license_family: GPL
  size: 862111
  timestamp: 1707261141079
- kind: conda
  name: libgit2
  version: 1.7.2
  build: h9878266_0
  subdir: osx-arm64
  url: https://conda.anaconda.org/conda-forge/osx-arm64/libgit2-1.7.2-h9878266_0.conda
  sha256: cf3c7cbfd019bb2544278d7eed2bb86f12e2833a0d9422dc64df9be3db921bb8
  md5: 4f92b01347c6e6631d01d99136f76ea9
  depends:
  - libcxx >=16
  - libiconv >=1.17,<2.0a0
  - libssh2 >=1.11.0,<2.0a0
  - libzlib >=1.2.13,<2.0.0a0
  - openssl >=3.2.1,<4.0a0
  - pcre2 >=10.42,<10.43.0a0
  license: GPL-2.0-only WITH GCC-exception-2.0
  license_family: GPL
  size: 717184
  timestamp: 1707261609859
- kind: conda
  name: libgit2
  version: 1.8.1
  build: hd33bead_0
  subdir: win-64
  url: https://conda.anaconda.org/conda-forge/win-64/libgit2-1.8.1-hd33bead_0.conda
  sha256: e2f180aebb795c1cbf602903fcd64dfd635581a66b982bd6d0fcc346ca14b66b
  md5: fe3bdd36df1b6f5e42acbdb9ee25d178
  depends:
  - libssh2 >=1.11.0,<2.0a0
  - libzlib >=1.2.13,<2.0.0a0
  - ucrt >=10.0.20348.0
  - vc >=14.2,<15
  - vc14_runtime >=14.29.30139
  license: GPL-2.0-only WITH GCC-exception-2.0
  license_family: GPL
  size: 1141628
  timestamp: 1715880623123
- kind: conda
  name: libglib
  version: 2.78.4
  build: h1635a5e_0
  subdir: osx-arm64
  url: https://conda.anaconda.org/conda-forge/osx-arm64/libglib-2.78.4-h1635a5e_0.conda
  sha256: 8229251ab78074d16c372b5995f19f967321328fdf8723feab7efec66fe6cc03
  md5: 537ff7a85b63d478e563530dfe66a71e
  depends:
  - gettext >=0.21.1,<1.0a0
  - libcxx >=16
  - libffi >=3.4,<4.0a0
  - libiconv >=1.17,<2.0a0
  - libzlib >=1.2.13,<2.0.0a0
  - pcre2 >=10.42,<10.43.0a0
  constrains:
  - glib 2.78.4 *_0
  license: LGPL-2.1-or-later
  size: 2437234
  timestamp: 1708285905755
- kind: conda
  name: libglib
  version: 2.78.4
  build: h783c2da_0
  subdir: linux-64
  url: https://conda.anaconda.org/conda-forge/linux-64/libglib-2.78.4-h783c2da_0.conda
  sha256: 3a03a5254d2fd29c1e0ffda7250e22991dfbf2c854301fd56c408d97a647cfbd
  md5: d86baf8740d1a906b9716f2a0bac2f2d
  depends:
  - gettext >=0.21.1,<1.0a0
  - libffi >=3.4,<4.0a0
  - libgcc-ng >=12
  - libiconv >=1.17,<2.0a0
  - libstdcxx-ng >=12
  - libzlib >=1.2.13,<2.0.0a0
  - pcre2 >=10.42,<10.43.0a0
  constrains:
  - glib 2.78.4 *_0
  license: LGPL-2.1-or-later
  size: 2692079
  timestamp: 1708284870228
- kind: conda
  name: libglib
  version: 2.78.4
  build: hab64008_0
  subdir: osx-64
  url: https://conda.anaconda.org/conda-forge/osx-64/libglib-2.78.4-hab64008_0.conda
  sha256: 122060ba63fd27e53672dbac7dc0b4f55a6432993446f4ed3c30a69a9457c615
  md5: ff7e302784375cfc3157b8120a18124d
  depends:
  - gettext >=0.21.1,<1.0a0
  - libcxx >=16
  - libffi >=3.4,<4.0a0
  - libiconv >=1.17,<2.0a0
  - libzlib >=1.2.13,<2.0.0a0
  - pcre2 >=10.42,<10.43.0a0
  constrains:
  - glib 2.78.4 *_0
  license: LGPL-2.1-or-later
  size: 2474668
  timestamp: 1708285048757
- kind: conda
  name: libglib
  version: 2.80.2
  build: h0df6a38_0
  subdir: win-64
  url: https://conda.anaconda.org/conda-forge/win-64/libglib-2.80.2-h0df6a38_0.conda
  sha256: 941bbe089a7a87fbe88324bfc7970a1688c7a765490e25b829ff73c7abc3fc5a
  md5: ef9ae80bb2a15aee7a30180c057678ea
  depends:
  - libffi >=3.4,<4.0a0
  - libiconv >=1.17,<2.0a0
  - libintl >=0.22.5,<1.0a0
  - libzlib >=1.2.13,<2.0.0a0
  - pcre2 >=10.43,<10.44.0a0
  - ucrt >=10.0.20348.0
  - vc >=14.2,<15
  - vc14_runtime >=14.29.30139
  constrains:
  - glib 2.80.2 *_0
  license: LGPL-2.1-or-later
  size: 3749179
  timestamp: 1715253077632
- kind: conda
  name: libgomp
  version: 13.2.0
  build: h77fa898_9
  build_number: 9
  subdir: linux-64
  url: https://conda.anaconda.org/conda-forge/linux-64/libgomp-13.2.0-h77fa898_9.conda
  sha256: 6f32059e844348ef090e3c1727017cc3c277ebd16038c6dcf7098057b385591a
  md5: 0d0ad0fdee21442a479005ef5f3a02e8
  depends:
  - _libgcc_mutex 0.1 conda_forge
  license: GPL-3.0-only WITH GCC-exception-3.1
  size: 444496
  timestamp: 1718351734049
- kind: conda
  name: libiconv
  version: '1.17'
  build: h0d3ecfb_2
  build_number: 2
  subdir: osx-arm64
  url: https://conda.anaconda.org/conda-forge/osx-arm64/libiconv-1.17-h0d3ecfb_2.conda
  sha256: bc7de5097b97bcafcf7deaaed505f7ce02f648aac8eccc0d5a47cc599a1d0304
  md5: 69bda57310071cf6d2b86caf11573d2d
  license: LGPL-2.1-only
  size: 676469
  timestamp: 1702682458114
- kind: conda
  name: libiconv
  version: '1.17'
  build: hcfcfb64_2
  build_number: 2
  subdir: win-64
  url: https://conda.anaconda.org/conda-forge/win-64/libiconv-1.17-hcfcfb64_2.conda
  sha256: 5f844dd19b046d43174ad80c6ea75b5d504020e3b63cfbc4ace97b8730d35c7b
  md5: e1eb10b1cca179f2baa3601e4efc8712
  depends:
  - ucrt >=10.0.20348.0
  - vc >=14.2,<15
  - vc14_runtime >=14.29.30139
  license: LGPL-2.1-only
  size: 636146
  timestamp: 1702682547199
- kind: conda
  name: libiconv
  version: '1.17'
  build: hd590300_2
  build_number: 2
  subdir: linux-64
  url: https://conda.anaconda.org/conda-forge/linux-64/libiconv-1.17-hd590300_2.conda
  sha256: 8ac2f6a9f186e76539439e50505d98581472fedb347a20e7d1f36429849f05c9
  md5: d66573916ffcf376178462f1b61c941e
  depends:
  - libgcc-ng >=12
  license: LGPL-2.1-only
  size: 705775
  timestamp: 1702682170569
- kind: conda
  name: libiconv
  version: '1.17'
  build: hd75f5a5_2
  build_number: 2
  subdir: osx-64
  url: https://conda.anaconda.org/conda-forge/osx-64/libiconv-1.17-hd75f5a5_2.conda
  sha256: 23d4923baeca359423a7347c2ed7aaf48c68603df0cf8b87cc94a10b0d4e9a23
  md5: 6c3628d047e151efba7cf08c5e54d1ca
  license: LGPL-2.1-only
  size: 666538
  timestamp: 1702682713201
- kind: conda
  name: libintl
  version: 0.22.5
  build: h5728263_2
  build_number: 2
  subdir: win-64
  url: https://conda.anaconda.org/conda-forge/win-64/libintl-0.22.5-h5728263_2.conda
  sha256: 1b95335af0a3e278b31e16667fa4e51d1c3f5e22d394d982539dfd5d34c5ae19
  md5: aa622c938af057adc119f8b8eecada01
  depends:
  - libiconv >=1.17,<2.0a0
  license: LGPL-2.1-or-later
  size: 95745
  timestamp: 1712516102666
- kind: conda
  name: libintl
  version: 0.22.5
  build: h5ff76d1_2
  build_number: 2
  subdir: osx-64
  url: https://conda.anaconda.org/conda-forge/osx-64/libintl-0.22.5-h5ff76d1_2.conda
  sha256: 280aaef0ed84637ee869012ad9ad9ed208e068dd9b8cf010dafeea717dad7203
  md5: 3fb6774cb8cdbb93a6013b67bcf9716d
  depends:
  - libiconv >=1.17,<2.0a0
  license: LGPL-2.1-or-later
  size: 74307
  timestamp: 1712512790983
- kind: conda
  name: libintl
  version: 0.22.5
  build: h8fbad5d_2
  build_number: 2
  subdir: osx-arm64
  url: https://conda.anaconda.org/conda-forge/osx-arm64/libintl-0.22.5-h8fbad5d_2.conda
  sha256: 21bc79bdf34ffd20cb84d2a8bd82d7d0e2a1b94b9e72773f0fb207e5b4f1ff63
  md5: 3d216d0add050129007de3342be7b8c5
  depends:
  - libiconv >=1.17,<2.0a0
  license: LGPL-2.1-or-later
  size: 81206
  timestamp: 1712512755390
- kind: conda
  name: libintl-devel
  version: 0.22.5
  build: h5ff76d1_2
  build_number: 2
  subdir: osx-64
  url: https://conda.anaconda.org/conda-forge/osx-64/libintl-devel-0.22.5-h5ff76d1_2.conda
  sha256: e3f15a85c6e63633a5ff503d56366bab31cd2e07ea21559889bc7eb19564106d
  md5: ea0a07e556d6b238db685cae6e3585d0
  depends:
  - libiconv >=1.17,<2.0a0
  - libintl 0.22.5 h5ff76d1_2
  license: LGPL-2.1-or-later
  size: 38422
  timestamp: 1712512843420
- kind: conda
  name: libintl-devel
  version: 0.22.5
  build: h8fbad5d_2
  build_number: 2
  subdir: osx-arm64
  url: https://conda.anaconda.org/conda-forge/osx-arm64/libintl-devel-0.22.5-h8fbad5d_2.conda
  sha256: e52b2d0c5711f64b523756ccd9b800ee6f10a6317432b20a417dc3792e0a794a
  md5: 962b3348c68efd25da253e94590ea9a2
  depends:
  - libiconv >=1.17,<2.0a0
  - libintl 0.22.5 h8fbad5d_2
  license: LGPL-2.1-or-later
  size: 38616
  timestamp: 1712512805567
- kind: conda
  name: libjpeg-turbo
  version: 3.0.0
  build: h0dc2134_1
  build_number: 1
  subdir: osx-64
  url: https://conda.anaconda.org/conda-forge/osx-64/libjpeg-turbo-3.0.0-h0dc2134_1.conda
  sha256: d9572fd1024adc374aae7c247d0f29fdf4b122f1e3586fe62acc18067f40d02f
  md5: 72507f8e3961bc968af17435060b6dd6
  constrains:
  - jpeg <0.0.0a
  license: IJG AND BSD-3-Clause AND Zlib
  size: 579748
  timestamp: 1694475265912
- kind: conda
  name: libjpeg-turbo
  version: 3.0.0
  build: hb547adb_1
  build_number: 1
  subdir: osx-arm64
  url: https://conda.anaconda.org/conda-forge/osx-arm64/libjpeg-turbo-3.0.0-hb547adb_1.conda
  sha256: a42054eaa38e84fc1e5ab443facac4bbc9d1b6b6f23f54b7bf4f1eb687e1d993
  md5: 3ff1e053dc3a2b8e36b9bfa4256a58d1
  constrains:
  - jpeg <0.0.0a
  license: IJG AND BSD-3-Clause AND Zlib
  size: 547541
  timestamp: 1694475104253
- kind: conda
  name: libjpeg-turbo
  version: 3.0.0
  build: hcfcfb64_1
  build_number: 1
  subdir: win-64
  url: https://conda.anaconda.org/conda-forge/win-64/libjpeg-turbo-3.0.0-hcfcfb64_1.conda
  sha256: 4e7808e3098b4b4ed7e287f63bb24f9045cc4d95bfd39f0db870fc2837d74dff
  md5: 3f1b948619c45b1ca714d60c7389092c
  depends:
  - ucrt >=10.0.20348.0
  - vc >=14.2,<15
  - vc14_runtime >=14.29.30139
  constrains:
  - jpeg <0.0.0a
  license: IJG AND BSD-3-Clause AND Zlib
  size: 822966
  timestamp: 1694475223854
- kind: conda
  name: libjpeg-turbo
  version: 3.0.0
  build: hd590300_1
  build_number: 1
  subdir: linux-64
  url: https://conda.anaconda.org/conda-forge/linux-64/libjpeg-turbo-3.0.0-hd590300_1.conda
  sha256: b954e09b7e49c2f2433d6f3bb73868eda5e378278b0f8c1dd10a7ef090e14f2f
  md5: ea25936bb4080d843790b586850f82b8
  depends:
  - libgcc-ng >=12
  constrains:
  - jpeg <0.0.0a
  license: IJG AND BSD-3-Clause AND Zlib
  size: 618575
  timestamp: 1694474974816
- kind: conda
  name: libnghttp2
  version: 1.58.0
  build: h47da74e_1
  build_number: 1
  subdir: linux-64
  url: https://conda.anaconda.org/conda-forge/linux-64/libnghttp2-1.58.0-h47da74e_1.conda
  sha256: 1910c5306c6aa5bcbd623c3c930c440e9c77a5a019008e1487810e3c1d3716cb
  md5: 700ac6ea6d53d5510591c4344d5c989a
  depends:
  - c-ares >=1.23.0,<2.0a0
  - libev >=4.33,<4.34.0a0
  - libev >=4.33,<5.0a0
  - libgcc-ng >=12
  - libstdcxx-ng >=12
  - libzlib >=1.2.13,<2.0.0a0
  - openssl >=3.2.0,<4.0a0
  license: MIT
  license_family: MIT
  size: 631936
  timestamp: 1702130036271
- kind: conda
  name: libnghttp2
  version: 1.58.0
  build: h64cf6d3_1
  build_number: 1
  subdir: osx-64
  url: https://conda.anaconda.org/conda-forge/osx-64/libnghttp2-1.58.0-h64cf6d3_1.conda
  sha256: 412fd768e787e586602f8e9ea52bf089f3460fc630f6987f0cbd89b70e9a4380
  md5: faecc55c2a8155d9ff1c0ff9a0fef64f
  depends:
  - __osx >=10.9
  - c-ares >=1.23.0,<2.0a0
  - libcxx >=16.0.6
  - libev >=4.33,<4.34.0a0
  - libev >=4.33,<5.0a0
  - libzlib >=1.2.13,<2.0.0a0
  - openssl >=3.2.0,<4.0a0
  license: MIT
  license_family: MIT
  size: 599736
  timestamp: 1702130398536
- kind: conda
  name: libnghttp2
  version: 1.58.0
  build: ha4dd798_1
  build_number: 1
  subdir: osx-arm64
  url: https://conda.anaconda.org/conda-forge/osx-arm64/libnghttp2-1.58.0-ha4dd798_1.conda
  sha256: fc97aaaf0c6d0f508be313d86c2705b490998d382560df24be918b8e977802cd
  md5: 1813e066bfcef82de579a0be8a766df4
  depends:
  - __osx >=10.9
  - c-ares >=1.23.0,<2.0a0
  - libcxx >=16.0.6
  - libev >=4.33,<4.34.0a0
  - libev >=4.33,<5.0a0
  - libzlib >=1.2.13,<2.0.0a0
  - openssl >=3.2.0,<4.0a0
  license: MIT
  license_family: MIT
  size: 565451
  timestamp: 1702130473930
- kind: conda
  name: libnsl
  version: 2.0.1
  build: hd590300_0
  subdir: linux-64
  url: https://conda.anaconda.org/conda-forge/linux-64/libnsl-2.0.1-hd590300_0.conda
  sha256: 26d77a3bb4dceeedc2a41bd688564fe71bf2d149fdcf117049970bc02ff1add6
  md5: 30fd6e37fe21f86f4bd26d6ee73eeec7
  depends:
  - libgcc-ng >=12
  license: LGPL-2.1-only
  license_family: GPL
  size: 33408
  timestamp: 1697359010159
- kind: conda
  name: libpng
  version: 1.6.43
  build: h091b4b1_0
  subdir: osx-arm64
  url: https://conda.anaconda.org/conda-forge/osx-arm64/libpng-1.6.43-h091b4b1_0.conda
  sha256: 66c4713b07408398f2221229a1c1d5df57d65dc0902258113f2d9ecac4772495
  md5: 77e684ca58d82cae9deebafb95b1a2b8
  depends:
  - libzlib >=1.2.13,<2.0.0a0
  license: zlib-acknowledgement
  size: 264177
  timestamp: 1708780447187
- kind: conda
  name: libpng
  version: 1.6.43
  build: h19919ed_0
  subdir: win-64
  url: https://conda.anaconda.org/conda-forge/win-64/libpng-1.6.43-h19919ed_0.conda
  sha256: 6ad31bf262a114de5bbe0c6ba73b29ed25239d0f46f9d59700310d2ea0b3c142
  md5: 77e398acc32617a0384553aea29e866b
  depends:
  - libzlib >=1.2.13,<2.0.0a0
  - ucrt >=10.0.20348.0
  - vc >=14.2,<15
  - vc14_runtime >=14.29.30139
  license: zlib-acknowledgement
  size: 347514
  timestamp: 1708780763195
- kind: conda
  name: libpng
  version: 1.6.43
  build: h2797004_0
  subdir: linux-64
  url: https://conda.anaconda.org/conda-forge/linux-64/libpng-1.6.43-h2797004_0.conda
  sha256: 502f6ff148ac2777cc55ae4ade01a8fc3543b4ffab25c4e0eaa15f94e90dd997
  md5: 009981dd9cfcaa4dbfa25ffaed86bcae
  depends:
  - libgcc-ng >=12
  - libzlib >=1.2.13,<2.0.0a0
  license: zlib-acknowledgement
  size: 288221
  timestamp: 1708780443939
- kind: conda
  name: libpng
  version: 1.6.43
  build: h92b6c6a_0
  subdir: osx-64
  url: https://conda.anaconda.org/conda-forge/osx-64/libpng-1.6.43-h92b6c6a_0.conda
  sha256: 13e646d24b5179e6b0a5ece4451a587d759f55d9a360b7015f8f96eff4524b8f
  md5: 65dcddb15965c9de2c0365cb14910532
  depends:
  - libzlib >=1.2.13,<2.0.0a0
  license: zlib-acknowledgement
  size: 268524
  timestamp: 1708780496420
- kind: conda
  name: libsanitizer
  version: 12.3.0
  build: hb8811af_9
  build_number: 9
  subdir: linux-64
  url: https://conda.anaconda.org/conda-forge/linux-64/libsanitizer-12.3.0-hb8811af_9.conda
  sha256: ebfccbe604a2c3319488cb1aaabaff31230c4b4cb8229b14af95705e07ca2369
  md5: 6b0781337bd5ccf7ac5762f90a0502ea
  depends:
  - libgcc-ng >=12.3.0
  license: GPL-3.0-only WITH GCC-exception-3.1
  size: 3983267
  timestamp: 1718352099748
- kind: conda
  name: libsqlite
  version: 3.46.0
  build: h1b8f9f3_0
  subdir: osx-64
  url: https://conda.anaconda.org/conda-forge/osx-64/libsqlite-3.46.0-h1b8f9f3_0.conda
  sha256: 63af1a9e3284c7e4952364bafe7267e41e2d9d8bcc0e85a4ea4b0ec02d3693f6
  md5: 5dadfbc1a567fe6e475df4ce3148be09
  depends:
  - __osx >=10.13
  - libzlib >=1.2.13,<2.0a0
  license: Unlicense
  size: 908643
  timestamp: 1718050720117
- kind: conda
  name: libsqlite
  version: 3.46.0
  build: h2466b09_0
  subdir: win-64
  url: https://conda.anaconda.org/conda-forge/win-64/libsqlite-3.46.0-h2466b09_0.conda
  sha256: 662bd7e0d63c5b8c31cca19b91649e798319b93568a2ba8d1375efb91eeb251b
  md5: 951b0a3a463932e17414cd9f047fa03d
  depends:
  - ucrt >=10.0.20348.0
  - vc >=14.2,<15
  - vc14_runtime >=14.29.30139
  license: Unlicense
  size: 876677
  timestamp: 1718051113874
- kind: conda
  name: libsqlite
  version: 3.46.0
  build: hde9e2c9_0
  subdir: linux-64
  url: https://conda.anaconda.org/conda-forge/linux-64/libsqlite-3.46.0-hde9e2c9_0.conda
  sha256: daee3f68786231dad457d0dfde3f7f1f9a7f2018adabdbb864226775101341a8
  md5: 18aa975d2094c34aef978060ae7da7d8
  depends:
  - libgcc-ng >=12
  - libzlib >=1.2.13,<2.0a0
  license: Unlicense
  size: 865346
  timestamp: 1718050628718
- kind: conda
  name: libsqlite
  version: 3.46.0
  build: hfb93653_0
  subdir: osx-arm64
  url: https://conda.anaconda.org/conda-forge/osx-arm64/libsqlite-3.46.0-hfb93653_0.conda
  sha256: 73048f9cb8647d3d3bfe6021c0b7d663e12cffbe9b4f31bd081e713b0a9ad8f9
  md5: 12300188028c9bc02da965128b91b517
  depends:
  - __osx >=11.0
  - libzlib >=1.2.13,<2.0a0
  license: Unlicense
  size: 830198
  timestamp: 1718050644825
- kind: conda
  name: libssh2
  version: 1.11.0
  build: h0841786_0
  subdir: linux-64
  url: https://conda.anaconda.org/conda-forge/linux-64/libssh2-1.11.0-h0841786_0.conda
  sha256: 50e47fd9c4f7bf841a11647ae7486f65220cfc988ec422a4475fe8d5a823824d
  md5: 1f5a58e686b13bcfde88b93f547d23fe
  depends:
  - libgcc-ng >=12
  - libzlib >=1.2.13,<2.0.0a0
  - openssl >=3.1.1,<4.0a0
  license: BSD-3-Clause
  license_family: BSD
  size: 271133
  timestamp: 1685837707056
- kind: conda
  name: libssh2
  version: 1.11.0
  build: h7a5bd25_0
  subdir: osx-arm64
  url: https://conda.anaconda.org/conda-forge/osx-arm64/libssh2-1.11.0-h7a5bd25_0.conda
  sha256: bb57d0c53289721fff1eeb3103a1c6a988178e88d8a8f4345b0b91a35f0e0015
  md5: 029f7dc931a3b626b94823bc77830b01
  depends:
  - libzlib >=1.2.13,<2.0.0a0
  - openssl >=3.1.1,<4.0a0
  license: BSD-3-Clause
  license_family: BSD
  size: 255610
  timestamp: 1685837894256
- kind: conda
  name: libssh2
  version: 1.11.0
  build: h7dfc565_0
  subdir: win-64
  url: https://conda.anaconda.org/conda-forge/win-64/libssh2-1.11.0-h7dfc565_0.conda
  sha256: 813fd04eed2a2d5d9c36e53c554f9c1f08e9324e2922bd60c9c52dbbed2dbcec
  md5: dc262d03aae04fe26825062879141a41
  depends:
  - libzlib >=1.2.13,<2.0.0a0
  - openssl >=3.1.1,<4.0a0
  - ucrt >=10.0.20348.0
  - vc >=14.2,<15
  - vc14_runtime >=14.29.30139
  license: BSD-3-Clause
  license_family: BSD
  size: 266806
  timestamp: 1685838242099
- kind: conda
  name: libssh2
  version: 1.11.0
  build: hd019ec5_0
  subdir: osx-64
  url: https://conda.anaconda.org/conda-forge/osx-64/libssh2-1.11.0-hd019ec5_0.conda
  sha256: f3886763b88f4b24265db6036535ef77b7b77ce91b1cbe588c0fbdd861eec515
  md5: ca3a72efba692c59a90d4b9fc0dfe774
  depends:
  - libzlib >=1.2.13,<2.0.0a0
  - openssl >=3.1.1,<4.0a0
  license: BSD-3-Clause
  license_family: BSD
  size: 259556
  timestamp: 1685837820566
- kind: conda
  name: libstdcxx-devel_linux-64
  version: 12.3.0
  build: h6b66f73_109
  build_number: 109
  subdir: noarch
  noarch: generic
  url: https://conda.anaconda.org/conda-forge/noarch/libstdcxx-devel_linux-64-12.3.0-h6b66f73_109.conda
  sha256: f55f36333e4eebc965c5988df8f0a5875da4bb8f81476b8310181c413d3d6ac1
  md5: 1bc268f77c5219eec76a708f8840b75e
  depends:
  - __unix
  license: GPL-3.0-only WITH GCC-exception-3.1
  size: 11626446
  timestamp: 1718352020922
- kind: conda
  name: libstdcxx-ng
  version: 13.2.0
  build: hc0a3c3a_9
  build_number: 9
  subdir: linux-64
  url: https://conda.anaconda.org/conda-forge/linux-64/libstdcxx-ng-13.2.0-hc0a3c3a_9.conda
  sha256: 642469fd890e890fd96db3d26e4fbd66b5d5d56142d8657b5c15450ab05dc6e1
  md5: 2075df518ef9d09f1ae209c83116e808
  depends:
  - libgcc-ng 13.2.0 h77fa898_9
  license: GPL-3.0-only WITH GCC-exception-3.1
  size: 3859691
  timestamp: 1718351846392
- kind: conda
  name: libtiff
  version: 4.6.0
  build: h07db509_3
  build_number: 3
  subdir: osx-arm64
  url: https://conda.anaconda.org/conda-forge/osx-arm64/libtiff-4.6.0-h07db509_3.conda
  sha256: 6df3e129682f6dc43826e5028e1807624b2a7634c4becbb50e56be9f77167f25
  md5: 28c9f8c6dd75666dfb296aea06c49cb8
  depends:
  - lerc >=4.0.0,<5.0a0
  - libcxx >=16
  - libdeflate >=1.20,<1.21.0a0
  - libjpeg-turbo >=3.0.0,<4.0a0
  - libwebp-base >=1.3.2,<2.0a0
  - libzlib >=1.2.13,<2.0.0a0
  - xz >=5.2.6,<6.0a0
  - zstd >=1.5.5,<1.6.0a0
  license: HPND
  size: 238349
  timestamp: 1711218119201
- kind: conda
  name: libtiff
  version: 4.6.0
  build: h129831d_3
  build_number: 3
  subdir: osx-64
  url: https://conda.anaconda.org/conda-forge/osx-64/libtiff-4.6.0-h129831d_3.conda
  sha256: f9b35c5ec1aea9a2cc20e9275a0bb8f056482faa8c5a62feb243ed780755ea30
  md5: 568593071d2e6cea7b5fc1f75bfa10ca
  depends:
  - lerc >=4.0.0,<5.0a0
  - libcxx >=16
  - libdeflate >=1.20,<1.21.0a0
  - libjpeg-turbo >=3.0.0,<4.0a0
  - libwebp-base >=1.3.2,<2.0a0
  - libzlib >=1.2.13,<2.0.0a0
  - xz >=5.2.6,<6.0a0
  - zstd >=1.5.5,<1.6.0a0
  license: HPND
  size: 257489
  timestamp: 1711218113053
- kind: conda
  name: libtiff
  version: 4.6.0
  build: h1dd3fc0_3
  build_number: 3
  subdir: linux-64
  url: https://conda.anaconda.org/conda-forge/linux-64/libtiff-4.6.0-h1dd3fc0_3.conda
  sha256: fc3b210f9584a92793c07396cb93e72265ff3f1fa7ca629128bf0a50d5cb15e4
  md5: 66f03896ffbe1a110ffda05c7a856504
  depends:
  - lerc >=4.0.0,<5.0a0
  - libdeflate >=1.20,<1.21.0a0
  - libgcc-ng >=12
  - libjpeg-turbo >=3.0.0,<4.0a0
  - libstdcxx-ng >=12
  - libwebp-base >=1.3.2,<2.0a0
  - libzlib >=1.2.13,<2.0.0a0
  - xz >=5.2.6,<6.0a0
  - zstd >=1.5.5,<1.6.0a0
  license: HPND
  size: 282688
  timestamp: 1711217970425
- kind: conda
  name: libtiff
  version: 4.6.0
  build: hddb2be6_3
  build_number: 3
  subdir: win-64
  url: https://conda.anaconda.org/conda-forge/win-64/libtiff-4.6.0-hddb2be6_3.conda
  sha256: 2e04844865cfe0286d70482c129f159542b325f4e45774aaff5fbe5027b30b0a
  md5: 6d1828c9039929e2f185c5fa9d133018
  depends:
  - lerc >=4.0.0,<5.0a0
  - libdeflate >=1.20,<1.21.0a0
  - libjpeg-turbo >=3.0.0,<4.0a0
  - libzlib >=1.2.13,<2.0.0a0
  - ucrt >=10.0.20348.0
  - vc >=14.2,<15
  - vc14_runtime >=14.29.30139
  - xz >=5.2.6,<6.0a0
  - zstd >=1.5.5,<1.6.0a0
  license: HPND
  size: 787198
  timestamp: 1711218639912
- kind: conda
  name: libuuid
  version: 2.38.1
  build: h0b41bf4_0
  subdir: linux-64
  url: https://conda.anaconda.org/conda-forge/linux-64/libuuid-2.38.1-h0b41bf4_0.conda
  sha256: 787eb542f055a2b3de553614b25f09eefb0a0931b0c87dbcce6efdfd92f04f18
  md5: 40b61aab5c7ba9ff276c41cfffe6b80b
  depends:
  - libgcc-ng >=12
  license: BSD-3-Clause
  license_family: BSD
  size: 33601
  timestamp: 1680112270483
- kind: conda
  name: libwebp-base
  version: 1.4.0
  build: h10d778d_0
  subdir: osx-64
  url: https://conda.anaconda.org/conda-forge/osx-64/libwebp-base-1.4.0-h10d778d_0.conda
  sha256: 7bafd8f4c637778cd0aa390bf3a894feef0e1fcf6ea6000c7ffc25c4c5a65538
  md5: b2c0047ea73819d992484faacbbe1c24
  constrains:
  - libwebp 1.4.0
  license: BSD-3-Clause
  license_family: BSD
  size: 355099
  timestamp: 1713200298965
- kind: conda
  name: libwebp-base
  version: 1.4.0
  build: h93a5062_0
  subdir: osx-arm64
  url: https://conda.anaconda.org/conda-forge/osx-arm64/libwebp-base-1.4.0-h93a5062_0.conda
  sha256: 0d4bad713a512d79bfeb4d61821f447afab8b0792aca823f505ce6b195e9fde5
  md5: c0af0edfebe780b19940e94871f1a765
  constrains:
  - libwebp 1.4.0
  license: BSD-3-Clause
  license_family: BSD
  size: 287750
  timestamp: 1713200194013
- kind: conda
  name: libwebp-base
  version: 1.4.0
  build: hcfcfb64_0
  subdir: win-64
  url: https://conda.anaconda.org/conda-forge/win-64/libwebp-base-1.4.0-hcfcfb64_0.conda
  sha256: d0ca51cb1de9192be9a3238e71fbcca5a535619c499c4f4c9b2ed41c14d36770
  md5: abd61d0ab127ec5cd68f62c2969e6f34
  depends:
  - ucrt >=10.0.20348.0
  - vc >=14.2,<15
  - vc14_runtime >=14.29.30139
  constrains:
  - libwebp 1.4.0
  license: BSD-3-Clause
  license_family: BSD
  size: 274359
  timestamp: 1713200524021
- kind: conda
  name: libwebp-base
  version: 1.4.0
  build: hd590300_0
  subdir: linux-64
  url: https://conda.anaconda.org/conda-forge/linux-64/libwebp-base-1.4.0-hd590300_0.conda
  sha256: 49bc5f6b1e11cb2babf2a2a731d1a680a5e08a858280876a779dbda06c78c35f
  md5: b26e8aa824079e1be0294e7152ca4559
  depends:
  - libgcc-ng >=12
  constrains:
  - libwebp 1.4.0
  license: BSD-3-Clause
  license_family: BSD
  size: 438953
  timestamp: 1713199854503
- kind: conda
  name: libxcb
  version: '1.15'
  build: h0b41bf4_0
  subdir: linux-64
  url: https://conda.anaconda.org/conda-forge/linux-64/libxcb-1.15-h0b41bf4_0.conda
  sha256: a670902f0a3173a466c058d2ac22ca1dd0df0453d3a80e0212815c20a16b0485
  md5: 33277193f5b92bad9fdd230eb700929c
  depends:
  - libgcc-ng >=12
  - pthread-stubs
  - xorg-libxau
  - xorg-libxdmcp
  license: MIT
  license_family: MIT
  size: 384238
  timestamp: 1682082368177
- kind: conda
  name: libxcb
  version: '1.15'
  build: hb7f2c08_0
  subdir: osx-64
  url: https://conda.anaconda.org/conda-forge/osx-64/libxcb-1.15-hb7f2c08_0.conda
  sha256: f41904f466acc8b3197f37f2dd3a08da75720c7f7464d9267635debc4ac1902b
  md5: 5513f57e0238c87c12dffedbcc9c1a4a
  depends:
  - pthread-stubs
  - xorg-libxau
  - xorg-libxdmcp
  license: MIT
  license_family: MIT
  size: 313793
  timestamp: 1682083036825
- kind: conda
  name: libxcb
  version: '1.15'
  build: hcd874cb_0
  subdir: win-64
  url: https://conda.anaconda.org/conda-forge/win-64/libxcb-1.15-hcd874cb_0.conda
  sha256: d01322c693580f53f8d07a7420cd6879289f5ddad5531b372c3efd1c37cac3bf
  md5: 090d91b69396f14afef450c285f9758c
  depends:
  - m2w64-gcc-libs
  - m2w64-gcc-libs-core
  - pthread-stubs
  - xorg-libxau
  - xorg-libxdmcp
  license: MIT
  license_family: MIT
  size: 969788
  timestamp: 1682083087243
- kind: conda
  name: libxcb
  version: '1.15'
  build: hf346824_0
  subdir: osx-arm64
  url: https://conda.anaconda.org/conda-forge/osx-arm64/libxcb-1.15-hf346824_0.conda
  sha256: 6eaa87760ff3e91bb5524189700139db46f8946ff6331f4e571e4a9356edbb0d
  md5: 988d5f86ab60fa6de91b3ee3a88a3af9
  depends:
  - pthread-stubs
  - xorg-libxau
  - xorg-libxdmcp
  license: MIT
  license_family: MIT
  size: 334770
  timestamp: 1682082734262
- kind: conda
  name: libxcrypt
  version: 4.4.36
  build: hd590300_1
  build_number: 1
  subdir: linux-64
  url: https://conda.anaconda.org/conda-forge/linux-64/libxcrypt-4.4.36-hd590300_1.conda
  sha256: 6ae68e0b86423ef188196fff6207ed0c8195dd84273cb5623b85aa08033a410c
  md5: 5aa797f8787fe7a17d1b0821485b5adc
  depends:
  - libgcc-ng >=12
  license: LGPL-2.1-or-later
  size: 100393
  timestamp: 1702724383534
- kind: conda
  name: libzlib
  version: 1.3.1
  build: h2466b09_1
  build_number: 1
  subdir: win-64
  url: https://conda.anaconda.org/conda-forge/win-64/libzlib-1.3.1-h2466b09_1.conda
  sha256: b13846a54a15243e15f96fec06b526d8155adc6a1ac2b6ed47a88f6a71a94b68
  md5: d4483ca8afc57ddf1f6dded53b36c17f
  depends:
  - ucrt >=10.0.20348.0
  - vc >=14.2,<15
  - vc14_runtime >=14.29.30139
  constrains:
  - zlib 1.3.1 *_1
  license: Zlib
  license_family: Other
  size: 56186
  timestamp: 1716874730539
- kind: conda
  name: libzlib
  version: 1.3.1
  build: h4ab18f5_1
  build_number: 1
  subdir: linux-64
  url: https://conda.anaconda.org/conda-forge/linux-64/libzlib-1.3.1-h4ab18f5_1.conda
  sha256: adf6096f98b537a11ae3729eaa642b0811478f0ea0402ca67b5108fe2cb0010d
  md5: 57d7dc60e9325e3de37ff8dffd18e814
  depends:
  - libgcc-ng >=12
  constrains:
  - zlib 1.3.1 *_1
  license: Zlib
  license_family: Other
  size: 61574
  timestamp: 1716874187109
- kind: conda
  name: libzlib
  version: 1.3.1
  build: h87427d6_1
  build_number: 1
  subdir: osx-64
  url: https://conda.anaconda.org/conda-forge/osx-64/libzlib-1.3.1-h87427d6_1.conda
  sha256: 80a62db652b1da0ccc100812a1d86e94f75028968991bfb17f9536f3aa72d91d
  md5: b7575b5aa92108dcc9aaab0f05f2dbce
  depends:
  - __osx >=10.13
  constrains:
  - zlib 1.3.1 *_1
  license: Zlib
  license_family: Other
  size: 57372
  timestamp: 1716874211519
- kind: conda
  name: libzlib
  version: 1.3.1
  build: hfb2fe0b_1
  build_number: 1
  subdir: osx-arm64
  url: https://conda.anaconda.org/conda-forge/osx-arm64/libzlib-1.3.1-hfb2fe0b_1.conda
  sha256: c34365dd37b0eab27b9693af32a1f7f284955517c2cc91f1b88a7ef4738ff03e
  md5: 636077128927cf79fd933276dc3aed47
  depends:
  - __osx >=11.0
  constrains:
  - zlib 1.3.1 *_1
  license: Zlib
  license_family: Other
  size: 46921
  timestamp: 1716874262512
- kind: conda
  name: m2w64-gcc-libgfortran
  version: 5.3.0
  build: '6'
  build_number: 6
  subdir: win-64
  url: https://conda.anaconda.org/conda-forge/win-64/m2w64-gcc-libgfortran-5.3.0-6.tar.bz2
  sha256: 9de95a7996d5366ae0808eef2acbc63f9b11b874aa42375f55379e6715845dc6
  md5: 066552ac6b907ec6d72c0ddab29050dc
  depends:
  - m2w64-gcc-libs-core
  - msys2-conda-epoch ==20160418
  license: GPL, LGPL, FDL, custom
  size: 350687
  timestamp: 1608163451316
- kind: conda
  name: m2w64-gcc-libs
  version: 5.3.0
  build: '7'
  build_number: 7
  subdir: win-64
  url: https://conda.anaconda.org/conda-forge/win-64/m2w64-gcc-libs-5.3.0-7.tar.bz2
  sha256: 3bd1ab02b7c89a5b153a17be03b36d833f1517ff2a6a77ead7c4a808b88196aa
  md5: fe759119b8b3bfa720b8762c6fdc35de
  depends:
  - m2w64-gcc-libgfortran
  - m2w64-gcc-libs-core
  - m2w64-gmp
  - m2w64-libwinpthread-git
  - msys2-conda-epoch ==20160418
  license: GPL3+, partial:GCCRLE, partial:LGPL2+
  size: 532390
  timestamp: 1608163512830
- kind: conda
  name: m2w64-gcc-libs-core
  version: 5.3.0
  build: '7'
  build_number: 7
  subdir: win-64
  url: https://conda.anaconda.org/conda-forge/win-64/m2w64-gcc-libs-core-5.3.0-7.tar.bz2
  sha256: 58afdfe859ed2e9a9b1cc06bc408720cb2c3a6a132e59d4805b090d7574f4ee0
  md5: 4289d80fb4d272f1f3b56cfe87ac90bd
  depends:
  - m2w64-gmp
  - m2w64-libwinpthread-git
  - msys2-conda-epoch ==20160418
  license: GPL3+, partial:GCCRLE, partial:LGPL2+
  size: 219240
  timestamp: 1608163481341
- kind: conda
  name: m2w64-gmp
  version: 6.1.0
  build: '2'
  build_number: 2
  subdir: win-64
  url: https://conda.anaconda.org/conda-forge/win-64/m2w64-gmp-6.1.0-2.tar.bz2
  sha256: 7e3cd95f554660de45f8323fca359e904e8d203efaf07a4d311e46d611481ed1
  md5: 53a1c73e1e3d185516d7e3af177596d9
  depends:
  - msys2-conda-epoch ==20160418
  license: LGPL3
  size: 743501
  timestamp: 1608163782057
- kind: conda
  name: m2w64-libwinpthread-git
  version: 5.0.0.4634.697f757
  build: '2'
  build_number: 2
  subdir: win-64
  url: https://conda.anaconda.org/conda-forge/win-64/m2w64-libwinpthread-git-5.0.0.4634.697f757-2.tar.bz2
  sha256: f63a09b2cae7defae0480f1740015d6235f1861afa6fe2e2d3e10bd0d1314ee0
  md5: 774130a326dee16f1ceb05cc687ee4f0
  depends:
  - msys2-conda-epoch ==20160418
  license: MIT, BSD
  size: 31928
  timestamp: 1608166099896
- kind: conda
  name: make
  version: '4.3'
  build: hd18ef5c_1
  build_number: 1
  subdir: linux-64
  url: https://conda.anaconda.org/conda-forge/linux-64/make-4.3-hd18ef5c_1.tar.bz2
  sha256: 4a5fe7c80bb0de0015328e2d3fc8db1736f528cb1fd53cd0d5527e24269a4f7c
  md5: 4049ebfd3190b580dffe76daed26155a
  depends:
  - libgcc-ng >=7.5.0
  license: GPL-3.0-or-later
  license_family: GPL
  size: 518896
  timestamp: 1602706451788
- kind: conda
  name: markdown
  version: '3.6'
  build: pyhd8ed1ab_0
  subdir: noarch
  noarch: python
  url: https://conda.anaconda.org/conda-forge/noarch/markdown-3.6-pyhd8ed1ab_0.conda
  sha256: fce1fde00359696983989699c00f9891194c4ebafea647a8d21b7e2e3329b56e
  md5: 06e9bebf748a0dea03ecbe1f0e27e909
  depends:
  - importlib-metadata >=4.4
  - python >=3.6
  license: BSD-3-Clause
  license_family: BSD
  size: 78331
  timestamp: 1710435316163
- kind: conda
  name: markupsafe
  version: 2.1.5
  build: py312h41838bb_0
  subdir: osx-64
  url: https://conda.anaconda.org/conda-forge/osx-64/markupsafe-2.1.5-py312h41838bb_0.conda
  sha256: 8dc8f31f78d00713300da000b6ebaa1943a17c112f267de310d5c3d82950079c
  md5: c4a9c25c09cef3901789ca818d9beb10
  depends:
  - python >=3.12,<3.13.0a0
  - python_abi 3.12.* *_cp312
  constrains:
  - jinja2 >=3.0.0
  license: BSD-3-Clause
  license_family: BSD
  size: 25742
  timestamp: 1706900456837
- kind: conda
  name: markupsafe
  version: 2.1.5
  build: py312h98912ed_0
  subdir: linux-64
  url: https://conda.anaconda.org/conda-forge/linux-64/markupsafe-2.1.5-py312h98912ed_0.conda
  sha256: 273d8efd6c089c534ccbede566394c0ac1e265bfe5d89fe76e80332f3d75a636
  md5: 6ff0b9582da2d4a74a1f9ae1f9ce2af6
  depends:
  - libgcc-ng >=12
  - python >=3.12,<3.13.0a0
  - python_abi 3.12.* *_cp312
  constrains:
  - jinja2 >=3.0.0
  license: BSD-3-Clause
  license_family: BSD
  size: 26685
  timestamp: 1706900070330
- kind: conda
  name: markupsafe
  version: 2.1.5
  build: py312he37b823_0
  subdir: osx-arm64
  url: https://conda.anaconda.org/conda-forge/osx-arm64/markupsafe-2.1.5-py312he37b823_0.conda
  sha256: 61480b725490f68856dd14e646f51ffc34f77f2c985bd33e3b77c04b2856d97d
  md5: ba3a8f8cf8bbdb81394275b1e1d271da
  depends:
  - python >=3.12,<3.13.0a0
  - python >=3.12,<3.13.0a0 *_cpython
  - python_abi 3.12.* *_cp312
  constrains:
  - jinja2 >=3.0.0
  license: BSD-3-Clause
  license_family: BSD
  size: 26382
  timestamp: 1706900495057
- kind: conda
  name: markupsafe
  version: 2.1.5
  build: py312he70551f_0
  subdir: win-64
  url: https://conda.anaconda.org/conda-forge/win-64/markupsafe-2.1.5-py312he70551f_0.conda
  sha256: f8690a3c87e2e96cebd434a829bb95cac43afe6c439530b336dc3452fe4ce4af
  md5: 4950a739b19edaac1ed29ca9474e49ac
  depends:
  - python >=3.12,<3.13.0a0
  - python_abi 3.12.* *_cp312
  - ucrt >=10.0.20348.0
  - vc >=14.2,<15
  - vc14_runtime >=14.29.30139
  constrains:
  - jinja2 >=3.0.0
  license: BSD-3-Clause
  license_family: BSD
  size: 29060
  timestamp: 1706900374745
- kind: conda
  name: mdx_truly_sane_lists
  version: '1.3'
  build: pyhd8ed1ab_0
  subdir: noarch
  noarch: python
  url: https://conda.anaconda.org/conda-forge/noarch/mdx_truly_sane_lists-1.3-pyhd8ed1ab_0.tar.bz2
  sha256: 2a00cd521d63ae8a20b52de590ff2f1f63ea4ba569f7e66ae629330f0e69cf43
  md5: 3c4c4f9b8ae968cb20823351d81d12b5
  depends:
  - markdown >=2.6
  - python >=3.6
  license: MIT
  license_family: MIT
  size: 10480
  timestamp: 1658251565870
- kind: conda
  name: mergedeep
  version: 1.3.4
  build: pyhd8ed1ab_0
  subdir: noarch
  noarch: python
  url: https://conda.anaconda.org/conda-forge/noarch/mergedeep-1.3.4-pyhd8ed1ab_0.tar.bz2
  sha256: 41ad8c16876820981adfc6e17a62935c950214bd9a9bb092e6aaefdc89a33f0b
  md5: 1a160a3cab5cb6bd46264b52cd6f69a2
  depends:
  - python >=3.6
  license: MIT
  license_family: MIT
  size: 9598
  timestamp: 1612711404414
- kind: conda
  name: mike
  version: 2.0.0
  build: pyhd8ed1ab_0
  subdir: noarch
  noarch: python
  url: https://conda.anaconda.org/conda-forge/noarch/mike-2.0.0-pyhd8ed1ab_0.conda
  sha256: b7246e31059f3d5680e5e649508421e4e1d64a7a1a400dec36afcbdbef3690e2
  md5: e1f6f7682915f4d0a32b147ac8228515
  depends:
  - importlib-metadata
  - importlib-resources
  - jinja2 >=2.7
  - mkdocs >=1.0
  - pyaml >=5.1
  - pyparsing >=3.0
  - python >=3.6
  - verspec
  license: BSD-3-Clause
  license_family: BSD
  size: 31590
  timestamp: 1700921886104
- kind: conda
  name: mkdocs
  version: 1.5.3
  build: pyhd8ed1ab_0
  subdir: noarch
  noarch: python
  url: https://conda.anaconda.org/conda-forge/noarch/mkdocs-1.5.3-pyhd8ed1ab_0.conda
  sha256: cd57f3805a38bc3b3356a37d4bd9af7e227972286f61eae3c88d356216bc7159
  md5: 1e432aebaa009b030cce33a554939d8e
  depends:
  - click >=7.0
  - colorama >=0.4
  - ghp-import >=1.0
  - importlib-metadata >=4.3
  - jinja2 >=2.11.1
  - markdown >=3.2.1
  - markupsafe >=2.0.1
  - mergedeep >=1.3.4
  - packaging >=20.5
  - pathspec >=0.11.1
  - platformdirs >=2.2.0
  - python >=3.7
  - pyyaml >=5.1
  - pyyaml-env-tag >=0.1
  - typing-extensions >=3.10
  - watchdog >=2.0
  constrains:
  - babel >=2.9.0
  license: BSD-2-Clause
  license_family: BSD
  size: 2862150
  timestamp: 1695086687269
- kind: conda
  name: mkdocs-material
  version: 9.5.20
  build: pyhd8ed1ab_0
  subdir: noarch
  noarch: python
  url: https://conda.anaconda.org/conda-forge/noarch/mkdocs-material-9.5.20-pyhd8ed1ab_0.conda
  sha256: 38f61b17fa334d20a60c5a37eefa836e05c4e4b0a3cff763591c941be90de348
  md5: 5f09758905bfaf7d5c748196f63aba35
  depends:
  - babel ~=2.10
  - colorama ~=0.4
  - jinja2 ~=3.0
  - markdown ~=3.2
  - mkdocs ~=1.5,>=1.5.3
  - mkdocs-material-extensions ~=1.3
  - paginate ~=0.5
  - pygments ~=2.16
  - pymdown-extensions ~=10.2
  - python >=3.8
  - regex >=2022.4
  - requests ~=2.26
  license: MIT
  license_family: MIT
  size: 5007228
  timestamp: 1714393800216
- kind: conda
  name: mkdocs-material-extensions
  version: 1.3.1
  build: pyhd8ed1ab_0
  subdir: noarch
  noarch: python
  url: https://conda.anaconda.org/conda-forge/noarch/mkdocs-material-extensions-1.3.1-pyhd8ed1ab_0.conda
  sha256: e01a349f4816ba7513f8b230ca2c4f703a7ccc7f7d78535076f9215ca766ec78
  md5: 6e7e399b351756b9d181c64a362bdcb5
  depends:
  - python >=3.8
  constrains:
  - mkdocs-material >=5.0.0
  license: MIT
  license_family: MIT
  size: 16011
  timestamp: 1700695213251
- kind: conda
  name: mkdocs-redirects
  version: 1.2.1
  build: pyhd8ed1ab_0
  subdir: noarch
  noarch: python
  url: https://conda.anaconda.org/conda-forge/noarch/mkdocs-redirects-1.2.1-pyhd8ed1ab_0.conda
  sha256: d7071cb4a77f9cf1f251612aa78b3feb0192a5a02cb7b1663262a91ff0701770
  md5: d00895c50ad895d2dda830a45cdeabda
  depends:
  - mkdocs >=1.1.1
  - python >=3.6
  license: MIT
  license_family: MIT
  size: 11691
  timestamp: 1712666138551
- kind: conda
  name: msys2-conda-epoch
  version: '20160418'
  build: '1'
  build_number: 1
  subdir: win-64
  url: https://conda.anaconda.org/conda-forge/win-64/msys2-conda-epoch-20160418-1.tar.bz2
  sha256: 99358d58d778abee4dca82ad29fb58058571f19b0f86138363c260049d4ac7f1
  md5: b0309b72560df66f71a9d5e34a5efdfa
  size: 3227
  timestamp: 1608166968312
- kind: conda
  name: ncurses
  version: '6.5'
  build: h5846eda_0
  subdir: osx-64
  url: https://conda.anaconda.org/conda-forge/osx-64/ncurses-6.5-h5846eda_0.conda
  sha256: 6ecc73db0e49143092c0934355ac41583a5d5a48c6914c5f6ca48e562d3a4b79
  md5: 02a888433d165c99bf09784a7b14d900
  license: X11 AND BSD-3-Clause
  size: 823601
  timestamp: 1715195267791
- kind: conda
  name: ncurses
  version: '6.5'
  build: h59595ed_0
  subdir: linux-64
  url: https://conda.anaconda.org/conda-forge/linux-64/ncurses-6.5-h59595ed_0.conda
  sha256: 4fc3b384f4072b68853a0013ea83bdfd3d66b0126e2238e1d6e1560747aa7586
  md5: fcea371545eda051b6deafb24889fc69
  depends:
  - libgcc-ng >=12
  license: X11 AND BSD-3-Clause
  size: 887465
  timestamp: 1715194722503
- kind: conda
  name: ncurses
  version: '6.5'
  build: hb89a1cb_0
  subdir: osx-arm64
  url: https://conda.anaconda.org/conda-forge/osx-arm64/ncurses-6.5-hb89a1cb_0.conda
  sha256: 87d7cf716d9d930dab682cb57b3b8d3a61940b47d6703f3529a155c938a6990a
  md5: b13ad5724ac9ae98b6b4fd87e4500ba4
  license: X11 AND BSD-3-Clause
  size: 795131
  timestamp: 1715194898402
- kind: conda
  name: nodeenv
  version: 1.9.1
  build: pyhd8ed1ab_0
  subdir: noarch
  noarch: python
  url: https://conda.anaconda.org/conda-forge/noarch/nodeenv-1.9.1-pyhd8ed1ab_0.conda
  sha256: 85ee07342ab055dc081f3de8292c5e7195e43e046db9c5750f242f928f6bb8f2
  md5: dfe0528d0f1c16c1f7c528ea5536ab30
  depends:
  - python 2.7|>=3.7
  - setuptools
  license: BSD-3-Clause
  license_family: BSD
  size: 34489
  timestamp: 1717585382642
- kind: conda
  name: openjpeg
  version: 2.5.2
  build: h3d672ee_0
  subdir: win-64
  url: https://conda.anaconda.org/conda-forge/win-64/openjpeg-2.5.2-h3d672ee_0.conda
  sha256: dda71cbe094234ab208f3552dec1f4ca6f2e614175d010808d6cb66ecf0bc753
  md5: 7e7099ad94ac3b599808950cec30ad4e
  depends:
  - libpng >=1.6.43,<1.7.0a0
  - libtiff >=4.6.0,<4.7.0a0
  - libzlib >=1.2.13,<2.0.0a0
  - ucrt >=10.0.20348.0
  - vc >=14.2,<15
  - vc14_runtime >=14.29.30139
  license: BSD-2-Clause
  license_family: BSD
  size: 237974
  timestamp: 1709159764160
- kind: conda
  name: openjpeg
  version: 2.5.2
  build: h488ebb8_0
  subdir: linux-64
  url: https://conda.anaconda.org/conda-forge/linux-64/openjpeg-2.5.2-h488ebb8_0.conda
  sha256: 5600a0b82df042bd27d01e4e687187411561dfc11cc05143a08ce29b64bf2af2
  md5: 7f2e286780f072ed750df46dc2631138
  depends:
  - libgcc-ng >=12
  - libpng >=1.6.43,<1.7.0a0
  - libstdcxx-ng >=12
  - libtiff >=4.6.0,<4.7.0a0
  - libzlib >=1.2.13,<2.0.0a0
  license: BSD-2-Clause
  license_family: BSD
  size: 341592
  timestamp: 1709159244431
- kind: conda
  name: openjpeg
  version: 2.5.2
  build: h7310d3a_0
  subdir: osx-64
  url: https://conda.anaconda.org/conda-forge/osx-64/openjpeg-2.5.2-h7310d3a_0.conda
  sha256: dc9c405119b9b54f8ca5984da27ba498bd848ab4f0f580da6f293009ca5adc13
  md5: 05a14cc9d725dd74995927968d6547e3
  depends:
  - libcxx >=16
  - libpng >=1.6.43,<1.7.0a0
  - libtiff >=4.6.0,<4.7.0a0
  - libzlib >=1.2.13,<2.0.0a0
  license: BSD-2-Clause
  license_family: BSD
  size: 331273
  timestamp: 1709159538792
- kind: conda
  name: openjpeg
  version: 2.5.2
  build: h9f1df11_0
  subdir: osx-arm64
  url: https://conda.anaconda.org/conda-forge/osx-arm64/openjpeg-2.5.2-h9f1df11_0.conda
  sha256: 472d6eaffc1996e6af35ec8e91c967f472a536a470079bfa56383cc0dbf4d463
  md5: 5029846003f0bc14414b9128a1f7c84b
  depends:
  - libcxx >=16
  - libpng >=1.6.43,<1.7.0a0
  - libtiff >=4.6.0,<4.7.0a0
  - libzlib >=1.2.13,<2.0.0a0
  license: BSD-2-Clause
  license_family: BSD
  size: 316603
  timestamp: 1709159627299
- kind: conda
  name: openssl
  version: 3.3.1
  build: h2466b09_0
  subdir: win-64
  url: https://conda.anaconda.org/conda-forge/win-64/openssl-3.3.1-h2466b09_0.conda
  sha256: fbd63a41b854370a74e5f7ccc50d67f053d60c08e40389156e7924df0824d297
  md5: 27fe798366ef3a81715b13eedf699e2f
  depends:
  - ca-certificates
  - ucrt >=10.0.20348.0
  - vc >=14.2,<15
  - vc14_runtime >=14.29.30139
  constrains:
  - pyopenssl >=22.1
  license: Apache-2.0
  license_family: Apache
  size: 8383610
  timestamp: 1717550042871
- kind: conda
  name: openssl
  version: 3.3.1
  build: h4ab18f5_0
  subdir: linux-64
  url: https://conda.anaconda.org/conda-forge/linux-64/openssl-3.3.1-h4ab18f5_0.conda
  sha256: 9691f8bd6394c5bb0b8d2f47cd1467b91bd5b1df923b69e6b517f54496ee4b50
  md5: a41fa0e391cc9e0d6b78ac69ca047a6c
  depends:
  - ca-certificates
  - libgcc-ng >=12
  constrains:
  - pyopenssl >=22.1
  license: Apache-2.0
  license_family: Apache
  size: 2896170
  timestamp: 1717546157673
- kind: conda
  name: openssl
  version: 3.3.1
  build: h87427d6_0
  subdir: osx-64
  url: https://conda.anaconda.org/conda-forge/osx-64/openssl-3.3.1-h87427d6_0.conda
  sha256: 272bee725877f417fef923f5e7852ebfe06b40b6bf3364f4498b2b3f568d5e2c
  md5: 1bdad93ae01353340f194c5d879745db
  depends:
  - __osx >=10.13
  - ca-certificates
  constrains:
  - pyopenssl >=22.1
  license: Apache-2.0
  license_family: Apache
  size: 2547614
  timestamp: 1717546605131
- kind: conda
  name: openssl
  version: 3.3.1
  build: hfb2fe0b_0
  subdir: osx-arm64
  url: https://conda.anaconda.org/conda-forge/osx-arm64/openssl-3.3.1-hfb2fe0b_0.conda
  sha256: 6cb2d44f027b259be8cba2240bdf21af7b426e4132a73e0052f7173ab8b60ab0
  md5: c4a0bbd96a0da60bf265dac62c87f4e1
  depends:
  - __osx >=11.0
  - ca-certificates
  constrains:
  - pyopenssl >=22.1
  license: Apache-2.0
  license_family: Apache
  size: 2891941
  timestamp: 1717545846389
- kind: conda
  name: packaging
  version: '24.1'
  build: pyhd8ed1ab_0
  subdir: noarch
  noarch: python
  url: https://conda.anaconda.org/conda-forge/noarch/packaging-24.1-pyhd8ed1ab_0.conda
  sha256: 36aca948219e2c9fdd6d80728bcc657519e02f06c2703d8db3446aec67f51d81
  md5: cbe1bb1f21567018ce595d9c2be0f0db
  depends:
  - python >=3.8
  license: Apache-2.0
  license_family: APACHE
  size: 50290
  timestamp: 1718189540074
- kind: conda
  name: paginate
  version: 0.5.6
  build: pyhd8ed1ab_0
  subdir: noarch
  noarch: python
  url: https://conda.anaconda.org/conda-forge/noarch/paginate-0.5.6-pyhd8ed1ab_0.conda
  sha256: 8d9d18c2892d49c33fab3e215cdbc55a2ba30a28c1f52e5e5d61cb435803726b
  md5: 5d454974a1b5c6f4d468f91812331d53
  depends:
  - python >=3.4
  license: MIT
  license_family: MIT
  size: 18537
  timestamp: 1693246970487
- kind: conda
  name: pathspec
  version: 0.12.1
  build: pyhd8ed1ab_0
  subdir: noarch
  noarch: python
  url: https://conda.anaconda.org/conda-forge/noarch/pathspec-0.12.1-pyhd8ed1ab_0.conda
  sha256: 4e534e66bfe8b1e035d2169d0e5b185450546b17e36764272863e22e0370be4d
  md5: 17064acba08d3686f1135b5ec1b32b12
  depends:
  - python >=3.7
  license: MPL-2.0
  license_family: MOZILLA
  size: 41173
  timestamp: 1702250135032
- kind: conda
  name: pcre2
  version: '10.42'
  build: h0ad2156_0
  subdir: osx-64
  url: https://conda.anaconda.org/conda-forge/osx-64/pcre2-10.42-h0ad2156_0.conda
  sha256: 689559d94b64914e503d2ced53b78afc19562ed1ccfb284040797a6d41bb564c
  md5: 41de8bab2d5e5cd6daaba1896e81d366
  depends:
  - bzip2 >=1.0.8,<2.0a0
  - libzlib >=1.2.13,<2.0.0a0
  license: BSD-3-Clause
  license_family: BSD
  size: 899794
  timestamp: 1698610978148
- kind: conda
  name: pcre2
  version: '10.42'
  build: h26f9a81_0
  subdir: osx-arm64
  url: https://conda.anaconda.org/conda-forge/osx-arm64/pcre2-10.42-h26f9a81_0.conda
  sha256: 0335a08349ecd8dce0b81699fcd61b58415e658fe953feb27316fbb994df0685
  md5: 3e12888ecc8ee1ebee2eef9b7856357a
  depends:
  - bzip2 >=1.0.8,<2.0a0
  - libzlib >=1.2.13,<2.0.0a0
  license: BSD-3-Clause
  license_family: BSD
  size: 619848
  timestamp: 1698610997157
- kind: conda
  name: pcre2
  version: '10.42'
  build: hcad00b1_0
  subdir: linux-64
  url: https://conda.anaconda.org/conda-forge/linux-64/pcre2-10.42-hcad00b1_0.conda
  sha256: 3ca54ff0abcda964af7d4724d389ae20d931159ae1881cfe57ad4b0ab9e6a380
  md5: 679c8961826aa4b50653bce17ee52abe
  depends:
  - bzip2 >=1.0.8,<2.0a0
  - libgcc-ng >=12
  - libzlib >=1.2.13,<2.0.0a0
  license: BSD-3-Clause
  license_family: BSD
  size: 1017235
  timestamp: 1698610864983
- kind: conda
  name: pcre2
  version: '10.43'
  build: h17e33f8_0
  subdir: win-64
  url: https://conda.anaconda.org/conda-forge/win-64/pcre2-10.43-h17e33f8_0.conda
  sha256: 9a82c7d49c4771342b398661862975efb9c30e7af600b5d2e08a0bf416fda492
  md5: d0485b8aa2cedb141a7bd27b4efa4c9c
  depends:
  - bzip2 >=1.0.8,<2.0a0
  - libzlib >=1.2.13,<2.0.0a0
  - ucrt >=10.0.20348.0
  - vc >=14.2,<15
  - vc14_runtime >=14.29.30139
  license: BSD-3-Clause
  license_family: BSD
  size: 818317
  timestamp: 1708118868321
- kind: conda
  name: perl
  version: 5.32.1
  build: 7_h10d778d_perl5
  build_number: 7
  subdir: osx-64
  url: https://conda.anaconda.org/conda-forge/osx-64/perl-5.32.1-7_h10d778d_perl5.conda
  sha256: 8ebd35e2940055a93135b9fd11bef3662cecef72d6ee651f68d64a2f349863c7
  md5: dc442e0885c3a6b65e61c61558161a9e
  license: GPL-1.0-or-later OR Artistic-1.0-Perl
  size: 12334471
  timestamp: 1703311001432
- kind: conda
  name: perl
  version: 5.32.1
  build: 7_h4614cfb_perl5
  build_number: 7
  subdir: osx-arm64
  url: https://conda.anaconda.org/conda-forge/osx-arm64/perl-5.32.1-7_h4614cfb_perl5.conda
  sha256: b0c55040d2994fd6bf2f83786561d92f72306d982d6ea12889acad24a9bf43b8
  md5: ba3cbe93f99e896765422cc5f7c3a79e
  license: GPL-1.0-or-later OR Artistic-1.0-Perl
  size: 14439531
  timestamp: 1703311335652
- kind: conda
  name: perl
  version: 5.32.1
  build: 7_hd590300_perl5
  build_number: 7
  subdir: linux-64
  url: https://conda.anaconda.org/conda-forge/linux-64/perl-5.32.1-7_hd590300_perl5.conda
  sha256: 9ec32b6936b0e37bcb0ed34f22ec3116e75b3c0964f9f50ecea5f58734ed6ce9
  md5: f2cfec9406850991f4e3d960cc9e3321
  depends:
  - libgcc-ng >=12
  - libxcrypt >=4.4.36
  license: GPL-1.0-or-later OR Artistic-1.0-Perl
  size: 13344463
  timestamp: 1703310653947
- kind: conda
  name: pillow
  version: 10.3.0
  build: py312h0c923fa_0
  subdir: osx-64
  url: https://conda.anaconda.org/conda-forge/osx-64/pillow-10.3.0-py312h0c923fa_0.conda
  sha256: 3e33ce8ba364948eeeeb06da435059b1ed0e6cfb2b1195931b76e190ee671310
  md5: 6f0591ae972e9b815739da3392fbb3c3
  depends:
  - freetype >=2.12.1,<3.0a0
  - lcms2 >=2.16,<3.0a0
  - libjpeg-turbo >=3.0.0,<4.0a0
  - libtiff >=4.6.0,<4.7.0a0
  - libwebp-base >=1.3.2,<2.0a0
  - libxcb >=1.15,<1.16.0a0
  - libzlib >=1.2.13,<2.0.0a0
  - openjpeg >=2.5.2,<3.0a0
  - python >=3.12,<3.13.0a0
  - python_abi 3.12.* *_cp312
  - tk >=8.6.13,<8.7.0a0
  license: HPND
  size: 42531277
  timestamp: 1712154782302
- kind: conda
  name: pillow
  version: 10.3.0
  build: py312h6f6a607_0
  subdir: win-64
  url: https://conda.anaconda.org/conda-forge/win-64/pillow-10.3.0-py312h6f6a607_0.conda
  sha256: f1621c28346609886ccce14b6ae0069b5cb34925ace73e05a8c06770d2ad7a19
  md5: 8d5f5f1fa36200f1ef987299a47de403
  depends:
  - freetype >=2.12.1,<3.0a0
  - lcms2 >=2.16,<3.0a0
  - libjpeg-turbo >=3.0.0,<4.0a0
  - libtiff >=4.6.0,<4.7.0a0
  - libwebp-base >=1.3.2,<2.0a0
  - libxcb >=1.15,<1.16.0a0
  - libzlib >=1.2.13,<2.0.0a0
  - openjpeg >=2.5.2,<3.0a0
  - python >=3.12,<3.13.0a0
  - python_abi 3.12.* *_cp312
  - tk >=8.6.13,<8.7.0a0
  - ucrt >=10.0.20348.0
  - vc >=14.2,<15
  - vc14_runtime >=14.29.30139
  license: HPND
  size: 42439434
  timestamp: 1712155248737
- kind: conda
  name: pillow
  version: 10.3.0
  build: py312h8a801b1_0
  subdir: osx-arm64
  url: https://conda.anaconda.org/conda-forge/osx-arm64/pillow-10.3.0-py312h8a801b1_0.conda
  sha256: 26bc04e81ae5fce70e4b72478dadea29d32b693eed17640be7721108a3c9af0d
  md5: 1d42544faaed27dce36268912b8dfedf
  depends:
  - freetype >=2.12.1,<3.0a0
  - lcms2 >=2.16,<3.0a0
  - libjpeg-turbo >=3.0.0,<4.0a0
  - libtiff >=4.6.0,<4.7.0a0
  - libwebp-base >=1.3.2,<2.0a0
  - libxcb >=1.15,<1.16.0a0
  - libzlib >=1.2.13,<2.0.0a0
  - openjpeg >=2.5.2,<3.0a0
  - python >=3.12,<3.13.0a0
  - python >=3.12,<3.13.0a0 *_cpython
  - python_abi 3.12.* *_cp312
  - tk >=8.6.13,<8.7.0a0
  license: HPND
  size: 42729895
  timestamp: 1712155044162
- kind: conda
  name: pillow
  version: 10.3.0
  build: py312hdcec9eb_0
  subdir: linux-64
  url: https://conda.anaconda.org/conda-forge/linux-64/pillow-10.3.0-py312hdcec9eb_0.conda
  sha256: a7fdcc1e56b66d95622bad073cc8d347cc180988040419754abb2a4ed7b29471
  md5: 425bb325f970e57a047ac57c4586489d
  depends:
  - freetype >=2.12.1,<3.0a0
  - lcms2 >=2.16,<3.0a0
  - libgcc-ng >=12
  - libjpeg-turbo >=3.0.0,<4.0a0
  - libtiff >=4.6.0,<4.7.0a0
  - libwebp-base >=1.3.2,<2.0a0
  - libxcb >=1.15,<1.16.0a0
  - libzlib >=1.2.13,<2.0.0a0
  - openjpeg >=2.5.2,<3.0a0
  - python >=3.12,<3.13.0a0
  - python_abi 3.12.* *_cp312
  - tk >=8.6.13,<8.7.0a0
  license: HPND
  size: 41991755
  timestamp: 1712154634705
- kind: conda
  name: pixman
  version: 0.43.2
  build: h59595ed_0
  subdir: linux-64
  url: https://conda.anaconda.org/conda-forge/linux-64/pixman-0.43.2-h59595ed_0.conda
  sha256: 366d28e2a0a191d6c535e234741e0cd1d94d713f76073d8af4a5ccb2a266121e
  md5: 71004cbf7924e19c02746ccde9fd7123
  depends:
  - libgcc-ng >=12
  - libstdcxx-ng >=12
  license: MIT
  license_family: MIT
  size: 386826
  timestamp: 1706549500138
- kind: conda
  name: pixman
  version: 0.43.4
  build: h63175ca_0
  subdir: win-64
  url: https://conda.anaconda.org/conda-forge/win-64/pixman-0.43.4-h63175ca_0.conda
  sha256: 51de4d7fb41597b06d60f1b82e269dafcb55e994e08fdcca8e4d6f7d42bedd07
  md5: b98135614135d5f458b75ab9ebb9558c
  depends:
  - ucrt >=10.0.20348.0
  - vc >=14.2,<15
  - vc14_runtime >=14.29.30139
  license: MIT
  license_family: MIT
  size: 461854
  timestamp: 1709239971654
- kind: conda
  name: pixman
  version: 0.43.4
  build: h73e2aa4_0
  subdir: osx-64
  url: https://conda.anaconda.org/conda-forge/osx-64/pixman-0.43.4-h73e2aa4_0.conda
  sha256: 3ab44e12e566c67a6e9fd831f557ab195456aa996b8dd9af19787ca80caa5cd1
  md5: cb134c1e03fd32f4e6bea3f6de2614fd
  depends:
  - libcxx >=16
  license: MIT
  license_family: MIT
  size: 323904
  timestamp: 1709239931160
- kind: conda
  name: pixman
  version: 0.43.4
  build: hebf3989_0
  subdir: osx-arm64
  url: https://conda.anaconda.org/conda-forge/osx-arm64/pixman-0.43.4-hebf3989_0.conda
  sha256: df0ba2710ccdea5c909b63635529797f6eb3635b6fb77ae9cb2f183d08818409
  md5: 0308c68e711cd295aaa026a4f8c4b1e5
  depends:
  - libcxx >=16
  license: MIT
  license_family: MIT
  size: 198755
  timestamp: 1709239846651
- kind: conda
  name: pkg-config
  version: 0.29.2
  build: h2bf4dc2_1008
  build_number: 1008
  subdir: win-64
  url: https://conda.anaconda.org/conda-forge/win-64/pkg-config-0.29.2-h2bf4dc2_1008.tar.bz2
  sha256: f2f64c4774eea3b789c9568452d8cd776bdcf7e2cda0f24bfa9dbcbd7fbb9f6f
  md5: 8ff5bccb4dc5d153e79b068e0bb301c5
  depends:
  - libglib >=2.64.6,<3.0a0
  - vc >=14.1,<15.0a0
  - vs2015_runtime >=14.16.27012
  license: GPL-2.0-or-later
  license_family: GPL
  size: 33990
  timestamp: 1604184834061
- kind: conda
  name: pkg-config
  version: 0.29.2
  build: h36c2ea0_1008
  build_number: 1008
  subdir: linux-64
  url: https://conda.anaconda.org/conda-forge/linux-64/pkg-config-0.29.2-h36c2ea0_1008.tar.bz2
  sha256: 8b35a077ceccdf6888f1e82bd3ea281175014aefdc2d4cf63d7a4c7e169c125c
  md5: fbef41ff6a4c8140c30057466a1cdd47
  depends:
  - libgcc-ng >=7.5.0
  license: GPL-2.0-or-later
  license_family: GPL
  size: 123341
  timestamp: 1604184579935
- kind: conda
  name: pkg-config
  version: 0.29.2
  build: ha3d46e9_1008
  build_number: 1008
  subdir: osx-64
  url: https://conda.anaconda.org/conda-forge/osx-64/pkg-config-0.29.2-ha3d46e9_1008.tar.bz2
  sha256: f60d1c03c7d10e8926e767981872fdd6002d2094925df598a53c58261524c151
  md5: 352bc6fb446a7ca608c61b33c1d5eb98
  depends:
  - libiconv >=1.16,<2.0.0a0
  license: GPL-2.0-or-later
  license_family: GPL
  size: 269087
  timestamp: 1650238856925
- kind: conda
  name: pkg-config
  version: 0.29.2
  build: hab62308_1008
  build_number: 1008
  subdir: osx-arm64
  url: https://conda.anaconda.org/conda-forge/osx-arm64/pkg-config-0.29.2-hab62308_1008.tar.bz2
  sha256: e59e69111709d097f9938e72ba19811ec1ef36aababdbed77bd7c767f15639e0
  md5: 8d173d52214679033079d1b0582075aa
  depends:
  - libglib >=2.70.2,<3.0a0
  - libiconv >=1.16,<2.0.0a0
  license: GPL-2.0-or-later
  license_family: GPL
  size: 46049
  timestamp: 1650239029040
- kind: conda
  name: platformdirs
  version: 4.2.2
  build: pyhd8ed1ab_0
  subdir: noarch
  noarch: python
  url: https://conda.anaconda.org/conda-forge/noarch/platformdirs-4.2.2-pyhd8ed1ab_0.conda
  sha256: adc59384cf0b2fc6dc7362840151e8cb076349197a38f7230278252698a88442
  md5: 6f6cf28bf8e021933869bae3f84b8fc9
  depends:
  - python >=3.8
  license: MIT
  license_family: MIT
  size: 20572
  timestamp: 1715777739019
- kind: conda
  name: pluggy
  version: 1.5.0
  build: pyhd8ed1ab_0
  subdir: noarch
  noarch: python
  url: https://conda.anaconda.org/conda-forge/noarch/pluggy-1.5.0-pyhd8ed1ab_0.conda
  sha256: 33eaa3359948a260ebccf9cdc2fd862cea5a6029783289e13602d8e634cd9a26
  md5: d3483c8fc2dc2cc3f5cf43e26d60cabf
  depends:
  - python >=3.8
  license: MIT
  license_family: MIT
  size: 23815
  timestamp: 1713667175451
- kind: conda
  name: pre-commit
  version: 3.3.3
  build: pyha770c72_0
  subdir: noarch
  noarch: python
  url: https://conda.anaconda.org/conda-forge/noarch/pre-commit-3.3.3-pyha770c72_0.conda
  sha256: 3df1434057ce827d88cdd84578732030b3d4b5a0bc6c58bff12b7f8001c1be5b
  md5: dd64a0e440754ed97610b3e6b502b6b1
  depends:
  - cfgv >=2.0.0
  - identify >=1.0.0
  - nodeenv >=0.11.1
  - python >=3.8
  - pyyaml >=5.1
  - virtualenv >=20.10.0
  license: MIT
  license_family: MIT
  size: 179852
  timestamp: 1686749032780
- kind: conda
  name: pthread-stubs
  version: '0.4'
  build: h27ca646_1001
  build_number: 1001
  subdir: osx-arm64
  url: https://conda.anaconda.org/conda-forge/osx-arm64/pthread-stubs-0.4-h27ca646_1001.tar.bz2
  sha256: 9da9e6f5d51dff6ad2e4ee0874791437ba952e0a6249942273f0fedfd07ea826
  md5: d3f26c6494d4105d4ecb85203d687102
  license: MIT
  license_family: MIT
  size: 5696
  timestamp: 1606147608402
- kind: conda
  name: pthread-stubs
  version: '0.4'
  build: h36c2ea0_1001
  build_number: 1001
  subdir: linux-64
  url: https://conda.anaconda.org/conda-forge/linux-64/pthread-stubs-0.4-h36c2ea0_1001.tar.bz2
  sha256: 67c84822f87b641d89df09758da498b2d4558d47b920fd1d3fe6d3a871e000ff
  md5: 22dad4df6e8630e8dff2428f6f6a7036
  depends:
  - libgcc-ng >=7.5.0
  license: MIT
  license_family: MIT
  size: 5625
  timestamp: 1606147468727
- kind: conda
  name: pthread-stubs
  version: '0.4'
  build: hc929b4f_1001
  build_number: 1001
  subdir: osx-64
  url: https://conda.anaconda.org/conda-forge/osx-64/pthread-stubs-0.4-hc929b4f_1001.tar.bz2
  sha256: 6e3900bb241bcdec513d4e7180fe9a19186c1a38f0b4080ed619d26014222c53
  md5: addd19059de62181cd11ae8f4ef26084
  license: MIT
  license_family: MIT
  size: 5653
  timestamp: 1606147699844
- kind: conda
  name: pthread-stubs
  version: '0.4'
  build: hcd874cb_1001
  build_number: 1001
  subdir: win-64
  url: https://conda.anaconda.org/conda-forge/win-64/pthread-stubs-0.4-hcd874cb_1001.tar.bz2
  sha256: bb5a6ddf1a609a63addd6d7b488b0f58d05092ea84e9203283409bff539e202a
  md5: a1f820480193ea83582b13249a7e7bd9
  depends:
  - m2w64-gcc-libs
  license: MIT
  license_family: MIT
  size: 6417
  timestamp: 1606147814351
- kind: conda
  name: pyaml
  version: 24.4.0
  build: pyhd8ed1ab_0
  subdir: noarch
  noarch: python
  url: https://conda.anaconda.org/conda-forge/noarch/pyaml-24.4.0-pyhd8ed1ab_0.conda
  sha256: f731a114437dcd084f3bed94c8b3c641f328ed14cef9b073e8d4752098032ea3
  md5: 7214994a78bfdabf4973009f38da6343
  depends:
  - python >=3.8
  - pyyaml
  license: WTFPL
  size: 27429
  timestamp: 1713456374154
- kind: conda
  name: pycparser
  version: '2.22'
  build: pyhd8ed1ab_0
  subdir: noarch
  noarch: python
  url: https://conda.anaconda.org/conda-forge/noarch/pycparser-2.22-pyhd8ed1ab_0.conda
  sha256: 406001ebf017688b1a1554b49127ca3a4ac4626ec0fd51dc75ffa4415b720b64
  md5: 844d9eb3b43095b031874477f7d70088
  depends:
  - python >=3.8
  license: BSD-3-Clause
  license_family: BSD
  size: 105098
  timestamp: 1711811634025
- kind: conda
  name: pydantic
  version: 2.6.4
  build: pyhd8ed1ab_0
  subdir: noarch
  noarch: python
  url: https://conda.anaconda.org/conda-forge/noarch/pydantic-2.6.4-pyhd8ed1ab_0.conda
  sha256: 9747044e91a607c175bbce67fdb5865de5373151098bbb4a2cd79bc05666a299
  md5: 2e8e9f16431085f4b5a218b31fe557a3
  depends:
  - annotated-types >=0.4.0
  - pydantic-core 2.16.3
  - python >=3.7
  - typing-extensions >=4.6.1
  license: MIT
  license_family: MIT
  size: 271508
  timestamp: 1710622392396
- kind: conda
  name: pydantic-core
  version: 2.16.3
  build: py312h1b0e595_0
  subdir: osx-64
  url: https://conda.anaconda.org/conda-forge/osx-64/pydantic-core-2.16.3-py312h1b0e595_0.conda
  sha256: 5445c03a37c01c36c4f1afa1947d573a58fb4b75d98619b198f51a410133a1fd
  md5: de58d43f5fa908c07e2462c8401b9a7c
  depends:
  - python >=3.12,<3.13.0a0
  - python_abi 3.12.* *_cp312
  - typing-extensions >=4.6.0,!=4.7.0
  constrains:
  - __osx >=10.12
  license: MIT
  license_family: MIT
  size: 1571983
  timestamp: 1708701626319
- kind: conda
  name: pydantic-core
  version: 2.16.3
  build: py312h4b3b743_0
  subdir: linux-64
  url: https://conda.anaconda.org/conda-forge/linux-64/pydantic-core-2.16.3-py312h4b3b743_0.conda
  sha256: 1a20fada51e2edd5019900b566a7140ab07e1fc687fbd12f6a5f344295846d93
  md5: 891952a48cded31e909dac06a1e0311f
  depends:
  - libgcc-ng >=12
  - python >=3.12,<3.13.0a0
  - python_abi 3.12.* *_cp312
  - typing-extensions >=4.6.0,!=4.7.0
  license: MIT
  license_family: MIT
  size: 1638828
  timestamp: 1708701163582
- kind: conda
  name: pydantic-core
  version: 2.16.3
  build: py312h5280bc4_0
  subdir: osx-arm64
  url: https://conda.anaconda.org/conda-forge/osx-arm64/pydantic-core-2.16.3-py312h5280bc4_0.conda
  sha256: 6940bc4925e7f65addffafc5820a933737cb7a4003b5bc71dccb1646d20379bf
  md5: 7645b63e934b8494a46263d8dd41255c
  depends:
  - python >=3.12,<3.13.0a0
  - python >=3.12,<3.13.0a0 *_cpython
  - python_abi 3.12.* *_cp312
  - typing-extensions >=4.6.0,!=4.7.0
  constrains:
  - __osx >=11.0
  license: MIT
  license_family: MIT
  size: 1468564
  timestamp: 1708701579683
- kind: conda
  name: pydantic-core
  version: 2.16.3
  build: py312hfccd98a_0
  subdir: win-64
  url: https://conda.anaconda.org/conda-forge/win-64/pydantic-core-2.16.3-py312hfccd98a_0.conda
  sha256: bdc8a0e2c280caaa6fa347d1ccc3427a9000d6351f3e95a0881fc577479ca97e
  md5: de81a2ee8910c861b461edc12d7d7a41
  depends:
  - python >=3.12,<3.13.0a0
  - python_abi 3.12.* *_cp312
  - typing-extensions >=4.6.0,!=4.7.0
  - ucrt >=10.0.20348.0
  - vc >=14.2,<15
  - vc14_runtime >=14.29.30139
  license: MIT
  license_family: MIT
  size: 1617588
  timestamp: 1708701919369
- kind: conda
  name: pygments
  version: 2.18.0
  build: pyhd8ed1ab_0
  subdir: noarch
  noarch: python
  url: https://conda.anaconda.org/conda-forge/noarch/pygments-2.18.0-pyhd8ed1ab_0.conda
  sha256: 78267adf4e76d0d64ea2ffab008c501156c108bb08fecb703816fb63e279780b
  md5: b7f5c092b8f9800150d998a71b76d5a1
  depends:
  - python >=3.8
  license: BSD-2-Clause
  license_family: BSD
  size: 879295
  timestamp: 1714846885370
- kind: conda
  name: pykwalify
  version: 1.8.0
  build: pyhd8ed1ab_0
  subdir: noarch
  noarch: python
  url: https://conda.anaconda.org/conda-forge/noarch/pykwalify-1.8.0-pyhd8ed1ab_0.conda
  sha256: 12c92f09dcdf0ed9755b52affe97147ca9ebe32835c5ae0225769090512a6c8c
  md5: 99a239290e383d1fb11099fb4a183398
  depends:
  - docopt >=0.6.2
  - python >=3.6
  - python-dateutil >=2.8.0
  - ruamel.yaml >=0.16.0
  license: MIT
  license_family: MIT
  size: 27988
  timestamp: 1701903137868
- kind: conda
  name: pymdown-extensions
  version: 10.8.1
  build: pyhd8ed1ab_0
  subdir: noarch
  noarch: python
  url: https://conda.anaconda.org/conda-forge/noarch/pymdown-extensions-10.8.1-pyhd8ed1ab_0.conda
  sha256: 72aaeb14c9a0af5a515786dc4b8951a0b75da8ae22a048a86022919f33d46b42
  md5: 027d741bee97d67b689a39df3ef812fb
  depends:
  - markdown >=3.6
  - python >=3.7
  - pyyaml
  license: MIT
  license_family: MIT
  size: 158717
  timestamp: 1714261991332
- kind: conda
  name: pyparsing
  version: 3.1.2
  build: pyhd8ed1ab_0
  subdir: noarch
  noarch: python
  url: https://conda.anaconda.org/conda-forge/noarch/pyparsing-3.1.2-pyhd8ed1ab_0.conda
  sha256: 06c77cb03e5dde2d939b216c99dd2db52ea93a4c7c599f3882f136005c359c7b
  md5: b9a4dacf97241704529131a0dfc0494f
  depends:
  - python >=3.6
  license: MIT
  license_family: MIT
  size: 89455
  timestamp: 1709721146886
- kind: conda
  name: pyrsistent
  version: 0.20.0
  build: py312h41838bb_0
  subdir: osx-64
  url: https://conda.anaconda.org/conda-forge/osx-64/pyrsistent-0.20.0-py312h41838bb_0.conda
  sha256: 66756dd416d8e7b3dd97ca94d4e9a91abdfa48a964ca422457c56028b852e53b
  md5: 59941193db795a09283db7be3b3b3404
  depends:
  - python >=3.12,<3.13.0a0
  - python_abi 3.12.* *_cp312
  license: MIT
  license_family: MIT
  size: 119154
  timestamp: 1698753368561
- kind: conda
  name: pyrsistent
  version: 0.20.0
  build: py312h98912ed_0
  subdir: linux-64
  url: https://conda.anaconda.org/conda-forge/linux-64/pyrsistent-0.20.0-py312h98912ed_0.conda
  sha256: 117fe1b5d36936931fae412536de3252b5068bd21ea48115ac52fe3adebf7a43
  md5: e69fbe5174c917efb19b381471828f45
  depends:
  - libgcc-ng >=12
  - python >=3.12,<3.13.0a0
  - python_abi 3.12.* *_cp312
  license: MIT
  license_family: MIT
  size: 122192
  timestamp: 1698754175533
- kind: conda
  name: pyrsistent
  version: 0.20.0
  build: py312he37b823_0
  subdir: osx-arm64
  url: https://conda.anaconda.org/conda-forge/osx-arm64/pyrsistent-0.20.0-py312he37b823_0.conda
  sha256: 2d7ec60072a9348540c0de552f5b23310326c4708d685a594e74bc4aac6cce34
  md5: 453b7bdd7de542954a220dbc97feb7f7
  depends:
  - python >=3.12,<3.13.0a0
  - python >=3.12,<3.13.0a0 *_cpython
  - python_abi 3.12.* *_cp312
  license: MIT
  license_family: MIT
  size: 119500
  timestamp: 1698754330559
- kind: conda
  name: pyrsistent
  version: 0.20.0
  build: py312he70551f_0
  subdir: win-64
  url: https://conda.anaconda.org/conda-forge/win-64/pyrsistent-0.20.0-py312he70551f_0.conda
  sha256: 02f41fadf10e4d725991e56375ae92172ae915f7d6329f865cf4edac6f6618de
  md5: 9ee63772f931f505d4d54a6656a96db8
  depends:
  - python >=3.12,<3.13.0a0
  - python_abi 3.12.* *_cp312
  - ucrt >=10.0.20348.0
  - vc >=14.2,<15
  - vc14_runtime >=14.29.30139
  license: MIT
  license_family: MIT
  size: 114503
  timestamp: 1698754544996
- kind: conda
  name: pysocks
  version: 1.7.1
  build: pyh0701188_6
  build_number: 6
  subdir: noarch
  noarch: python
  url: https://conda.anaconda.org/conda-forge/noarch/pysocks-1.7.1-pyh0701188_6.tar.bz2
  sha256: b3a612bc887f3dd0fb7c4199ad8e342bd148cf69a9b74fd9468a18cf2bef07b7
  md5: 56cd9fe388baac0e90c7149cfac95b60
  depends:
  - __win
  - python >=3.8
  - win_inet_pton
  license: BSD-3-Clause
  license_family: BSD
  size: 19348
  timestamp: 1661605138291
- kind: conda
  name: pysocks
  version: 1.7.1
  build: pyha2e5f31_6
  build_number: 6
  subdir: noarch
  noarch: python
  url: https://conda.anaconda.org/conda-forge/noarch/pysocks-1.7.1-pyha2e5f31_6.tar.bz2
  sha256: a42f826e958a8d22e65b3394f437af7332610e43ee313393d1cf143f0a2d274b
  md5: 2a7de29fb590ca14b5243c4c812c8025
  depends:
  - __unix
  - python >=3.8
  license: BSD-3-Clause
  license_family: BSD
  size: 18981
  timestamp: 1661604969727
- kind: conda
  name: pytest
  version: 8.0.2
  build: pyhd8ed1ab_0
  subdir: noarch
  noarch: python
  url: https://conda.anaconda.org/conda-forge/noarch/pytest-8.0.2-pyhd8ed1ab_0.conda
  sha256: ea81e7efe66cffab5c8316d3a7e125e29dff9cfb19fc3578b72f965e8a876539
  md5: 40bd3ef942b9642a3eb20b0bbf92469b
  depends:
  - colorama
  - exceptiongroup >=1.0.0rc8
  - iniconfig
  - packaging
  - pluggy <2.0,>=1.3.0
  - python >=3.8
  - tomli >=1.0.0
  constrains:
  - pytest-faulthandler >=2
  license: MIT
  license_family: MIT
  size: 251895
  timestamp: 1708821744729
- kind: conda
  name: python
  version: 3.12.3
  build: h1411813_0_cpython
  subdir: osx-64
  url: https://conda.anaconda.org/conda-forge/osx-64/python-3.12.3-h1411813_0_cpython.conda
  sha256: 3b327ffc152a245011011d1d730781577a8274fde1cf6243f073749ead8f1c2a
  md5: df1448ec6cbf8eceb03d29003cf72ae6
  depends:
  - __osx >=10.9
  - bzip2 >=1.0.8,<2.0a0
  - libexpat >=2.6.2,<3.0a0
  - libffi >=3.4,<4.0a0
  - libsqlite >=3.45.2,<4.0a0
  - libzlib >=1.2.13,<2.0.0a0
  - ncurses >=6.4.20240210,<7.0a0
  - openssl >=3.2.1,<4.0a0
  - readline >=8.2,<9.0a0
  - tk >=8.6.13,<8.7.0a0
  - tzdata
  - xz >=5.2.6,<6.0a0
  constrains:
  - python_abi 3.12.* *_cp312
  license: Python-2.0
  size: 14557341
  timestamp: 1713208068012
- kind: conda
  name: python
  version: 3.12.3
  build: h2628c8c_0_cpython
  subdir: win-64
  url: https://conda.anaconda.org/conda-forge/win-64/python-3.12.3-h2628c8c_0_cpython.conda
  sha256: 1a95494abe572a8819c933f978df89f00bde72ea9432d46a70632599e8029ea4
  md5: f07c8c5dd98767f9a652de5d039b284e
  depends:
  - bzip2 >=1.0.8,<2.0a0
  - libexpat >=2.6.2,<3.0a0
  - libffi >=3.4,<4.0a0
  - libsqlite >=3.45.2,<4.0a0
  - libzlib >=1.2.13,<2.0.0a0
  - openssl >=3.2.1,<4.0a0
  - tk >=8.6.13,<8.7.0a0
  - tzdata
  - ucrt >=10.0.20348.0
  - vc >=14.2,<15
  - vc14_runtime >=14.29.30139
  - xz >=5.2.6,<6.0a0
  constrains:
  - python_abi 3.12.* *_cp312
  license: Python-2.0
  size: 16179248
  timestamp: 1713205644673
- kind: conda
  name: python
  version: 3.12.3
  build: h4a7b5fc_0_cpython
  subdir: osx-arm64
  url: https://conda.anaconda.org/conda-forge/osx-arm64/python-3.12.3-h4a7b5fc_0_cpython.conda
  sha256: c761fb3713ea66bce3889b33b6f400afb2dd192d1fc2686446e9d8166cfcec6b
  md5: 8643ab37bece6ae8f112464068d9df9c
  depends:
  - __osx >=11.0
  - bzip2 >=1.0.8,<2.0a0
  - libexpat >=2.6.2,<3.0a0
  - libffi >=3.4,<4.0a0
  - libsqlite >=3.45.2,<4.0a0
  - libzlib >=1.2.13,<2.0.0a0
  - ncurses >=6.4.20240210,<7.0a0
  - openssl >=3.2.1,<4.0a0
  - readline >=8.2,<9.0a0
  - tk >=8.6.13,<8.7.0a0
  - tzdata
  - xz >=5.2.6,<6.0a0
  constrains:
  - python_abi 3.12.* *_cp312
  license: Python-2.0
  size: 13207557
  timestamp: 1713206576646
- kind: conda
  name: python
  version: 3.12.3
  build: hab00c5b_0_cpython
  subdir: linux-64
  url: https://conda.anaconda.org/conda-forge/linux-64/python-3.12.3-hab00c5b_0_cpython.conda
  sha256: f9865bcbff69f15fd89a33a2da12ad616e98d65ce7c83c644b92e66e5016b227
  md5: 2540b74d304f71d3e89c81209db4db84
  depends:
  - bzip2 >=1.0.8,<2.0a0
  - ld_impl_linux-64 >=2.36.1
  - libexpat >=2.6.2,<3.0a0
  - libffi >=3.4,<4.0a0
  - libgcc-ng >=12
  - libnsl >=2.0.1,<2.1.0a0
  - libsqlite >=3.45.2,<4.0a0
  - libuuid >=2.38.1,<3.0a0
  - libxcrypt >=4.4.36
  - libzlib >=1.2.13,<2.0.0a0
  - ncurses >=6.4.20240210,<7.0a0
  - openssl >=3.2.1,<4.0a0
  - readline >=8.2,<9.0a0
  - tk >=8.6.13,<8.7.0a0
  - tzdata
  - xz >=5.2.6,<6.0a0
  constrains:
  - python_abi 3.12.* *_cp312
  license: Python-2.0
  size: 31991381
  timestamp: 1713208036041
- kind: conda
  name: python-dateutil
  version: 2.9.0
  build: pyhd8ed1ab_0
  subdir: noarch
  noarch: python
  url: https://conda.anaconda.org/conda-forge/noarch/python-dateutil-2.9.0-pyhd8ed1ab_0.conda
  sha256: f3ceef02ac164a8d3a080d0d32f8e2ebe10dd29e3a685d240e38b3599e146320
  md5: 2cf4264fffb9e6eff6031c5b6884d61c
  depends:
  - python >=3.7
  - six >=1.5
  license: Apache-2.0
  license_family: APACHE
  size: 222742
  timestamp: 1709299922152
- kind: conda
  name: python_abi
  version: '3.12'
  build: 4_cp312
  build_number: 4
  subdir: linux-64
  url: https://conda.anaconda.org/conda-forge/linux-64/python_abi-3.12-4_cp312.conda
  sha256: 182a329de10a4165f6e8a3804caf751f918f6ea6176dd4e5abcdae1ed3095bf6
  md5: dccc2d142812964fcc6abdc97b672dff
  constrains:
  - python 3.12.* *_cpython
  license: BSD-3-Clause
  license_family: BSD
  size: 6385
  timestamp: 1695147396604
- kind: conda
  name: python_abi
  version: '3.12'
  build: 4_cp312
  build_number: 4
  subdir: osx-64
  url: https://conda.anaconda.org/conda-forge/osx-64/python_abi-3.12-4_cp312.conda
  sha256: 82c154d95c1637604671a02a89e72f1382e89a4269265a03506496bd928f6f14
  md5: 87201ac4314b911b74197e588cca3639
  constrains:
  - python 3.12.* *_cpython
  license: BSD-3-Clause
  license_family: BSD
  size: 6496
  timestamp: 1695147498447
- kind: conda
  name: python_abi
  version: '3.12'
  build: 4_cp312
  build_number: 4
  subdir: osx-arm64
  url: https://conda.anaconda.org/conda-forge/osx-arm64/python_abi-3.12-4_cp312.conda
  sha256: db25428e4f24f8693ffa39f3ff6dfbb8fd53bc298764b775b57edab1c697560f
  md5: bbb3a02c78b2d8219d7213f76d644a2a
  constrains:
  - python 3.12.* *_cpython
  license: BSD-3-Clause
  license_family: BSD
  size: 6508
  timestamp: 1695147497048
- kind: conda
  name: python_abi
  version: '3.12'
  build: 4_cp312
  build_number: 4
  subdir: win-64
  url: https://conda.anaconda.org/conda-forge/win-64/python_abi-3.12-4_cp312.conda
  sha256: 488f8519d04b48f59bd6fde21ebe2d7a527718ff28aac86a8b53aa63658bdef6
  md5: 17f4ccf6be9ded08bd0a376f489ac1a6
  constrains:
  - python 3.12.* *_cpython
  license: BSD-3-Clause
  license_family: BSD
  size: 6785
  timestamp: 1695147430513
- kind: conda
  name: pytz
  version: '2024.1'
  build: pyhd8ed1ab_0
  subdir: noarch
  noarch: python
  url: https://conda.anaconda.org/conda-forge/noarch/pytz-2024.1-pyhd8ed1ab_0.conda
  sha256: 1a7d6b233f7e6e3bbcbad054c8fd51e690a67b129a899a056a5e45dd9f00cb41
  md5: 3eeeeb9e4827ace8c0c1419c85d590ad
  depends:
  - python >=3.7
  license: MIT
  license_family: MIT
  size: 188538
  timestamp: 1706886944988
- kind: conda
  name: pyyaml
  version: 6.0.1
  build: py312h02f2b3b_1
  build_number: 1
  subdir: osx-arm64
  url: https://conda.anaconda.org/conda-forge/osx-arm64/pyyaml-6.0.1-py312h02f2b3b_1.conda
  sha256: b6b4027b89c17b9bbd8089aec3e44bc29f802a7d5668d5a75b5358d7ed9705ca
  md5: a0c843e52a1c4422d8657dd76e9eb994
  depends:
  - python >=3.12.0rc3,<3.13.0a0
  - python >=3.12.0rc3,<3.13.0a0 *_cpython
  - python_abi 3.12.* *_cp312
  - yaml >=0.2.5,<0.3.0a0
  license: MIT
  license_family: MIT
  size: 182705
  timestamp: 1695373895409
- kind: conda
  name: pyyaml
  version: 6.0.1
  build: py312h104f124_1
  build_number: 1
  subdir: osx-64
  url: https://conda.anaconda.org/conda-forge/osx-64/pyyaml-6.0.1-py312h104f124_1.conda
  sha256: 04aa180782cb675b960c0bf4aad439b4a7a08553c6af74d0b8e5df9a0c7cc4f4
  md5: 260ed90aaf06061edabd7209638cf03b
  depends:
  - python >=3.12.0rc3,<3.13.0a0
  - python_abi 3.12.* *_cp312
  - yaml >=0.2.5,<0.3.0a0
  license: MIT
  license_family: MIT
  size: 185636
  timestamp: 1695373742454
- kind: conda
  name: pyyaml
  version: 6.0.1
  build: py312h98912ed_1
  build_number: 1
  subdir: linux-64
  url: https://conda.anaconda.org/conda-forge/linux-64/pyyaml-6.0.1-py312h98912ed_1.conda
  sha256: 7f347a10a7121b08d79d21cd4f438c07c23479ea0c74dfb89d6dc416f791bb7f
  md5: e3fd78d8d490af1d84763b9fe3f2e552
  depends:
  - libgcc-ng >=12
  - python >=3.12.0rc3,<3.13.0a0
  - python_abi 3.12.* *_cp312
  - yaml >=0.2.5,<0.3.0a0
  license: MIT
  license_family: MIT
  size: 196583
  timestamp: 1695373632212
- kind: conda
  name: pyyaml
  version: 6.0.1
  build: py312he70551f_1
  build_number: 1
  subdir: win-64
  url: https://conda.anaconda.org/conda-forge/win-64/pyyaml-6.0.1-py312he70551f_1.conda
  sha256: a72fa8152791b4738432f270e70b3a9a4d583ef059a78aa1c62f4b4ab7b15494
  md5: f91e0baa89ba21166916624ba7bfb422
  depends:
  - python >=3.12.0rc3,<3.13.0a0
  - python_abi 3.12.* *_cp312
  - ucrt >=10.0.20348.0
  - vc >=14.2,<15
  - vc14_runtime >=14.29.30139
  - yaml >=0.2.5,<0.3.0a0
  license: MIT
  license_family: MIT
  size: 167932
  timestamp: 1695374097139
- kind: conda
  name: pyyaml-env-tag
  version: '0.1'
  build: pyhd8ed1ab_0
  subdir: noarch
  noarch: python
  url: https://conda.anaconda.org/conda-forge/noarch/pyyaml-env-tag-0.1-pyhd8ed1ab_0.tar.bz2
  sha256: 900319483135730d9836855a807822f0500b1a239520749103e9ef9b7ba9f246
  md5: 626ed9060ddeb681ddc42bcad89156ab
  depends:
  - python >=3.6
  - pyyaml
  license: MIT
  license_family: MIT
  size: 7473
  timestamp: 1624389117412
- kind: conda
  name: readline
  version: '8.2'
  build: h8228510_1
  build_number: 1
  subdir: linux-64
  url: https://conda.anaconda.org/conda-forge/linux-64/readline-8.2-h8228510_1.conda
  sha256: 5435cf39d039387fbdc977b0a762357ea909a7694d9528ab40f005e9208744d7
  md5: 47d31b792659ce70f470b5c82fdfb7a4
  depends:
  - libgcc-ng >=12
  - ncurses >=6.3,<7.0a0
  license: GPL-3.0-only
  license_family: GPL
  size: 281456
  timestamp: 1679532220005
- kind: conda
  name: readline
  version: '8.2'
  build: h92ec313_1
  build_number: 1
  subdir: osx-arm64
  url: https://conda.anaconda.org/conda-forge/osx-arm64/readline-8.2-h92ec313_1.conda
  sha256: a1dfa679ac3f6007362386576a704ad2d0d7a02e98f5d0b115f207a2da63e884
  md5: 8cbb776a2f641b943d413b3e19df71f4
  depends:
  - ncurses >=6.3,<7.0a0
  license: GPL-3.0-only
  license_family: GPL
  size: 250351
  timestamp: 1679532511311
- kind: conda
  name: readline
  version: '8.2'
  build: h9e318b2_1
  build_number: 1
  subdir: osx-64
  url: https://conda.anaconda.org/conda-forge/osx-64/readline-8.2-h9e318b2_1.conda
  sha256: 41e7d30a097d9b060037f0c6a2b1d4c4ae7e942c06c943d23f9d481548478568
  md5: f17f77f2acf4d344734bda76829ce14e
  depends:
  - ncurses >=6.3,<7.0a0
  license: GPL-3.0-only
  license_family: GPL
  size: 255870
  timestamp: 1679532707590
- kind: conda
  name: regex
  version: 2024.5.15
  build: py312h4389bb4_0
  subdir: win-64
  url: https://conda.anaconda.org/conda-forge/win-64/regex-2024.5.15-py312h4389bb4_0.conda
  sha256: 956b88e8e5913b0b8a9c9c9712ae5614e462e903fdb082ab91961d6786f2478b
  md5: c2f6f40dbf193a77b979e7fc814b458c
  depends:
  - python >=3.12,<3.13.0a0
  - python_abi 3.12.* *_cp312
  - ucrt >=10.0.20348.0
  - vc >=14.2,<15
  - vc14_runtime >=14.29.30139
  license: Python-2.0
  license_family: PSF
  size: 358496
  timestamp: 1715829078813
- kind: conda
  name: regex
  version: 2024.5.15
  build: py312h7e5086c_0
  subdir: osx-arm64
  url: https://conda.anaconda.org/conda-forge/osx-arm64/regex-2024.5.15-py312h7e5086c_0.conda
  sha256: 7cf8fe1c9c70c0fb9c162dba3a9043319710311bff7fd8ab4c1510337ba8fae0
  md5: 32fbee5a1711a9ad21c157f1b9ee6ea3
  depends:
  - __osx >=11.0
  - python >=3.12,<3.13.0a0
  - python >=3.12,<3.13.0a0 *_cpython
  - python_abi 3.12.* *_cp312
  license: Python-2.0
  license_family: PSF
  size: 360656
  timestamp: 1715828723075
- kind: conda
  name: regex
  version: 2024.5.15
  build: py312h9a8786e_0
  subdir: linux-64
  url: https://conda.anaconda.org/conda-forge/linux-64/regex-2024.5.15-py312h9a8786e_0.conda
  sha256: 4050b3f70bd3ef81ae175acab0dfc2019fde84ab71b6b12903b3eb9bbd35661e
  md5: d3c8a64188a7331e3df3be6b06d5309e
  depends:
  - libgcc-ng >=12
  - python >=3.12,<3.13.0a0
  - python_abi 3.12.* *_cp312
  license: Python-2.0
  license_family: PSF
  size: 398199
  timestamp: 1715828558963
- kind: conda
  name: regex
  version: 2024.5.15
  build: py312hbd25219_0
  subdir: osx-64
  url: https://conda.anaconda.org/conda-forge/osx-64/regex-2024.5.15-py312hbd25219_0.conda
  sha256: b4439a9eb708c3e36e87cc1bdd336004cc469bb61d1626644eb28d746da74d5c
  md5: 529f6edec2c5cafa758671f5a50ff3d8
  depends:
  - __osx >=10.13
  - python >=3.12,<3.13.0a0
  - python_abi 3.12.* *_cp312
  license: Python-2.0
  license_family: PSF
  size: 366823
  timestamp: 1715828565789
- kind: conda
  name: requests
  version: 2.32.3
  build: pyhd8ed1ab_0
  subdir: noarch
  noarch: python
  url: https://conda.anaconda.org/conda-forge/noarch/requests-2.32.3-pyhd8ed1ab_0.conda
  sha256: 5845ffe82a6fa4d437a2eae1e32a1ad308d7ad349f61e337c0a890fe04c513cc
  md5: 5ede4753180c7a550a443c430dc8ab52
  depends:
  - certifi >=2017.4.17
  - charset-normalizer >=2,<4
  - idna >=2.5,<4
  - python >=3.8
  - urllib3 >=1.21.1,<3
  constrains:
  - chardet >=3.0.2,<6
  license: Apache-2.0
  license_family: APACHE
  size: 58810
  timestamp: 1717057174842
- kind: conda
  name: ruamel.yaml
  version: 0.18.6
  build: py312h41838bb_0
  subdir: osx-64
  url: https://conda.anaconda.org/conda-forge/osx-64/ruamel.yaml-0.18.6-py312h41838bb_0.conda
  sha256: 27ab446d39a46f7db365265a48ce74929c672e14c86b1ce8955f59e2d92dff39
  md5: 9db93e711729ec70dacdfa58bf970cfd
  depends:
  - python >=3.12,<3.13.0a0
  - python_abi 3.12.* *_cp312
  - ruamel.yaml.clib >=0.1.2
  license: MIT
  license_family: MIT
  size: 268460
  timestamp: 1707298596313
- kind: conda
  name: ruamel.yaml
  version: 0.18.6
  build: py312h98912ed_0
  subdir: linux-64
  url: https://conda.anaconda.org/conda-forge/linux-64/ruamel.yaml-0.18.6-py312h98912ed_0.conda
  sha256: 26856daba883254736b7f3767c08f445b5d010eebbf4fc7aa384ee80e24aa663
  md5: a99a06a875138829ef65f44bbe2c30ca
  depends:
  - libgcc-ng >=12
  - python >=3.12,<3.13.0a0
  - python_abi 3.12.* *_cp312
  - ruamel.yaml.clib >=0.1.2
  license: MIT
  license_family: MIT
  size: 268015
  timestamp: 1707298336196
- kind: conda
  name: ruamel.yaml
  version: 0.18.6
  build: py312he37b823_0
  subdir: osx-arm64
  url: https://conda.anaconda.org/conda-forge/osx-arm64/ruamel.yaml-0.18.6-py312he37b823_0.conda
  sha256: 4a27b50445842e97a31e3f412816d4a0d576b4f1ee327b9a892a183ba5c60f6f
  md5: cb9f9b4797001b2c52383f4007fa1f4b
  depends:
  - python >=3.12,<3.13.0a0
  - python >=3.12,<3.13.0a0 *_cpython
  - python_abi 3.12.* *_cp312
  - ruamel.yaml.clib >=0.1.2
  license: MIT
  license_family: MIT
  size: 268637
  timestamp: 1707298502612
- kind: conda
  name: ruamel.yaml
  version: 0.18.6
  build: py312he70551f_0
  subdir: win-64
  url: https://conda.anaconda.org/conda-forge/win-64/ruamel.yaml-0.18.6-py312he70551f_0.conda
  sha256: 31a9e347107a46149ae334586430bebb3a769bb5792eba9ccb89c664dbce7970
  md5: 5833ba75a49ac40876242ccb5f77ab23
  depends:
  - python >=3.12,<3.13.0a0
  - python_abi 3.12.* *_cp312
  - ruamel.yaml.clib >=0.1.2
  - ucrt >=10.0.20348.0
  - vc >=14.2,<15
  - vc14_runtime >=14.29.30139
  license: MIT
  license_family: MIT
  size: 267762
  timestamp: 1707298539404
- kind: conda
  name: ruamel.yaml.clib
  version: 0.2.8
  build: py312h41838bb_0
  subdir: osx-64
  url: https://conda.anaconda.org/conda-forge/osx-64/ruamel.yaml.clib-0.2.8-py312h41838bb_0.conda
  sha256: c0a321d14505b3621d6301e1ed9bc0129b4c8b2812e7520040d2609aaeb07845
  md5: a134bf1778eb7add92ea760e801dc245
  depends:
  - python >=3.12,<3.13.0a0
  - python_abi 3.12.* *_cp312
  license: MIT
  license_family: MIT
  size: 118650
  timestamp: 1707314908121
- kind: conda
  name: ruamel.yaml.clib
  version: 0.2.8
  build: py312h98912ed_0
  subdir: linux-64
  url: https://conda.anaconda.org/conda-forge/linux-64/ruamel.yaml.clib-0.2.8-py312h98912ed_0.conda
  sha256: 5965302881d8b1049291e3ba3912286cdc72cb82303230cbbf0a048c6f6dd7c1
  md5: 05f31c2a79ba61df8d6d903ce4a4ce7b
  depends:
  - libgcc-ng >=12
  - python >=3.12,<3.13.0a0
  - python_abi 3.12.* *_cp312
  license: MIT
  license_family: MIT
  size: 135640
  timestamp: 1707314642857
- kind: conda
  name: ruamel.yaml.clib
  version: 0.2.8
  build: py312he37b823_0
  subdir: osx-arm64
  url: https://conda.anaconda.org/conda-forge/osx-arm64/ruamel.yaml.clib-0.2.8-py312he37b823_0.conda
  sha256: c3138824f484cca2804d22758c75965b578cd35b35243ff02e64da06bda03477
  md5: 2fa02324046cfcb7a67fae30fd06a945
  depends:
  - python >=3.12,<3.13.0a0
  - python >=3.12,<3.13.0a0 *_cpython
  - python_abi 3.12.* *_cp312
  license: MIT
  license_family: MIT
  size: 111221
  timestamp: 1707315016121
- kind: conda
  name: ruamel.yaml.clib
  version: 0.2.8
  build: py312he70551f_0
  subdir: win-64
  url: https://conda.anaconda.org/conda-forge/win-64/ruamel.yaml.clib-0.2.8-py312he70551f_0.conda
  sha256: 7d5705ee3190a5b1c24eee2def964cc1d70b9e856488d971f0fd6df0224ca666
  md5: f8de34a829b65a8e3ac6ddc61ed0d2e0
  depends:
  - python >=3.12,<3.13.0a0
  - python_abi 3.12.* *_cp312
  - ucrt >=10.0.20348.0
  - vc >=14.2,<15
  - vc14_runtime >=14.29.30139
  license: MIT
  license_family: MIT
  size: 96333
  timestamp: 1707315306489
- kind: conda
  name: rust
  version: 1.77.2
  build: h4ff7c5d_1
  build_number: 1
  subdir: osx-arm64
  url: https://conda.anaconda.org/conda-forge/osx-arm64/rust-1.77.2-h4ff7c5d_1.conda
  sha256: 176f4e84380cd01e63fe58270b1b365fd2adc241227b1c388adb8b73a13315f9
  md5: b6092e78fbbb95001bba59edbbe05446
  depends:
  - rust-std-aarch64-apple-darwin 1.77.2 hf6ec828_1
  license: MIT
  license_family: MIT
  size: 147205067
  timestamp: 1715155248202
- kind: conda
  name: rust
  version: 1.77.2
  build: h70c747d_1
  build_number: 1
  subdir: linux-64
  url: https://conda.anaconda.org/conda-forge/linux-64/rust-1.77.2-h70c747d_1.conda
  sha256: fc981fbc0a5e76fc5fbd6364bd079e114769e71a420c052881d9ae8f5a513b54
  md5: 3c1c59e0515577dd985ae9eb8e70cca3
  depends:
  - gcc_impl_linux-64
  - libgcc-ng >=12
  - libzlib >=1.2.13,<2.0.0a0
  - rust-std-x86_64-unknown-linux-gnu 1.77.2 h2c6d0dc_1
  license: MIT
  license_family: MIT
  size: 186692944
  timestamp: 1715154179188
- kind: conda
  name: rust
  version: 1.77.2
  build: h7e1429e_1
  build_number: 1
  subdir: osx-64
  url: https://conda.anaconda.org/conda-forge/osx-64/rust-1.77.2-h7e1429e_1.conda
  sha256: 85a2ab529ff0de61bb7fd850cbbf74f1c304d0ab20ff728bb0290c3e1e7b6b44
  md5: d6439f780f9e1b471bffa06dca6ffc1e
  depends:
  - rust-std-x86_64-apple-darwin 1.77.2 h38e4360_1
  license: MIT
  license_family: MIT
  size: 192556912
  timestamp: 1715155429820
- kind: conda
  name: rust
  version: 1.77.2
  build: hf8d6059_1
  build_number: 1
  subdir: win-64
  url: https://conda.anaconda.org/conda-forge/win-64/rust-1.77.2-hf8d6059_1.conda
  sha256: 8b7a9f161b2841fd076c4952add8cb502748979e7955ebcc4de76ccad3822498
  md5: 21f5e10279d810f1bcaa650606039a5c
  depends:
  - rust-std-x86_64-pc-windows-msvc 1.77.2 h17fc481_1
  license: MIT
  license_family: MIT
  size: 186782410
  timestamp: 1715157050370
- kind: conda
  name: rust-std-aarch64-apple-darwin
  version: 1.77.2
  build: hf6ec828_1
  build_number: 1
  subdir: noarch
  noarch: generic
  url: https://conda.anaconda.org/conda-forge/noarch/rust-std-aarch64-apple-darwin-1.77.2-hf6ec828_1.conda
  sha256: 763fbe92431b7c0388b4dcfec7fd42d71495ddfd3ea7493d3e85d54e609be2f2
  md5: 223490e17c8ddc7f31f158a0c78900d1
  depends:
  - __unix
  constrains:
  - rust >=1.77.2,<1.77.3.0a0
  license: MIT
  license_family: MIT
  size: 30979017
  timestamp: 1715153523506
- kind: conda
  name: rust-std-x86_64-apple-darwin
  version: 1.77.2
  build: h38e4360_1
  build_number: 1
  subdir: noarch
  noarch: generic
  url: https://conda.anaconda.org/conda-forge/noarch/rust-std-x86_64-apple-darwin-1.77.2-h38e4360_1.conda
  sha256: 9a5aabbf00971e97645628d0c3e290d7f253603eec31c2865b0c9ad6362ebfb6
  md5: 80263a26212c5ea9f6e58b9c203d12ca
  depends:
  - __unix
  constrains:
  - rust >=1.77.2,<1.77.3.0a0
  license: MIT
  license_family: MIT
  size: 31784306
  timestamp: 1715153497698
- kind: conda
  name: rust-std-x86_64-pc-windows-msvc
  version: 1.77.2
  build: h17fc481_1
  build_number: 1
  subdir: noarch
  noarch: generic
  url: https://conda.anaconda.org/conda-forge/noarch/rust-std-x86_64-pc-windows-msvc-1.77.2-h17fc481_1.conda
  sha256: 0392aa88488de836a85eb79857e393ca1119d917b77a895dbe452b8384d9c4b4
  md5: 82211ed614cfbc5d78437b4b050d7ac3
  depends:
  - __win
  constrains:
  - rust >=1.77.2,<1.77.3.0a0
  license: MIT
  license_family: MIT
  size: 25155888
  timestamp: 1715156710925
- kind: conda
  name: rust-std-x86_64-unknown-linux-gnu
  version: 1.77.2
  build: h2c6d0dc_1
  build_number: 1
  subdir: noarch
  noarch: generic
  url: https://conda.anaconda.org/conda-forge/noarch/rust-std-x86_64-unknown-linux-gnu-1.77.2-h2c6d0dc_1.conda
  sha256: 6a82d49964c98f1510f4e27c50df33ce1abdd2ade2625b9133ce8e34b3819c75
  md5: 116000ac370d62d9e9062d6e8ce8cd70
  depends:
  - __unix
  constrains:
  - rust >=1.77.2,<1.77.3.0a0
  license: MIT
  license_family: MIT
  size: 33923495
  timestamp: 1715154009471
- kind: conda
  name: schema
  version: 0.7.7
  build: pyhd8ed1ab_0
  subdir: noarch
  noarch: python
  url: https://conda.anaconda.org/conda-forge/noarch/schema-0.7.7-pyhd8ed1ab_0.conda
  sha256: e2341ab1cf6128bde5037a6ba3c48ee33abc6bbe8d3db10f5f73f24b9f28b83c
  md5: 1add6f6b99191efab14f16e6aa9b6461
  depends:
  - contextlib2 >=0.5.5
  - python >=3.6
  license: MIT
  license_family: MIT
  size: 23534
  timestamp: 1714829277138
- kind: conda
  name: setuptools
  version: 70.0.0
  build: pyhd8ed1ab_0
  subdir: noarch
  noarch: python
  url: https://conda.anaconda.org/conda-forge/noarch/setuptools-70.0.0-pyhd8ed1ab_0.conda
  sha256: daa4638d288cfdf3b0ecea395d8efa25cafc4ebf4026464a36c797c84541d2be
  md5: c8ddb4f34a208df4dd42509a0f6a1c89
  depends:
  - python >=3.8
  license: MIT
  license_family: MIT
  size: 483015
  timestamp: 1716368141661
- kind: conda
  name: six
  version: 1.16.0
  build: pyh6c4a22f_0
  subdir: noarch
  noarch: python
  url: https://conda.anaconda.org/conda-forge/noarch/six-1.16.0-pyh6c4a22f_0.tar.bz2
  sha256: a85c38227b446f42c5b90d9b642f2c0567880c15d72492d8da074a59c8f91dd6
  md5: e5f25f8dbc060e9a8d912e432202afc2
  depends:
  - python
  license: MIT
  license_family: MIT
  size: 14259
  timestamp: 1620240338595
- kind: conda
  name: sysroot_linux-64
  version: '2.12'
  build: he073ed8_17
  build_number: 17
  subdir: noarch
  noarch: generic
  url: https://conda.anaconda.org/conda-forge/noarch/sysroot_linux-64-2.12-he073ed8_17.conda
  sha256: b4e4d685e41cb36cfb16f0cb15d2c61f8f94f56fab38987a44eff95d8a673fb5
  md5: 595db67e32b276298ff3d94d07d47fbf
  depends:
  - kernel-headers_linux-64 2.6.32 he073ed8_17
  license: LGPL-2.0-or-later AND LGPL-2.0-or-later WITH exceptions AND GPL-2.0-or-later AND MPL-2.0
  license_family: GPL
  size: 15127123
  timestamp: 1708000843849
- kind: conda
  name: tabulate
  version: 0.9.0
  build: pyhd8ed1ab_1
  build_number: 1
  subdir: noarch
  noarch: python
  url: https://conda.anaconda.org/conda-forge/noarch/tabulate-0.9.0-pyhd8ed1ab_1.tar.bz2
  sha256: f6e4a0dd24ba060a4af69ca79d32361a6678e61d78c73eb5e357909b025b4620
  md5: 4759805cce2d914c38472f70bf4d8bcb
  depends:
  - python >=3.7
  license: MIT
  license_family: MIT
  size: 35912
  timestamp: 1665138565317
- kind: conda
  name: taplo
  version: 0.9.1
  build: h16c8c8b_0
  subdir: osx-arm64
  url: https://conda.anaconda.org/conda-forge/osx-arm64/taplo-0.9.1-h16c8c8b_0.conda
  sha256: 3a387ea7779d061d28af0426d1249fe81f798f35a2d0cb979a6ff84525187667
  md5: 8171587b7a366dbbaab309ae1c45bd93
  depends:
  - openssl >=3.2.1,<4.0a0
  constrains:
  - __osx >=11.0
  license: MIT
  license_family: MIT
  size: 3560280
  timestamp: 1710793219601
- kind: conda
  name: taplo
  version: 0.9.1
  build: h1ff36dd_0
  subdir: linux-64
  url: https://conda.anaconda.org/conda-forge/linux-64/taplo-0.9.1-h1ff36dd_0.conda
  sha256: 82b3528f63ae71e0158fdbf8b66e66f619cb70584c471f3d89a2ee6fd44ef20b
  md5: 29207c9b716932300221e5acd0b310f7
  depends:
  - libgcc-ng >=12
  - openssl >=3.2.1,<4.0a0
  license: MIT
  license_family: MIT
  size: 3877123
  timestamp: 1710792099600
- kind: conda
  name: taplo
  version: 0.9.1
  build: h236d3af_0
  subdir: osx-64
  url: https://conda.anaconda.org/conda-forge/osx-64/taplo-0.9.1-h236d3af_0.conda
  sha256: 3e9032084b3f8d686b15f67500323ae2cae5637dc427b309b661a30026d8f00c
  md5: 02c8d9c54b2887c5456fb7a0ecec62f3
  depends:
  - openssl >=3.2.1,<4.0a0
  constrains:
  - __osx >=10.12
  license: MIT
  license_family: MIT
  size: 3773670
  timestamp: 1710793055293
- kind: conda
  name: taplo
  version: 0.9.1
  build: h7f3b576_0
  subdir: win-64
  url: https://conda.anaconda.org/conda-forge/win-64/taplo-0.9.1-h7f3b576_0.conda
  sha256: 7ef6b5f23fd749fde17628793e4e76e36395b9645a3d3b8b0fa5a4d9b2b9ccfb
  md5: 0a798b7bf999885c00e40fcb0cfe7136
  depends:
  - m2w64-gcc-libs
  - m2w64-gcc-libs-core
  license: MIT
  license_family: MIT
  size: 3924159
  timestamp: 1710794002174
- kind: conda
  name: tbump
  version: 6.9.0
  build: pyhd8ed1ab_0
  subdir: noarch
  noarch: python
  url: https://conda.anaconda.org/conda-forge/noarch/tbump-6.9.0-pyhd8ed1ab_0.tar.bz2
  sha256: 831d28b05f5a28a8c1e50c2a1ff574d3d49b4d8b34c30a6fd0528514e6028985
  md5: 7dc2c1dae131bf141ceac251848bd6b4
  depends:
  - cli-ui >=0.10.3
  - docopt >=0.6.2
  - python >=3.6,<4.0
  - schema >=0.7.1
  - tomlkit >=0.5.8
  license: BSD-3-Clause
  license_family: BSD
  size: 28785
  timestamp: 1652622787739
- kind: conda
  name: tinycss2
  version: 1.3.0
  build: pyhd8ed1ab_0
  subdir: noarch
  noarch: python
  url: https://conda.anaconda.org/conda-forge/noarch/tinycss2-1.3.0-pyhd8ed1ab_0.conda
  sha256: bc55e5899e66805589c02061e315bfc23ae6cc2f2811f5cc13fb189a5ed9d90f
  md5: 8662629d9a05f9cff364e31ca106c1ac
  depends:
  - python >=3.5
  - webencodings >=0.4
  license: BSD-3-Clause
  license_family: BSD
  size: 25405
  timestamp: 1713975078735
- kind: conda
  name: tk
  version: 8.6.13
  build: h1abcd95_1
  build_number: 1
  subdir: osx-64
  url: https://conda.anaconda.org/conda-forge/osx-64/tk-8.6.13-h1abcd95_1.conda
  sha256: 30412b2e9de4ff82d8c2a7e5d06a15f4f4fef1809a72138b6ccb53a33b26faf5
  md5: bf830ba5afc507c6232d4ef0fb1a882d
  depends:
  - libzlib >=1.2.13,<2.0.0a0
  license: TCL
  license_family: BSD
  size: 3270220
  timestamp: 1699202389792
- kind: conda
  name: tk
  version: 8.6.13
  build: h5083fa2_1
  build_number: 1
  subdir: osx-arm64
  url: https://conda.anaconda.org/conda-forge/osx-arm64/tk-8.6.13-h5083fa2_1.conda
  sha256: 72457ad031b4c048e5891f3f6cb27a53cb479db68a52d965f796910e71a403a8
  md5: b50a57ba89c32b62428b71a875291c9b
  depends:
  - libzlib >=1.2.13,<2.0.0a0
  license: TCL
  license_family: BSD
  size: 3145523
  timestamp: 1699202432999
- kind: conda
  name: tk
  version: 8.6.13
  build: h5226925_1
  build_number: 1
  subdir: win-64
  url: https://conda.anaconda.org/conda-forge/win-64/tk-8.6.13-h5226925_1.conda
  sha256: 2c4e914f521ccb2718946645108c9bd3fc3216ba69aea20c2c3cedbd8db32bb1
  md5: fc048363eb8f03cd1737600a5d08aafe
  depends:
  - ucrt >=10.0.20348.0
  - vc >=14.2,<15
  - vc14_runtime >=14.29.30139
  license: TCL
  license_family: BSD
  size: 3503410
  timestamp: 1699202577803
- kind: conda
  name: tk
  version: 8.6.13
  build: noxft_h4845f30_101
  build_number: 101
  subdir: linux-64
  url: https://conda.anaconda.org/conda-forge/linux-64/tk-8.6.13-noxft_h4845f30_101.conda
  sha256: e0569c9caa68bf476bead1bed3d79650bb080b532c64a4af7d8ca286c08dea4e
  md5: d453b98d9c83e71da0741bb0ff4d76bc
  depends:
  - libgcc-ng >=12
  - libzlib >=1.2.13,<2.0.0a0
  license: TCL
  license_family: BSD
  size: 3318875
  timestamp: 1699202167581
- kind: conda
  name: tomli
  version: 2.0.1
  build: pyhd8ed1ab_0
  subdir: noarch
  noarch: python
  url: https://conda.anaconda.org/conda-forge/noarch/tomli-2.0.1-pyhd8ed1ab_0.tar.bz2
  sha256: 4cd48aba7cd026d17e86886af48d0d2ebc67ed36f87f6534f4b67138f5a5a58f
  md5: 5844808ffab9ebdb694585b50ba02a96
  depends:
  - python >=3.7
  license: MIT
  license_family: MIT
  size: 15940
  timestamp: 1644342331069
- kind: conda
  name: tomlkit
  version: 0.12.5
  build: pyha770c72_0
  subdir: noarch
  noarch: python
  url: https://conda.anaconda.org/conda-forge/noarch/tomlkit-0.12.5-pyha770c72_0.conda
  sha256: 5117eff35992d896ca177dfffc08be8a9b3bf3d306ddc3d8bf4b699cdf1e1b79
  md5: e5dde5caf905e9d95895e05f94967e14
  depends:
  - python >=3.7
  license: MIT
  license_family: MIT
  size: 37297
  timestamp: 1715185504185
- kind: conda
  name: typing-extensions
  version: 4.12.2
  build: hd8ed1ab_0
  subdir: noarch
  noarch: python
  url: https://conda.anaconda.org/conda-forge/noarch/typing-extensions-4.12.2-hd8ed1ab_0.conda
  sha256: d3b9a8ed6da7c9f9553c5fd8a4fca9c3e0ab712fa5f497859f82337d67533b73
  md5: 52d648bd608f5737b123f510bb5514b5
  depends:
  - typing_extensions 4.12.2 pyha770c72_0
  license: PSF-2.0
  license_family: PSF
  size: 10097
  timestamp: 1717802659025
- kind: conda
  name: typing_extensions
  version: 4.12.2
  build: pyha770c72_0
  subdir: noarch
  noarch: python
  url: https://conda.anaconda.org/conda-forge/noarch/typing_extensions-4.12.2-pyha770c72_0.conda
  sha256: 0fce54f8ec3e59f5ef3bb7641863be4e1bf1279623e5af3d3fa726e8f7628ddb
  md5: ebe6952715e1d5eb567eeebf25250fa7
  depends:
  - python >=3.8
  license: PSF-2.0
  license_family: PSF
  size: 39888
  timestamp: 1717802653893
- kind: conda
  name: tzdata
  version: 2024a
  build: h0c530f3_0
  subdir: noarch
  noarch: generic
  url: https://conda.anaconda.org/conda-forge/noarch/tzdata-2024a-h0c530f3_0.conda
  sha256: 7b2b69c54ec62a243eb6fba2391b5e443421608c3ae5dbff938ad33ca8db5122
  md5: 161081fc7cec0bfda0d86d7cb595f8d8
  license: LicenseRef-Public-Domain
  size: 119815
  timestamp: 1706886945727
- kind: conda
  name: ucrt
  version: 10.0.22621.0
  build: h57928b3_0
  subdir: win-64
  url: https://conda.anaconda.org/conda-forge/win-64/ucrt-10.0.22621.0-h57928b3_0.tar.bz2
  sha256: f29cdaf8712008f6b419b8b1a403923b00ab2504bfe0fb2ba8eb60e72d4f14c6
  md5: 72608f6cd3e5898229c3ea16deb1ac43
  constrains:
  - vs2015_runtime >=14.29.30037
  license: LicenseRef-Proprietary
  license_family: PROPRIETARY
  size: 1283972
  timestamp: 1666630199266
- kind: conda
  name: ukkonen
  version: 1.0.1
  build: py312h0d7def4_4
  build_number: 4
  subdir: win-64
  url: https://conda.anaconda.org/conda-forge/win-64/ukkonen-1.0.1-py312h0d7def4_4.conda
  sha256: f5f7550991ca647f69b67b9188c7104a3456122611dd6a6e753cff555e45dfd9
  md5: 57cfbb8ce3a1800bd343bf6afba6f878
  depends:
  - cffi
  - python >=3.12.0rc3,<3.13.0a0
  - python_abi 3.12.* *_cp312
  - ucrt >=10.0.20348.0
  - vc >=14.2,<15
  - vc14_runtime >=14.29.30139
  license: MIT
  license_family: MIT
  size: 17235
  timestamp: 1695549871621
- kind: conda
  name: ukkonen
  version: 1.0.1
  build: py312h389731b_4
  build_number: 4
  subdir: osx-arm64
  url: https://conda.anaconda.org/conda-forge/osx-arm64/ukkonen-1.0.1-py312h389731b_4.conda
  sha256: 7336cf66feba973207f4903c20b05c3c82e351246df4b6113f72d92b9ee55b81
  md5: 6407429e0969b58b8717dbb4c6c15513
  depends:
  - cffi
  - libcxx >=15.0.7
  - python >=3.12.0rc3,<3.13.0a0
  - python >=3.12.0rc3,<3.13.0a0 *_cpython
  - python_abi 3.12.* *_cp312
  license: MIT
  license_family: MIT
  size: 13948
  timestamp: 1695549890285
- kind: conda
  name: ukkonen
  version: 1.0.1
  build: py312h49ebfd2_4
  build_number: 4
  subdir: osx-64
  url: https://conda.anaconda.org/conda-forge/osx-64/ukkonen-1.0.1-py312h49ebfd2_4.conda
  sha256: efca19a5e73e4aacfc5e90a5389272b2508e41dc4adab9eb5353c5200ba37041
  md5: 4e6b5a8025cd8fd97b3cfe103ffce6b1
  depends:
  - cffi
  - libcxx >=15.0.7
  - python >=3.12.0rc3,<3.13.0a0
  - python_abi 3.12.* *_cp312
  license: MIT
  license_family: MIT
  size: 13246
  timestamp: 1695549689363
- kind: conda
  name: ukkonen
  version: 1.0.1
  build: py312h8572e83_4
  build_number: 4
  subdir: linux-64
  url: https://conda.anaconda.org/conda-forge/linux-64/ukkonen-1.0.1-py312h8572e83_4.conda
  sha256: f9a4384d466f4d8b5b497d951329dd4407ebe02f8f93456434e9ab789d6e23ce
  md5: 52c9e25ee0a32485a102eeecdb7eef52
  depends:
  - cffi
  - libgcc-ng >=12
  - libstdcxx-ng >=12
  - python >=3.12.0rc3,<3.13.0a0
  - python_abi 3.12.* *_cp312
  license: MIT
  license_family: MIT
  size: 14050
  timestamp: 1695549556745
- kind: conda
  name: unidecode
  version: 1.3.8
  build: pyhd8ed1ab_0
  subdir: noarch
  noarch: python
  url: https://conda.anaconda.org/conda-forge/noarch/unidecode-1.3.8-pyhd8ed1ab_0.conda
  sha256: 3f29636a555736983ac2bdeb6e41a5cd85b572fa4f6cc2270d6c6543d8eb8c0b
  md5: 913724e0dfe2708b7b7d4e35b8cc2e0f
  depends:
  - python >=3.5
  license: GPL-2.0-or-later
  license_family: GPL
  size: 173788
  timestamp: 1704986523363
- kind: conda
  name: urllib3
  version: 2.2.1
  build: pyhd8ed1ab_0
  subdir: noarch
  noarch: python
  url: https://conda.anaconda.org/conda-forge/noarch/urllib3-2.2.1-pyhd8ed1ab_0.conda
  sha256: d4009dcc9327684d6409706ce17656afbeae690d8522d3c9bc4df57649a352cd
  md5: 08807a87fa7af10754d46f63b368e016
  depends:
  - brotli-python >=1.0.9
  - pysocks >=1.5.6,<2.0,!=1.5.7
  - python >=3.7
  license: MIT
  license_family: MIT
  size: 94669
  timestamp: 1708239595549
- kind: conda
  name: vc
  version: '14.3'
  build: h8a93ad2_20
  build_number: 20
  subdir: win-64
  url: https://conda.anaconda.org/conda-forge/win-64/vc-14.3-h8a93ad2_20.conda
  sha256: 23ac5feb15a9adf3ab2b8c4dcd63650f8b7ae860c5ceb073e49cf71d203eddef
  md5: 8558f367e1d7700554f7cdb823c46faf
  depends:
  - vc14_runtime >=14.40.33810
  track_features:
  - vc14
  license: BSD-3-Clause
  license_family: BSD
  size: 17391
  timestamp: 1717709040616
- kind: conda
  name: vc14_runtime
  version: 14.40.33810
  build: ha82c5b3_20
  build_number: 20
  subdir: win-64
  url: https://conda.anaconda.org/conda-forge/win-64/vc14_runtime-14.40.33810-ha82c5b3_20.conda
  sha256: af3cfa347e3d7c1277e9b964b0849a9a9f095bff61836cb3c3a89862fbc32e17
  md5: e39cc4c34c53654ec939558993d9dc5b
  depends:
  - ucrt >=10.0.20348.0
  constrains:
  - vs2015_runtime 14.40.33810.* *_20
  license: LicenseRef-ProprietaryMicrosoft
  license_family: Proprietary
  size: 751934
  timestamp: 1717709031266
- kind: conda
  name: verspec
  version: 0.1.0
  build: pyhd8ed1ab_0
  subdir: noarch
  noarch: python
  url: https://conda.anaconda.org/conda-forge/noarch/verspec-0.1.0-pyhd8ed1ab_0.tar.bz2
  sha256: 64f01eaf34f0bc86a06a1d5f4ff4db9ba4eebbee37eea02de2a3be89dae0f1f2
  md5: 64ebfc29e8399f3eeaf17cb2bd04e770
  depends:
  - python >=3.6
  license: BSD-2-Clause
  license_family: BSD
  size: 19929
  timestamp: 1618150464786
- kind: conda
  name: virtualenv
  version: 20.26.2
  build: pyhd8ed1ab_0
  subdir: noarch
  noarch: python
  url: https://conda.anaconda.org/conda-forge/noarch/virtualenv-20.26.2-pyhd8ed1ab_0.conda
  sha256: 1eefd180723fb2fd295352323b53777eeae5765b24d62ae75fc9f1e71b455f11
  md5: 7d36e7a485ea2f5829408813bdbbfb38
  depends:
  - distlib <1,>=0.3.7
  - filelock <4,>=3.12.2
  - platformdirs <5,>=3.9.1
  - python >=3.8
  license: MIT
  license_family: MIT
  size: 3458445
  timestamp: 1715681264937
- kind: conda
  name: vs2015_runtime
  version: 14.40.33810
  build: h3bf8584_20
  build_number: 20
  subdir: win-64
  url: https://conda.anaconda.org/conda-forge/win-64/vs2015_runtime-14.40.33810-h3bf8584_20.conda
  sha256: 0c2803f7a788c51f28235a7228dc2ab3f107b4b16ab0845a3e595c8c51e50a7a
  md5: c21f1b4a3a30bbc3ef35a50957578e0e
  depends:
  - vc14_runtime >=14.40.33810
  license: BSD-3-Clause
  license_family: BSD
  size: 17395
  timestamp: 1717709043353
- kind: conda
  name: watchdog
  version: 4.0.1
  build: py312h2e8e312_0
  subdir: win-64
  url: https://conda.anaconda.org/conda-forge/win-64/watchdog-4.0.1-py312h2e8e312_0.conda
  sha256: 35c657fd70de86e69dd8fcb04697df660da79410b4098a263acab55d363117ef
  md5: 29cbd97528b7f7ce91a59186e391c0db
  depends:
  - python >=3.12,<3.13.0a0
  - python_abi 3.12.* *_cp312
  - pyyaml >=3.10
  license: Apache-2.0
  license_family: APACHE
  size: 162034
  timestamp: 1716562347718
- kind: conda
  name: watchdog
  version: 4.0.1
  build: py312h7900ff3_0
  subdir: linux-64
  url: https://conda.anaconda.org/conda-forge/linux-64/watchdog-4.0.1-py312h7900ff3_0.conda
  sha256: c4786da0c938a65cea07e2bb3fe76dbeed6968c322994c66395176307cf78425
  md5: 7cc94a3b5e9698eecc2c39dbf7a173db
  depends:
  - python >=3.12,<3.13.0a0
  - python_abi 3.12.* *_cp312
  - pyyaml >=3.10
  license: Apache-2.0
  license_family: APACHE
  size: 136444
  timestamp: 1716561872155
- kind: conda
  name: watchdog
  version: 4.0.1
  build: py312h7e5086c_0
  subdir: osx-arm64
  url: https://conda.anaconda.org/conda-forge/osx-arm64/watchdog-4.0.1-py312h7e5086c_0.conda
  sha256: f018376037c19c38e5b55602d09653106cc4fada7db3f02f871cee7be6befcd6
  md5: ce33cf6a4a69aa2beb93c8f7258bfe55
  depends:
  - __osx >=11.0
  - python >=3.12,<3.13.0a0
  - python >=3.12,<3.13.0a0 *_cpython
  - python_abi 3.12.* *_cp312
  - pyyaml >=3.10
  license: Apache-2.0
  license_family: APACHE
  size: 145420
  timestamp: 1716562106758
- kind: conda
  name: watchdog
  version: 4.0.1
  build: py312hbd25219_0
  subdir: osx-64
  url: https://conda.anaconda.org/conda-forge/osx-64/watchdog-4.0.1-py312hbd25219_0.conda
  sha256: f20d599605b43e670d2f44a6ad76eb916e9d0980c70ac4df2bc527b3f005590a
  md5: 7cecf3b27b6a0ba239695d2992a1a177
  depends:
  - __osx >=10.13
  - python >=3.12,<3.13.0a0
  - python_abi 3.12.* *_cp312
  - pyyaml >=3.10
  license: Apache-2.0
  license_family: APACHE
  size: 144881
  timestamp: 1716561920161
- kind: conda
  name: webencodings
  version: 0.5.1
  build: pyhd8ed1ab_2
  build_number: 2
  subdir: noarch
  noarch: python
  url: https://conda.anaconda.org/conda-forge/noarch/webencodings-0.5.1-pyhd8ed1ab_2.conda
  sha256: 2adf9bd5482802837bc8814cbe28d7b2a4cbd2e2c52e381329eaa283b3ed1944
  md5: daf5160ff9cde3a468556965329085b9
  depends:
  - python >=2.6
  license: BSD-3-Clause
  license_family: BSD
  size: 15600
  timestamp: 1694681458271
- kind: conda
  name: win_inet_pton
  version: 1.1.0
  build: pyhd8ed1ab_6
  build_number: 6
  subdir: noarch
  noarch: python
  url: https://conda.anaconda.org/conda-forge/noarch/win_inet_pton-1.1.0-pyhd8ed1ab_6.tar.bz2
  sha256: a11ae693a0645bf6c7b8a47bac030be9c0967d0b1924537b9ff7458e832c0511
  md5: 30878ecc4bd36e8deeea1e3c151b2e0b
  depends:
  - __win
  - python >=3.6
  license: PUBLIC-DOMAIN
  size: 8191
  timestamp: 1667051294134
- kind: conda
  name: xorg-kbproto
  version: 1.0.7
  build: h7f98852_1002
  build_number: 1002
  subdir: linux-64
  url: https://conda.anaconda.org/conda-forge/linux-64/xorg-kbproto-1.0.7-h7f98852_1002.tar.bz2
  sha256: e90b0a6a5d41776f11add74aa030f789faf4efd3875c31964d6f9cfa63a10dd1
  md5: 4b230e8381279d76131116660f5a241a
  depends:
  - libgcc-ng >=9.3.0
  license: MIT
  license_family: MIT
  size: 27338
  timestamp: 1610027759842
- kind: conda
  name: xorg-libice
  version: 1.1.1
  build: hd590300_0
  subdir: linux-64
  url: https://conda.anaconda.org/conda-forge/linux-64/xorg-libice-1.1.1-hd590300_0.conda
  sha256: 5aa9b3682285bb2bf1a8adc064cb63aff76ef9178769740d855abb42b0d24236
  md5: b462a33c0be1421532f28bfe8f4a7514
  depends:
  - libgcc-ng >=12
  license: MIT
  license_family: MIT
  size: 58469
  timestamp: 1685307573114
- kind: conda
  name: xorg-libsm
  version: 1.2.4
  build: h7391055_0
  subdir: linux-64
  url: https://conda.anaconda.org/conda-forge/linux-64/xorg-libsm-1.2.4-h7391055_0.conda
  sha256: 089ad5f0453c604e18985480218a84b27009e9e6de9a0fa5f4a20b8778ede1f1
  md5: 93ee23f12bc2e684548181256edd2cf6
  depends:
  - libgcc-ng >=12
  - libuuid >=2.38.1,<3.0a0
  - xorg-libice >=1.1.1,<2.0a0
  license: MIT
  license_family: MIT
  size: 27433
  timestamp: 1685453649160
- kind: conda
  name: xorg-libx11
  version: 1.8.9
  build: h8ee46fc_0
  subdir: linux-64
  url: https://conda.anaconda.org/conda-forge/linux-64/xorg-libx11-1.8.9-h8ee46fc_0.conda
  sha256: 3e53ba247f1ad68353f18aceba5bf8ce87e3dea930de85d36946844a7658c9fb
  md5: 077b6e8ad6a3ddb741fce2496dd01bec
  depends:
  - libgcc-ng >=12
  - libxcb >=1.15,<1.16.0a0
  - xorg-kbproto
  - xorg-xextproto >=7.3.0,<8.0a0
  - xorg-xproto
  license: MIT
  license_family: MIT
  size: 828060
  timestamp: 1712415742569
- kind: conda
  name: xorg-libxau
  version: 1.0.11
  build: h0dc2134_0
  subdir: osx-64
  url: https://conda.anaconda.org/conda-forge/osx-64/xorg-libxau-1.0.11-h0dc2134_0.conda
  sha256: 8a2e398c4f06f10c64e69f56bcf3ddfa30b432201446a0893505e735b346619a
  md5: 9566b4c29274125b0266d0177b5eb97b
  license: MIT
  license_family: MIT
  size: 13071
  timestamp: 1684638167647
- kind: conda
  name: xorg-libxau
  version: 1.0.11
  build: hb547adb_0
  subdir: osx-arm64
  url: https://conda.anaconda.org/conda-forge/osx-arm64/xorg-libxau-1.0.11-hb547adb_0.conda
  sha256: 02c313a1cada46912e5b9bdb355cfb4534bfe22143b4ea4ecc419690e793023b
  md5: ca73dc4f01ea91e44e3ed76602c5ea61
  license: MIT
  license_family: MIT
  size: 13667
  timestamp: 1684638272445
- kind: conda
  name: xorg-libxau
  version: 1.0.11
  build: hcd874cb_0
  subdir: win-64
  url: https://conda.anaconda.org/conda-forge/win-64/xorg-libxau-1.0.11-hcd874cb_0.conda
  sha256: 8c5b976e3b36001bdefdb41fb70415f9c07eff631f1f0155f3225a7649320e77
  md5: c46ba8712093cb0114404ae8a7582e1a
  depends:
  - m2w64-gcc-libs
  - m2w64-gcc-libs-core
  license: MIT
  license_family: MIT
  size: 51297
  timestamp: 1684638355740
- kind: conda
  name: xorg-libxau
  version: 1.0.11
  build: hd590300_0
  subdir: linux-64
  url: https://conda.anaconda.org/conda-forge/linux-64/xorg-libxau-1.0.11-hd590300_0.conda
  sha256: 309751371d525ce50af7c87811b435c176915239fc9e132b99a25d5e1703f2d4
  md5: 2c80dc38fface310c9bd81b17037fee5
  depends:
  - libgcc-ng >=12
  license: MIT
  license_family: MIT
  size: 14468
  timestamp: 1684637984591
- kind: conda
  name: xorg-libxdmcp
  version: 1.1.3
  build: h27ca646_0
  subdir: osx-arm64
  url: https://conda.anaconda.org/conda-forge/osx-arm64/xorg-libxdmcp-1.1.3-h27ca646_0.tar.bz2
  sha256: d9a2fb4762779994718832f05a7d62ab2dcf6103a312235267628b5187ce88f7
  md5: 6738b13f7fadc18725965abdd4129c36
  license: MIT
  license_family: MIT
  size: 18164
  timestamp: 1610071737668
- kind: conda
  name: xorg-libxdmcp
  version: 1.1.3
  build: h35c211d_0
  subdir: osx-64
  url: https://conda.anaconda.org/conda-forge/osx-64/xorg-libxdmcp-1.1.3-h35c211d_0.tar.bz2
  sha256: 485421c16f03a01b8ed09984e0b2ababdbb3527e1abf354ff7646f8329be905f
  md5: 86ac76d6bf1cbb9621943eb3bd9ae36e
  license: MIT
  license_family: MIT
  size: 17225
  timestamp: 1610071995461
- kind: conda
  name: xorg-libxdmcp
  version: 1.1.3
  build: h7f98852_0
  subdir: linux-64
  url: https://conda.anaconda.org/conda-forge/linux-64/xorg-libxdmcp-1.1.3-h7f98852_0.tar.bz2
  sha256: 4df7c5ee11b8686d3453e7f3f4aa20ceef441262b49860733066c52cfd0e4a77
  md5: be93aabceefa2fac576e971aef407908
  depends:
  - libgcc-ng >=9.3.0
  license: MIT
  license_family: MIT
  size: 19126
  timestamp: 1610071769228
- kind: conda
  name: xorg-libxdmcp
  version: 1.1.3
  build: hcd874cb_0
  subdir: win-64
  url: https://conda.anaconda.org/conda-forge/win-64/xorg-libxdmcp-1.1.3-hcd874cb_0.tar.bz2
  sha256: f51205d33c07d744ec177243e5d9b874002910c731954f2c8da82459be462b93
  md5: 46878ebb6b9cbd8afcf8088d7ef00ece
  depends:
  - m2w64-gcc-libs
  license: MIT
  license_family: MIT
  size: 67908
  timestamp: 1610072296570
- kind: conda
  name: xorg-libxext
  version: 1.3.4
  build: h0b41bf4_2
  build_number: 2
  subdir: linux-64
  url: https://conda.anaconda.org/conda-forge/linux-64/xorg-libxext-1.3.4-h0b41bf4_2.conda
  sha256: 73e5cfbdff41ef8a844441f884412aa5a585a0f0632ec901da035a03e1fe1249
  md5: 82b6df12252e6f32402b96dacc656fec
  depends:
  - libgcc-ng >=12
  - xorg-libx11 >=1.7.2,<2.0a0
  - xorg-xextproto
  license: MIT
  license_family: MIT
  size: 50143
  timestamp: 1677036907815
- kind: conda
  name: xorg-libxrender
  version: 0.9.11
  build: hd590300_0
  subdir: linux-64
  url: https://conda.anaconda.org/conda-forge/linux-64/xorg-libxrender-0.9.11-hd590300_0.conda
  sha256: 26da4d1911473c965c32ce2b4ff7572349719eaacb88a066db8d968a4132c3f7
  md5: ed67c36f215b310412b2af935bf3e530
  depends:
  - libgcc-ng >=12
  - xorg-libx11 >=1.8.6,<2.0a0
  - xorg-renderproto
  license: MIT
  license_family: MIT
  size: 37770
  timestamp: 1688300707994
- kind: conda
  name: xorg-renderproto
  version: 0.11.1
  build: h7f98852_1002
  build_number: 1002
  subdir: linux-64
  url: https://conda.anaconda.org/conda-forge/linux-64/xorg-renderproto-0.11.1-h7f98852_1002.tar.bz2
  sha256: 38942930f233d1898594dd9edf4b0c0786f3dbc12065a0c308634c37fd936034
  md5: 06feff3d2634e3097ce2fe681474b534
  depends:
  - libgcc-ng >=9.3.0
  license: MIT
  license_family: MIT
  size: 9621
  timestamp: 1614866326326
- kind: conda
  name: xorg-xextproto
  version: 7.3.0
  build: h0b41bf4_1003
  build_number: 1003
  subdir: linux-64
  url: https://conda.anaconda.org/conda-forge/linux-64/xorg-xextproto-7.3.0-h0b41bf4_1003.conda
  sha256: b8dda3b560e8a7830fe23be1c58cc41f407b2e20ae2f3b6901eb5842ba62b743
  md5: bce9f945da8ad2ae9b1d7165a64d0f87
  depends:
  - libgcc-ng >=12
  license: MIT
  license_family: MIT
  size: 30270
  timestamp: 1677036833037
- kind: conda
  name: xorg-xproto
  version: 7.0.31
  build: h7f98852_1007
  build_number: 1007
  subdir: linux-64
  url: https://conda.anaconda.org/conda-forge/linux-64/xorg-xproto-7.0.31-h7f98852_1007.tar.bz2
  sha256: f197bb742a17c78234c24605ad1fe2d88b1d25f332b75d73e5ba8cf8fbc2a10d
  md5: b4a4381d54784606820704f7b5f05a15
  depends:
  - libgcc-ng >=9.3.0
  license: MIT
  license_family: MIT
  size: 74922
  timestamp: 1607291557628
- kind: conda
  name: xz
  version: 5.2.6
  build: h166bdaf_0
  subdir: linux-64
  url: https://conda.anaconda.org/conda-forge/linux-64/xz-5.2.6-h166bdaf_0.tar.bz2
  sha256: 03a6d28ded42af8a347345f82f3eebdd6807a08526d47899a42d62d319609162
  md5: 2161070d867d1b1204ea749c8eec4ef0
  depends:
  - libgcc-ng >=12
  license: LGPL-2.1 and GPL-2.0
  size: 418368
  timestamp: 1660346797927
- kind: conda
  name: xz
  version: 5.2.6
  build: h57fd34a_0
  subdir: osx-arm64
  url: https://conda.anaconda.org/conda-forge/osx-arm64/xz-5.2.6-h57fd34a_0.tar.bz2
  sha256: 59d78af0c3e071021cfe82dc40134c19dab8cdf804324b62940f5c8cd71803ec
  md5: 39c6b54e94014701dd157f4f576ed211
  license: LGPL-2.1 and GPL-2.0
  size: 235693
  timestamp: 1660346961024
- kind: conda
  name: xz
  version: 5.2.6
  build: h775f41a_0
  subdir: osx-64
  url: https://conda.anaconda.org/conda-forge/osx-64/xz-5.2.6-h775f41a_0.tar.bz2
  sha256: eb09823f34cc2dd663c0ec4ab13f246f45dcd52e5b8c47b9864361de5204a1c8
  md5: a72f9d4ea13d55d745ff1ed594747f10
  license: LGPL-2.1 and GPL-2.0
  size: 238119
  timestamp: 1660346964847
- kind: conda
  name: xz
  version: 5.2.6
  build: h8d14728_0
  subdir: win-64
  url: https://conda.anaconda.org/conda-forge/win-64/xz-5.2.6-h8d14728_0.tar.bz2
  sha256: 54d9778f75a02723784dc63aff4126ff6e6749ba21d11a6d03c1f4775f269fe0
  md5: 515d77642eaa3639413c6b1bc3f94219
  depends:
  - vc >=14.1,<15
  - vs2015_runtime >=14.16.27033
  license: LGPL-2.1 and GPL-2.0
  size: 217804
  timestamp: 1660346976440
- kind: conda
  name: yaml
  version: 0.2.5
  build: h0d85af4_2
  build_number: 2
  subdir: osx-64
  url: https://conda.anaconda.org/conda-forge/osx-64/yaml-0.2.5-h0d85af4_2.tar.bz2
  sha256: 5301417e2c8dea45b401ffee8df3957d2447d4ce80c83c5ff151fc6bfe1c4148
  md5: d7e08fcf8259d742156188e8762b4d20
  license: MIT
  license_family: MIT
  size: 84237
  timestamp: 1641347062780
- kind: conda
  name: yaml
  version: 0.2.5
  build: h3422bc3_2
  build_number: 2
  subdir: osx-arm64
  url: https://conda.anaconda.org/conda-forge/osx-arm64/yaml-0.2.5-h3422bc3_2.tar.bz2
  sha256: 93181a04ba8cfecfdfb162fc958436d868cc37db504c58078eab4c1a3e57fbb7
  md5: 4bb3f014845110883a3c5ee811fd84b4
  license: MIT
  license_family: MIT
  size: 88016
  timestamp: 1641347076660
- kind: conda
  name: yaml
  version: 0.2.5
  build: h7f98852_2
  build_number: 2
  subdir: linux-64
  url: https://conda.anaconda.org/conda-forge/linux-64/yaml-0.2.5-h7f98852_2.tar.bz2
  sha256: a4e34c710eeb26945bdbdaba82d3d74f60a78f54a874ec10d373811a5d217535
  md5: 4cb3ad778ec2d5a7acbdf254eb1c42ae
  depends:
  - libgcc-ng >=9.4.0
  license: MIT
  license_family: MIT
  size: 89141
  timestamp: 1641346969816
- kind: conda
  name: yaml
  version: 0.2.5
  build: h8ffe710_2
  build_number: 2
  subdir: win-64
  url: https://conda.anaconda.org/conda-forge/win-64/yaml-0.2.5-h8ffe710_2.tar.bz2
  sha256: 4e2246383003acbad9682c7c63178e2e715ad0eb84f03a8df1fbfba455dfedc5
  md5: adbfb9f45d1004a26763652246a33764
  depends:
  - vc >=14.1,<15.0a0
  - vs2015_runtime >=14.16.27012
  license: MIT
  license_family: MIT
  size: 63274
  timestamp: 1641347623319
- kind: conda
  name: zipp
  version: 3.19.2
  build: pyhd8ed1ab_0
  subdir: noarch
  noarch: python
  url: https://conda.anaconda.org/conda-forge/noarch/zipp-3.19.2-pyhd8ed1ab_0.conda
  sha256: e3e9c8501f581bfdc4700b83ea283395e237ec6b9b5cbfbedb556e1da6f4fdc9
  md5: 49808e59df5535116f6878b2a820d6f4
  depends:
  - python >=3.8
  license: MIT
  license_family: MIT
  size: 20917
  timestamp: 1718013395428
- kind: conda
  name: zlib
  version: 1.3.1
  build: h2466b09_1
  build_number: 1
  subdir: win-64
  url: https://conda.anaconda.org/conda-forge/win-64/zlib-1.3.1-h2466b09_1.conda
  sha256: 76409556e6c7cb91991cd94d7fc853c9272c2872bd7e3573ff35eb33d6fca5be
  md5: f8e0a35bf6df768ad87ed7bbbc36ab04
  depends:
  - libzlib 1.3.1 h2466b09_1
  - ucrt >=10.0.20348.0
  - vc >=14.2,<15
  - vc14_runtime >=14.29.30139
  license: Zlib
  license_family: Other
  size: 108081
  timestamp: 1716874767420
- kind: conda
  name: zlib
  version: 1.3.1
  build: h4ab18f5_1
  build_number: 1
  subdir: linux-64
  url: https://conda.anaconda.org/conda-forge/linux-64/zlib-1.3.1-h4ab18f5_1.conda
  sha256: cee16ab07a11303de721915f0a269e8c7a54a5c834aa52f74b1cc3a59000ade8
  md5: 9653f1bf3766164d0e65fa723cabbc54
  depends:
  - libgcc-ng >=12
  - libzlib 1.3.1 h4ab18f5_1
  license: Zlib
  license_family: Other
  size: 93004
  timestamp: 1716874213487
- kind: conda
  name: zlib
  version: 1.3.1
  build: h87427d6_1
  build_number: 1
  subdir: osx-64
  url: https://conda.anaconda.org/conda-forge/osx-64/zlib-1.3.1-h87427d6_1.conda
  sha256: 41bd5fef28b2755d637e3a8ea5c84010628392fbcf80c7e3d7370aaced7ee4fe
  md5: 3ac9ef8975965f9698dbedd2a4cc5894
  depends:
  - __osx >=10.13
  - libzlib 1.3.1 h87427d6_1
  license: Zlib
  license_family: Other
  size: 88782
  timestamp: 1716874245467
- kind: conda
  name: zlib
  version: 1.3.1
  build: hfb2fe0b_1
  build_number: 1
  subdir: osx-arm64
  url: https://conda.anaconda.org/conda-forge/osx-arm64/zlib-1.3.1-hfb2fe0b_1.conda
  sha256: 87360c2dc662916aac37cf01e53324b4f4f78db6f399220818076752b093ede5
  md5: f27e021db7862b6ddbc1d3578f10d883
  depends:
  - __osx >=11.0
  - libzlib 1.3.1 hfb2fe0b_1
  license: Zlib
  license_family: Other
  size: 78260
  timestamp: 1716874280334
- kind: conda
  name: zstd
  version: 1.5.6
  build: h0ea2cb4_0
  subdir: win-64
  url: https://conda.anaconda.org/conda-forge/win-64/zstd-1.5.6-h0ea2cb4_0.conda
  sha256: 768e30dc513568491818fb068ee867c57c514b553915536da09e5d10b4ebf3c3
  md5: 9a17230f95733c04dc40a2b1e5491d74
  depends:
  - libzlib >=1.2.13,<2.0.0a0
  - ucrt >=10.0.20348.0
  - vc >=14.2,<15
  - vc14_runtime >=14.29.30139
  license: BSD-3-Clause
  license_family: BSD
  size: 349143
  timestamp: 1714723445995
- kind: conda
  name: zstd
  version: 1.5.6
  build: h915ae27_0
  subdir: osx-64
  url: https://conda.anaconda.org/conda-forge/osx-64/zstd-1.5.6-h915ae27_0.conda
  sha256: efa04a98cb149643fa54c4dad5a0179e36a5fbc88427ea0eec88ceed87fd0f96
  md5: 4cb2cd56f039b129bb0e491c1164167e
  depends:
  - __osx >=10.9
  - libzlib >=1.2.13,<2.0.0a0
  license: BSD-3-Clause
  license_family: BSD
  size: 498900
  timestamp: 1714723303098
- kind: conda
  name: zstd
  version: 1.5.6
  build: ha6fb4c9_0
  subdir: linux-64
  url: https://conda.anaconda.org/conda-forge/linux-64/zstd-1.5.6-ha6fb4c9_0.conda
  sha256: c558b9cc01d9c1444031bd1ce4b9cff86f9085765f17627a6cd85fc623c8a02b
  md5: 4d056880988120e29d75bfff282e0f45
  depends:
  - libgcc-ng >=12
  - libstdcxx-ng >=12
  - libzlib >=1.2.13,<2.0.0a0
  license: BSD-3-Clause
  license_family: BSD
  size: 554846
  timestamp: 1714722996770
- kind: conda
  name: zstd
  version: 1.5.6
  build: hb46c0d2_0
  subdir: osx-arm64
  url: https://conda.anaconda.org/conda-forge/osx-arm64/zstd-1.5.6-hb46c0d2_0.conda
  sha256: 2d4fd1ff7ee79cd954ca8e81abf11d9d49954dd1fef80f27289e2402ae9c2e09
  md5: d96942c06c3e84bfcc5efb038724a7fd
  depends:
  - __osx >=11.0
  - libzlib >=1.2.13,<2.0.0a0
  license: BSD-3-Clause
  license_family: BSD
  size: 405089
  timestamp: 1714723101397<|MERGE_RESOLUTION|>--- conflicted
+++ resolved
@@ -39,7 +39,7 @@
       - conda: https://conda.anaconda.org/conda-forge/noarch/docopt-0.6.2-py_1.tar.bz2
       - conda: https://conda.anaconda.org/conda-forge/noarch/exceptiongroup-1.2.0-pyhd8ed1ab_2.conda
       - conda: https://conda.anaconda.org/conda-forge/linux-64/expat-2.6.2-h59595ed_0.conda
-      - conda: https://conda.anaconda.org/conda-forge/noarch/filelock-3.15.1-pyhd8ed1ab_0.conda
+      - conda: https://conda.anaconda.org/conda-forge/noarch/filelock-3.14.0-pyhd8ed1ab_0.conda
       - conda: https://conda.anaconda.org/conda-forge/noarch/font-ttf-dejavu-sans-mono-2.37-hab24e00_0.tar.bz2
       - conda: https://conda.anaconda.org/conda-forge/noarch/font-ttf-inconsolata-3.000-h77eed37_0.tar.bz2
       - conda: https://conda.anaconda.org/conda-forge/noarch/font-ttf-source-code-pro-2.038-h77eed37_0.tar.bz2
@@ -49,24 +49,19 @@
       - conda: https://conda.anaconda.org/conda-forge/noarch/fonts-conda-forge-1-0.tar.bz2
       - conda: https://conda.anaconda.org/conda-forge/linux-64/fortran-compiler-1.7.0-heb67821_1.conda
       - conda: https://conda.anaconda.org/conda-forge/linux-64/freetype-2.12.1-h267a509_2.conda
-      - conda: https://conda.anaconda.org/conda-forge/linux-64/gcc-12.3.0-h915e2ae_9.conda
-      - conda: https://conda.anaconda.org/conda-forge/linux-64/gcc_impl_linux-64-12.3.0-h58ffeeb_9.conda
+      - conda: https://conda.anaconda.org/conda-forge/linux-64/gcc-12.3.0-h915e2ae_7.conda
+      - conda: https://conda.anaconda.org/conda-forge/linux-64/gcc_impl_linux-64-12.3.0-h58ffeeb_7.conda
       - conda: https://conda.anaconda.org/conda-forge/linux-64/gcc_linux-64-12.3.0-h6b3dd4b_6.conda
       - conda: https://conda.anaconda.org/conda-forge/linux-64/gettext-0.22.5-h59595ed_2.conda
       - conda: https://conda.anaconda.org/conda-forge/linux-64/gettext-tools-0.22.5-h59595ed_2.conda
-      - conda: https://conda.anaconda.org/conda-forge/linux-64/gfortran-12.3.0-h915e2ae_9.conda
-      - conda: https://conda.anaconda.org/conda-forge/linux-64/gfortran_impl_linux-64-12.3.0-h8f2110c_9.conda
+      - conda: https://conda.anaconda.org/conda-forge/linux-64/gfortran-12.3.0-h915e2ae_7.conda
+      - conda: https://conda.anaconda.org/conda-forge/linux-64/gfortran_impl_linux-64-12.3.0-h1645026_7.conda
       - conda: https://conda.anaconda.org/conda-forge/linux-64/gfortran_linux-64-12.3.0-h5877db1_6.conda
       - conda: https://conda.anaconda.org/conda-forge/noarch/ghp-import-2.1.0-pyhd8ed1ab_0.tar.bz2
       - conda: https://conda.anaconda.org/conda-forge/linux-64/git-2.42.0-pl5321h7bc287a_1.conda
-<<<<<<< HEAD
-      - conda: https://conda.anaconda.org/conda-forge/linux-64/gxx-12.3.0-h915e2ae_9.conda
-      - conda: https://conda.anaconda.org/conda-forge/linux-64/gxx_impl_linux-64-12.3.0-h2a574ab_9.conda
-=======
       - conda: https://conda.anaconda.org/conda-forge/linux-64/git-cliff-2.2.1-he0a03d5_0.conda
       - conda: https://conda.anaconda.org/conda-forge/linux-64/gxx-12.3.0-h915e2ae_7.conda
       - conda: https://conda.anaconda.org/conda-forge/linux-64/gxx_impl_linux-64-12.3.0-h2a574ab_7.conda
->>>>>>> d264c03c
       - conda: https://conda.anaconda.org/conda-forge/linux-64/gxx_linux-64-12.3.0-ha28b414_6.conda
       - conda: https://conda.anaconda.org/conda-forge/linux-64/icu-73.2-h59595ed_0.conda
       - conda: https://conda.anaconda.org/conda-forge/noarch/identify-2.5.36-pyhd8ed1ab_0.conda
@@ -91,28 +86,24 @@
       - conda: https://conda.anaconda.org/conda-forge/linux-64/libev-4.33-hd590300_2.conda
       - conda: https://conda.anaconda.org/conda-forge/linux-64/libexpat-2.6.2-h59595ed_0.conda
       - conda: https://conda.anaconda.org/conda-forge/linux-64/libffi-3.4.2-h7f98852_5.tar.bz2
-      - conda: https://conda.anaconda.org/conda-forge/noarch/libgcc-devel_linux-64-12.3.0-h6b66f73_109.conda
-      - conda: https://conda.anaconda.org/conda-forge/linux-64/libgcc-ng-13.2.0-h77fa898_9.conda
+      - conda: https://conda.anaconda.org/conda-forge/noarch/libgcc-devel_linux-64-12.3.0-h0223996_107.conda
+      - conda: https://conda.anaconda.org/conda-forge/linux-64/libgcc-ng-13.2.0-h77fa898_7.conda
       - conda: https://conda.anaconda.org/conda-forge/linux-64/libgettextpo-0.22.5-h59595ed_2.conda
       - conda: https://conda.anaconda.org/conda-forge/linux-64/libgettextpo-devel-0.22.5-h59595ed_2.conda
-<<<<<<< HEAD
-      - conda: https://conda.anaconda.org/conda-forge/linux-64/libgfortran5-13.2.0-h3d2ce59_9.conda
-=======
       - conda: https://conda.anaconda.org/conda-forge/linux-64/libgfortran5-13.2.0-hca663fb_7.conda
       - conda: https://conda.anaconda.org/conda-forge/linux-64/libgit2-1.7.2-h76de150_0.conda
->>>>>>> d264c03c
       - conda: https://conda.anaconda.org/conda-forge/linux-64/libglib-2.78.4-h783c2da_0.conda
-      - conda: https://conda.anaconda.org/conda-forge/linux-64/libgomp-13.2.0-h77fa898_9.conda
+      - conda: https://conda.anaconda.org/conda-forge/linux-64/libgomp-13.2.0-h77fa898_7.conda
       - conda: https://conda.anaconda.org/conda-forge/linux-64/libiconv-1.17-hd590300_2.conda
       - conda: https://conda.anaconda.org/conda-forge/linux-64/libjpeg-turbo-3.0.0-hd590300_1.conda
       - conda: https://conda.anaconda.org/conda-forge/linux-64/libnghttp2-1.58.0-h47da74e_1.conda
       - conda: https://conda.anaconda.org/conda-forge/linux-64/libnsl-2.0.1-hd590300_0.conda
       - conda: https://conda.anaconda.org/conda-forge/linux-64/libpng-1.6.43-h2797004_0.conda
-      - conda: https://conda.anaconda.org/conda-forge/linux-64/libsanitizer-12.3.0-hb8811af_9.conda
+      - conda: https://conda.anaconda.org/conda-forge/linux-64/libsanitizer-12.3.0-hb8811af_7.conda
       - conda: https://conda.anaconda.org/conda-forge/linux-64/libsqlite-3.46.0-hde9e2c9_0.conda
       - conda: https://conda.anaconda.org/conda-forge/linux-64/libssh2-1.11.0-h0841786_0.conda
-      - conda: https://conda.anaconda.org/conda-forge/noarch/libstdcxx-devel_linux-64-12.3.0-h6b66f73_109.conda
-      - conda: https://conda.anaconda.org/conda-forge/linux-64/libstdcxx-ng-13.2.0-hc0a3c3a_9.conda
+      - conda: https://conda.anaconda.org/conda-forge/noarch/libstdcxx-devel_linux-64-12.3.0-h0223996_107.conda
+      - conda: https://conda.anaconda.org/conda-forge/linux-64/libstdcxx-ng-13.2.0-hc0a3c3a_7.conda
       - conda: https://conda.anaconda.org/conda-forge/linux-64/libtiff-4.6.0-h1dd3fc0_3.conda
       - conda: https://conda.anaconda.org/conda-forge/linux-64/libuuid-2.38.1-h0b41bf4_0.conda
       - conda: https://conda.anaconda.org/conda-forge/linux-64/libwebp-base-1.4.0-hd590300_0.conda
@@ -133,7 +124,7 @@
       - conda: https://conda.anaconda.org/conda-forge/noarch/nodeenv-1.9.1-pyhd8ed1ab_0.conda
       - conda: https://conda.anaconda.org/conda-forge/linux-64/openjpeg-2.5.2-h488ebb8_0.conda
       - conda: https://conda.anaconda.org/conda-forge/linux-64/openssl-3.3.1-h4ab18f5_0.conda
-      - conda: https://conda.anaconda.org/conda-forge/noarch/packaging-24.1-pyhd8ed1ab_0.conda
+      - conda: https://conda.anaconda.org/conda-forge/noarch/packaging-24.0-pyhd8ed1ab_0.conda
       - conda: https://conda.anaconda.org/conda-forge/noarch/paginate-0.5.6-pyhd8ed1ab_0.conda
       - conda: https://conda.anaconda.org/conda-forge/noarch/pathspec-0.12.1-pyhd8ed1ab_0.conda
       - conda: https://conda.anaconda.org/conda-forge/linux-64/pcre2-10.42-hcad00b1_0.conda
@@ -233,7 +224,7 @@
       - conda: https://conda.anaconda.org/conda-forge/noarch/docopt-0.6.2-py_1.tar.bz2
       - conda: https://conda.anaconda.org/conda-forge/noarch/exceptiongroup-1.2.0-pyhd8ed1ab_2.conda
       - conda: https://conda.anaconda.org/conda-forge/osx-64/expat-2.6.2-h73e2aa4_0.conda
-      - conda: https://conda.anaconda.org/conda-forge/noarch/filelock-3.15.1-pyhd8ed1ab_0.conda
+      - conda: https://conda.anaconda.org/conda-forge/noarch/filelock-3.14.0-pyhd8ed1ab_0.conda
       - conda: https://conda.anaconda.org/conda-forge/noarch/font-ttf-dejavu-sans-mono-2.37-hab24e00_0.tar.bz2
       - conda: https://conda.anaconda.org/conda-forge/noarch/font-ttf-inconsolata-3.000-h77eed37_0.tar.bz2
       - conda: https://conda.anaconda.org/conda-forge/noarch/font-ttf-source-code-pro-2.038-h77eed37_0.tar.bz2
@@ -297,7 +288,7 @@
       - conda: https://conda.anaconda.org/conda-forge/noarch/nodeenv-1.9.1-pyhd8ed1ab_0.conda
       - conda: https://conda.anaconda.org/conda-forge/osx-64/openjpeg-2.5.2-h7310d3a_0.conda
       - conda: https://conda.anaconda.org/conda-forge/osx-64/openssl-3.3.1-h87427d6_0.conda
-      - conda: https://conda.anaconda.org/conda-forge/noarch/packaging-24.1-pyhd8ed1ab_0.conda
+      - conda: https://conda.anaconda.org/conda-forge/noarch/packaging-24.0-pyhd8ed1ab_0.conda
       - conda: https://conda.anaconda.org/conda-forge/noarch/paginate-0.5.6-pyhd8ed1ab_0.conda
       - conda: https://conda.anaconda.org/conda-forge/noarch/pathspec-0.12.1-pyhd8ed1ab_0.conda
       - conda: https://conda.anaconda.org/conda-forge/osx-64/pcre2-10.42-h0ad2156_0.conda
@@ -387,7 +378,7 @@
       - conda: https://conda.anaconda.org/conda-forge/noarch/docopt-0.6.2-py_1.tar.bz2
       - conda: https://conda.anaconda.org/conda-forge/noarch/exceptiongroup-1.2.0-pyhd8ed1ab_2.conda
       - conda: https://conda.anaconda.org/conda-forge/osx-arm64/expat-2.6.2-hebf3989_0.conda
-      - conda: https://conda.anaconda.org/conda-forge/noarch/filelock-3.15.1-pyhd8ed1ab_0.conda
+      - conda: https://conda.anaconda.org/conda-forge/noarch/filelock-3.14.0-pyhd8ed1ab_0.conda
       - conda: https://conda.anaconda.org/conda-forge/noarch/font-ttf-dejavu-sans-mono-2.37-hab24e00_0.tar.bz2
       - conda: https://conda.anaconda.org/conda-forge/noarch/font-ttf-inconsolata-3.000-h77eed37_0.tar.bz2
       - conda: https://conda.anaconda.org/conda-forge/noarch/font-ttf-source-code-pro-2.038-h77eed37_0.tar.bz2
@@ -451,7 +442,7 @@
       - conda: https://conda.anaconda.org/conda-forge/noarch/nodeenv-1.9.1-pyhd8ed1ab_0.conda
       - conda: https://conda.anaconda.org/conda-forge/osx-arm64/openjpeg-2.5.2-h9f1df11_0.conda
       - conda: https://conda.anaconda.org/conda-forge/osx-arm64/openssl-3.3.1-hfb2fe0b_0.conda
-      - conda: https://conda.anaconda.org/conda-forge/noarch/packaging-24.1-pyhd8ed1ab_0.conda
+      - conda: https://conda.anaconda.org/conda-forge/noarch/packaging-24.0-pyhd8ed1ab_0.conda
       - conda: https://conda.anaconda.org/conda-forge/noarch/paginate-0.5.6-pyhd8ed1ab_0.conda
       - conda: https://conda.anaconda.org/conda-forge/noarch/pathspec-0.12.1-pyhd8ed1ab_0.conda
       - conda: https://conda.anaconda.org/conda-forge/osx-arm64/pcre2-10.42-h26f9a81_0.conda
@@ -539,7 +530,7 @@
       - conda: https://conda.anaconda.org/conda-forge/noarch/docopt-0.6.2-py_1.tar.bz2
       - conda: https://conda.anaconda.org/conda-forge/noarch/exceptiongroup-1.2.0-pyhd8ed1ab_2.conda
       - conda: https://conda.anaconda.org/conda-forge/win-64/expat-2.6.2-h63175ca_0.conda
-      - conda: https://conda.anaconda.org/conda-forge/noarch/filelock-3.15.1-pyhd8ed1ab_0.conda
+      - conda: https://conda.anaconda.org/conda-forge/noarch/filelock-3.14.0-pyhd8ed1ab_0.conda
       - conda: https://conda.anaconda.org/conda-forge/noarch/font-ttf-dejavu-sans-mono-2.37-hab24e00_0.tar.bz2
       - conda: https://conda.anaconda.org/conda-forge/noarch/font-ttf-inconsolata-3.000-h77eed37_0.tar.bz2
       - conda: https://conda.anaconda.org/conda-forge/noarch/font-ttf-source-code-pro-2.038-h77eed37_0.tar.bz2
@@ -595,7 +586,7 @@
       - conda: https://conda.anaconda.org/conda-forge/noarch/nodeenv-1.9.1-pyhd8ed1ab_0.conda
       - conda: https://conda.anaconda.org/conda-forge/win-64/openjpeg-2.5.2-h3d672ee_0.conda
       - conda: https://conda.anaconda.org/conda-forge/win-64/openssl-3.3.1-h2466b09_0.conda
-      - conda: https://conda.anaconda.org/conda-forge/noarch/packaging-24.1-pyhd8ed1ab_0.conda
+      - conda: https://conda.anaconda.org/conda-forge/noarch/packaging-24.0-pyhd8ed1ab_0.conda
       - conda: https://conda.anaconda.org/conda-forge/noarch/paginate-0.5.6-pyhd8ed1ab_0.conda
       - conda: https://conda.anaconda.org/conda-forge/noarch/pathspec-0.12.1-pyhd8ed1ab_0.conda
       - conda: https://conda.anaconda.org/conda-forge/win-64/pcre2-10.43-h17e33f8_0.conda
@@ -709,23 +700,19 @@
       - conda: https://conda.anaconda.org/conda-forge/linux-64/libdeflate-1.20-hd590300_0.conda
       - conda: https://conda.anaconda.org/conda-forge/linux-64/libexpat-2.6.2-h59595ed_0.conda
       - conda: https://conda.anaconda.org/conda-forge/linux-64/libffi-3.4.2-h7f98852_5.tar.bz2
-      - conda: https://conda.anaconda.org/conda-forge/linux-64/libgcc-ng-13.2.0-h77fa898_9.conda
+      - conda: https://conda.anaconda.org/conda-forge/linux-64/libgcc-ng-13.2.0-h77fa898_7.conda
       - conda: https://conda.anaconda.org/conda-forge/linux-64/libgettextpo-0.22.5-h59595ed_2.conda
       - conda: https://conda.anaconda.org/conda-forge/linux-64/libgettextpo-devel-0.22.5-h59595ed_2.conda
       - conda: https://conda.anaconda.org/conda-forge/linux-64/libgit2-1.7.2-h76de150_0.conda
       - conda: https://conda.anaconda.org/conda-forge/linux-64/libglib-2.78.4-h783c2da_0.conda
-      - conda: https://conda.anaconda.org/conda-forge/linux-64/libgomp-13.2.0-h77fa898_9.conda
+      - conda: https://conda.anaconda.org/conda-forge/linux-64/libgomp-13.2.0-h77fa898_7.conda
       - conda: https://conda.anaconda.org/conda-forge/linux-64/libiconv-1.17-hd590300_2.conda
       - conda: https://conda.anaconda.org/conda-forge/linux-64/libjpeg-turbo-3.0.0-hd590300_1.conda
       - conda: https://conda.anaconda.org/conda-forge/linux-64/libnsl-2.0.1-hd590300_0.conda
       - conda: https://conda.anaconda.org/conda-forge/linux-64/libpng-1.6.43-h2797004_0.conda
       - conda: https://conda.anaconda.org/conda-forge/linux-64/libsqlite-3.46.0-hde9e2c9_0.conda
-<<<<<<< HEAD
-      - conda: https://conda.anaconda.org/conda-forge/linux-64/libstdcxx-ng-13.2.0-hc0a3c3a_9.conda
-=======
       - conda: https://conda.anaconda.org/conda-forge/linux-64/libssh2-1.11.0-h0841786_0.conda
       - conda: https://conda.anaconda.org/conda-forge/linux-64/libstdcxx-ng-13.2.0-hc0a3c3a_7.conda
->>>>>>> d264c03c
       - conda: https://conda.anaconda.org/conda-forge/linux-64/libtiff-4.6.0-h1dd3fc0_3.conda
       - conda: https://conda.anaconda.org/conda-forge/linux-64/libuuid-2.38.1-h0b41bf4_0.conda
       - conda: https://conda.anaconda.org/conda-forge/linux-64/libwebp-base-1.4.0-hd590300_0.conda
@@ -744,7 +731,7 @@
       - conda: https://conda.anaconda.org/conda-forge/linux-64/ncurses-6.5-h59595ed_0.conda
       - conda: https://conda.anaconda.org/conda-forge/linux-64/openjpeg-2.5.2-h488ebb8_0.conda
       - conda: https://conda.anaconda.org/conda-forge/linux-64/openssl-3.3.1-h4ab18f5_0.conda
-      - conda: https://conda.anaconda.org/conda-forge/noarch/packaging-24.1-pyhd8ed1ab_0.conda
+      - conda: https://conda.anaconda.org/conda-forge/noarch/packaging-24.0-pyhd8ed1ab_0.conda
       - conda: https://conda.anaconda.org/conda-forge/noarch/paginate-0.5.6-pyhd8ed1ab_0.conda
       - conda: https://conda.anaconda.org/conda-forge/noarch/pathspec-0.12.1-pyhd8ed1ab_0.conda
       - conda: https://conda.anaconda.org/conda-forge/linux-64/pcre2-10.42-hcad00b1_0.conda
@@ -863,7 +850,7 @@
       - conda: https://conda.anaconda.org/conda-forge/osx-64/ncurses-6.5-h5846eda_0.conda
       - conda: https://conda.anaconda.org/conda-forge/osx-64/openjpeg-2.5.2-h7310d3a_0.conda
       - conda: https://conda.anaconda.org/conda-forge/osx-64/openssl-3.3.1-h87427d6_0.conda
-      - conda: https://conda.anaconda.org/conda-forge/noarch/packaging-24.1-pyhd8ed1ab_0.conda
+      - conda: https://conda.anaconda.org/conda-forge/noarch/packaging-24.0-pyhd8ed1ab_0.conda
       - conda: https://conda.anaconda.org/conda-forge/noarch/paginate-0.5.6-pyhd8ed1ab_0.conda
       - conda: https://conda.anaconda.org/conda-forge/noarch/pathspec-0.12.1-pyhd8ed1ab_0.conda
       - conda: https://conda.anaconda.org/conda-forge/osx-64/pcre2-10.42-h0ad2156_0.conda
@@ -973,7 +960,7 @@
       - conda: https://conda.anaconda.org/conda-forge/osx-arm64/ncurses-6.5-hb89a1cb_0.conda
       - conda: https://conda.anaconda.org/conda-forge/osx-arm64/openjpeg-2.5.2-h9f1df11_0.conda
       - conda: https://conda.anaconda.org/conda-forge/osx-arm64/openssl-3.3.1-hfb2fe0b_0.conda
-      - conda: https://conda.anaconda.org/conda-forge/noarch/packaging-24.1-pyhd8ed1ab_0.conda
+      - conda: https://conda.anaconda.org/conda-forge/noarch/packaging-24.0-pyhd8ed1ab_0.conda
       - conda: https://conda.anaconda.org/conda-forge/noarch/paginate-0.5.6-pyhd8ed1ab_0.conda
       - conda: https://conda.anaconda.org/conda-forge/noarch/pathspec-0.12.1-pyhd8ed1ab_0.conda
       - conda: https://conda.anaconda.org/conda-forge/osx-arm64/pcre2-10.42-h26f9a81_0.conda
@@ -1080,7 +1067,7 @@
       - conda: https://conda.anaconda.org/conda-forge/win-64/msys2-conda-epoch-20160418-1.tar.bz2
       - conda: https://conda.anaconda.org/conda-forge/win-64/openjpeg-2.5.2-h3d672ee_0.conda
       - conda: https://conda.anaconda.org/conda-forge/win-64/openssl-3.3.1-h2466b09_0.conda
-      - conda: https://conda.anaconda.org/conda-forge/noarch/packaging-24.1-pyhd8ed1ab_0.conda
+      - conda: https://conda.anaconda.org/conda-forge/noarch/packaging-24.0-pyhd8ed1ab_0.conda
       - conda: https://conda.anaconda.org/conda-forge/noarch/paginate-0.5.6-pyhd8ed1ab_0.conda
       - conda: https://conda.anaconda.org/conda-forge/noarch/pathspec-0.12.1-pyhd8ed1ab_0.conda
       - conda: https://conda.anaconda.org/conda-forge/win-64/pcre2-10.43-h17e33f8_0.conda
@@ -1144,8 +1131,8 @@
       - conda: https://conda.anaconda.org/conda-forge/linux-64/ld_impl_linux-64-2.40-hf3520f5_3.conda
       - conda: https://conda.anaconda.org/conda-forge/linux-64/libexpat-2.6.2-h59595ed_0.conda
       - conda: https://conda.anaconda.org/conda-forge/linux-64/libffi-3.4.2-h7f98852_5.tar.bz2
-      - conda: https://conda.anaconda.org/conda-forge/linux-64/libgcc-ng-13.2.0-h77fa898_9.conda
-      - conda: https://conda.anaconda.org/conda-forge/linux-64/libgomp-13.2.0-h77fa898_9.conda
+      - conda: https://conda.anaconda.org/conda-forge/linux-64/libgcc-ng-13.2.0-h77fa898_7.conda
+      - conda: https://conda.anaconda.org/conda-forge/linux-64/libgomp-13.2.0-h77fa898_7.conda
       - conda: https://conda.anaconda.org/conda-forge/linux-64/libnsl-2.0.1-hd590300_0.conda
       - conda: https://conda.anaconda.org/conda-forge/linux-64/libsqlite-3.46.0-hde9e2c9_0.conda
       - conda: https://conda.anaconda.org/conda-forge/linux-64/libuuid-2.38.1-h0b41bf4_0.conda
@@ -1153,7 +1140,7 @@
       - conda: https://conda.anaconda.org/conda-forge/linux-64/libzlib-1.3.1-h4ab18f5_1.conda
       - conda: https://conda.anaconda.org/conda-forge/linux-64/ncurses-6.5-h59595ed_0.conda
       - conda: https://conda.anaconda.org/conda-forge/linux-64/openssl-3.3.1-h4ab18f5_0.conda
-      - conda: https://conda.anaconda.org/conda-forge/noarch/packaging-24.1-pyhd8ed1ab_0.conda
+      - conda: https://conda.anaconda.org/conda-forge/noarch/packaging-24.0-pyhd8ed1ab_0.conda
       - conda: https://conda.anaconda.org/conda-forge/noarch/pluggy-1.5.0-pyhd8ed1ab_0.conda
       - conda: https://conda.anaconda.org/conda-forge/noarch/pydantic-2.6.4-pyhd8ed1ab_0.conda
       - conda: https://conda.anaconda.org/conda-forge/linux-64/pydantic-core-2.16.3-py312h4b3b743_0.conda
@@ -1190,7 +1177,7 @@
       - conda: https://conda.anaconda.org/conda-forge/osx-64/libzlib-1.3.1-h87427d6_1.conda
       - conda: https://conda.anaconda.org/conda-forge/osx-64/ncurses-6.5-h5846eda_0.conda
       - conda: https://conda.anaconda.org/conda-forge/osx-64/openssl-3.3.1-h87427d6_0.conda
-      - conda: https://conda.anaconda.org/conda-forge/noarch/packaging-24.1-pyhd8ed1ab_0.conda
+      - conda: https://conda.anaconda.org/conda-forge/noarch/packaging-24.0-pyhd8ed1ab_0.conda
       - conda: https://conda.anaconda.org/conda-forge/noarch/pluggy-1.5.0-pyhd8ed1ab_0.conda
       - conda: https://conda.anaconda.org/conda-forge/noarch/pydantic-2.6.4-pyhd8ed1ab_0.conda
       - conda: https://conda.anaconda.org/conda-forge/osx-64/pydantic-core-2.16.3-py312h1b0e595_0.conda
@@ -1227,7 +1214,7 @@
       - conda: https://conda.anaconda.org/conda-forge/osx-arm64/libzlib-1.3.1-hfb2fe0b_1.conda
       - conda: https://conda.anaconda.org/conda-forge/osx-arm64/ncurses-6.5-hb89a1cb_0.conda
       - conda: https://conda.anaconda.org/conda-forge/osx-arm64/openssl-3.3.1-hfb2fe0b_0.conda
-      - conda: https://conda.anaconda.org/conda-forge/noarch/packaging-24.1-pyhd8ed1ab_0.conda
+      - conda: https://conda.anaconda.org/conda-forge/noarch/packaging-24.0-pyhd8ed1ab_0.conda
       - conda: https://conda.anaconda.org/conda-forge/noarch/pluggy-1.5.0-pyhd8ed1ab_0.conda
       - conda: https://conda.anaconda.org/conda-forge/noarch/pydantic-2.6.4-pyhd8ed1ab_0.conda
       - conda: https://conda.anaconda.org/conda-forge/osx-arm64/pydantic-core-2.16.3-py312h5280bc4_0.conda
@@ -1269,7 +1256,7 @@
       - conda: https://conda.anaconda.org/conda-forge/win-64/m2w64-libwinpthread-git-5.0.0.4634.697f757-2.tar.bz2
       - conda: https://conda.anaconda.org/conda-forge/win-64/msys2-conda-epoch-20160418-1.tar.bz2
       - conda: https://conda.anaconda.org/conda-forge/win-64/openssl-3.3.1-h2466b09_0.conda
-      - conda: https://conda.anaconda.org/conda-forge/noarch/packaging-24.1-pyhd8ed1ab_0.conda
+      - conda: https://conda.anaconda.org/conda-forge/noarch/packaging-24.0-pyhd8ed1ab_0.conda
       - conda: https://conda.anaconda.org/conda-forge/noarch/pluggy-1.5.0-pyhd8ed1ab_0.conda
       - conda: https://conda.anaconda.org/conda-forge/noarch/pydantic-2.6.4-pyhd8ed1ab_0.conda
       - conda: https://conda.anaconda.org/conda-forge/win-64/pydantic-core-2.16.3-py312hfccd98a_0.conda
@@ -1415,7 +1402,6 @@
   - binutils_impl_linux-64 2.40.*
   - sysroot_linux-64
   license: BSD-3-Clause
-  license_family: BSD
   size: 29991
   timestamp: 1718066171395
 - kind: conda
@@ -2239,18 +2225,18 @@
   timestamp: 1710362455984
 - kind: conda
   name: filelock
-  version: 3.15.1
+  version: 3.14.0
   build: pyhd8ed1ab_0
   subdir: noarch
   noarch: python
-  url: https://conda.anaconda.org/conda-forge/noarch/filelock-3.15.1-pyhd8ed1ab_0.conda
-  sha256: 4b32cbd6082db21d463250cbfaaaaf37bfaa84950deeb1298753cae8d45771e7
-  md5: ca4149866d80007713ff47906bba8cb3
+  url: https://conda.anaconda.org/conda-forge/noarch/filelock-3.14.0-pyhd8ed1ab_0.conda
+  sha256: 6031be667e1b0cc0dee713f1cbca887cdee4daafa8bac478da33096f3147d38b
+  md5: 831d85ae0acfba31b8efd0f0d07da736
   depends:
   - python >=3.7
   license: Unlicense
-  size: 17437
-  timestamp: 1718250206482
+  size: 15902
+  timestamp: 1714422911808
 - kind: conda
   name: font-ttf-dejavu-sans-mono
   version: '2.37'
@@ -2492,37 +2478,39 @@
 - kind: conda
   name: gcc
   version: 12.3.0
-  build: h915e2ae_9
-  build_number: 9
-  subdir: linux-64
-  url: https://conda.anaconda.org/conda-forge/linux-64/gcc-12.3.0-h915e2ae_9.conda
-  sha256: 7d5a99b3cf0737bf6befa1f60f35dc780bb6093dded4c61c3556d35c70e0f292
-  md5: 1ff1669dc0b16e67234cacb92f39e72a
+  build: h915e2ae_7
+  build_number: 7
+  subdir: linux-64
+  url: https://conda.anaconda.org/conda-forge/linux-64/gcc-12.3.0-h915e2ae_7.conda
+  sha256: 7358118791ddb5e1fb58fb0c52bf4b8b993817bae50f5bbf66677ce4df783fda
+  md5: 84b1c5cebd0a0443f3d7f90a4be93fc6
   depends:
   - gcc_impl_linux-64 12.3.0.*
   license: BSD-3-Clause
-  size: 50209
-  timestamp: 1718352287671
+  license_family: BSD
+  size: 25966
+  timestamp: 1715016817964
 - kind: conda
   name: gcc_impl_linux-64
   version: 12.3.0
-  build: h58ffeeb_9
-  build_number: 9
-  subdir: linux-64
-  url: https://conda.anaconda.org/conda-forge/linux-64/gcc_impl_linux-64-12.3.0-h58ffeeb_9.conda
-  sha256: 74a5594291f14ae27f23f74ebe31ad738519e9b9426b7c8c2eb535c3797568ed
-  md5: ebb1a5d293f3a452500147fd15f019d9
+  build: h58ffeeb_7
+  build_number: 7
+  subdir: linux-64
+  url: https://conda.anaconda.org/conda-forge/linux-64/gcc_impl_linux-64-12.3.0-h58ffeeb_7.conda
+  sha256: a86af41f4b240ce86f05bc81cac1d10d272bc57e63ebab779aedc887e329e0c1
+  md5: 95f78565a09852783d3e90e0389cfa5f
   depends:
   - binutils_impl_linux-64 >=2.40
-  - libgcc-devel_linux-64 12.3.0 h6b66f73_109
+  - libgcc-devel_linux-64 12.3.0 h0223996_107
   - libgcc-ng >=12.3.0
   - libgomp >=12.3.0
-  - libsanitizer 12.3.0 hb8811af_9
+  - libsanitizer 12.3.0 hb8811af_7
   - libstdcxx-ng >=12.3.0
   - sysroot_linux-64
   license: GPL-3.0-only WITH GCC-exception-3.1
-  size: 53349271
-  timestamp: 1718352161591
+  license_family: GPL
+  size: 51128234
+  timestamp: 1715016710479
 - kind: conda
   name: gcc_linux-64
   version: 12.3.0
@@ -2537,7 +2525,6 @@
   - gcc_impl_linux-64 12.3.0.*
   - sysroot_linux-64
   license: BSD-3-Clause
-  license_family: BSD
   size: 32247
   timestamp: 1718066514166
 - kind: conda
@@ -2654,37 +2641,40 @@
 - kind: conda
   name: gfortran
   version: 12.3.0
-  build: h915e2ae_9
-  build_number: 9
-  subdir: linux-64
-  url: https://conda.anaconda.org/conda-forge/linux-64/gfortran-12.3.0-h915e2ae_9.conda
-  sha256: 2014090c517d727cf18a465be2954fe2e3e92c1801eeeced780888ba1212188f
-  md5: bbffb83a8f8e6eb326e8d48425b76195
+  build: h915e2ae_7
+  build_number: 7
+  subdir: linux-64
+  url: https://conda.anaconda.org/conda-forge/linux-64/gfortran-12.3.0-h915e2ae_7.conda
+  sha256: 9a7967e4d51ca1eeceb0312d6099871a2a9f43e39b31b9dd902c7dd09319f346
+  md5: 8efa768f7f74085629f3e1090e7f0569
   depends:
   - gcc 12.3.0.*
   - gcc_impl_linux-64 12.3.0.*
   - gfortran_impl_linux-64 12.3.0.*
   license: BSD-3-Clause
-  size: 49614
-  timestamp: 1718352420276
+  license_family: BSD
+  size: 25420
+  timestamp: 1715017008409
 - kind: conda
   name: gfortran_impl_linux-64
   version: 12.3.0
-  build: h8f2110c_9
-  build_number: 9
-  subdir: linux-64
-  url: https://conda.anaconda.org/conda-forge/linux-64/gfortran_impl_linux-64-12.3.0-h8f2110c_9.conda
-  sha256: 6dd90f8730ee117d1b4732f7090f43647083fc46ec37e1a1b183c36855aa0b6e
-  md5: e75d139c7e6ac9e925399bf10db10cc9
+  build: h1645026_7
+  build_number: 7
+  subdir: linux-64
+  url: https://conda.anaconda.org/conda-forge/linux-64/gfortran_impl_linux-64-12.3.0-h1645026_7.conda
+  sha256: 3fd9ede1409219606502bf5b565ae28b204e35698e95ffff6f3db1cec191c143
+  md5: 2d9d4058c433c9ce2a811c76658c4efd
   depends:
   - gcc_impl_linux-64 >=12.3.0
   - libgcc-ng >=12.3.0
+  - libgcc-ng >=4.9
   - libgfortran5 >=12.3.0
-  - libstdcxx-ng >=12.3.0
+  - libstdcxx-ng >=4.9
   - sysroot_linux-64
   license: GPL-3.0-only WITH GCC-exception-3.1
-  size: 15397402
-  timestamp: 1718352341134
+  license_family: GPL
+  size: 15376006
+  timestamp: 1715016903212
 - kind: conda
   name: gfortran_linux-64
   version: 12.3.0
@@ -2700,7 +2690,6 @@
   - gfortran_impl_linux-64 12.3.0.*
   - sysroot_linux-64
   license: BSD-3-Clause
-  license_family: BSD
   size: 30571
   timestamp: 1718066531715
 - kind: conda
@@ -2863,34 +2852,36 @@
 - kind: conda
   name: gxx
   version: 12.3.0
-  build: h915e2ae_9
-  build_number: 9
-  subdir: linux-64
-  url: https://conda.anaconda.org/conda-forge/linux-64/gxx-12.3.0-h915e2ae_9.conda
-  sha256: 2982598ff62a58af17fa35153ba1e3afae9e10d1d513c355f8cd143a8b4b9e4e
-  md5: a3ce8fc48f73c36db0832546149da439
+  build: h915e2ae_7
+  build_number: 7
+  subdir: linux-64
+  url: https://conda.anaconda.org/conda-forge/linux-64/gxx-12.3.0-h915e2ae_7.conda
+  sha256: 81bba3a4a27cf8c8f29c31da2ebd2ec49899974d066ba20ce110ac1d067bfb78
+  md5: 721c5433122a02bf3a081db10a2e68e2
   depends:
   - gcc 12.3.0.*
   - gxx_impl_linux-64 12.3.0.*
   license: BSD-3-Clause
-  size: 49617
-  timestamp: 1718352430268
+  license_family: BSD
+  size: 25402
+  timestamp: 1715017020869
 - kind: conda
   name: gxx_impl_linux-64
   version: 12.3.0
-  build: h2a574ab_9
-  build_number: 9
-  subdir: linux-64
-  url: https://conda.anaconda.org/conda-forge/linux-64/gxx_impl_linux-64-12.3.0-h2a574ab_9.conda
-  sha256: ada4f9bcd381f815d6b9e87821499920c5fe52b5f3dd3cc5c42a7ce96189c8a3
-  md5: af088657d0f2b7062c8000146df83167
-  depends:
-  - gcc_impl_linux-64 12.3.0 h58ffeeb_9
-  - libstdcxx-devel_linux-64 12.3.0 h6b66f73_109
+  build: h2a574ab_7
+  build_number: 7
+  subdir: linux-64
+  url: https://conda.anaconda.org/conda-forge/linux-64/gxx_impl_linux-64-12.3.0-h2a574ab_7.conda
+  sha256: c7a577846ae46dade05b7faa8956a7d4187b747bbc9be5c38a2b4ca8f7c108cc
+  md5: 265caa78b979f112fc241cecd0015c91
+  depends:
+  - gcc_impl_linux-64 12.3.0 h58ffeeb_7
+  - libstdcxx-devel_linux-64 12.3.0 h0223996_107
   - sysroot_linux-64
   license: GPL-3.0-only WITH GCC-exception-3.1
-  size: 12697657
-  timestamp: 1718352386027
+  license_family: GPL
+  size: 13036959
+  timestamp: 1715016975232
 - kind: conda
   name: gxx_linux-64
   version: 12.3.0
@@ -2906,7 +2897,6 @@
   - gxx_impl_linux-64 12.3.0.*
   - sysroot_linux-64
   license: BSD-3-Clause
-  license_family: BSD
   size: 30576
   timestamp: 1718066536120
 - kind: conda
@@ -3743,35 +3733,35 @@
 - kind: conda
   name: libgcc-devel_linux-64
   version: 12.3.0
-  build: h6b66f73_109
-  build_number: 109
+  build: h0223996_107
+  build_number: 107
   subdir: noarch
   noarch: generic
-  url: https://conda.anaconda.org/conda-forge/noarch/libgcc-devel_linux-64-12.3.0-h6b66f73_109.conda
-  sha256: 884d65aa4ebf656378ff1318d97646eebf99ad19d2d062818591adcce855a1b1
-  md5: b23eb3d29f35626042580dbfddb179f4
-  depends:
-  - __unix
+  url: https://conda.anaconda.org/conda-forge/noarch/libgcc-devel_linux-64-12.3.0-h0223996_107.conda
+  sha256: d6623e46608ef1baf2baa14ac77d0aefbc5187f1b9b5423592bfa124054e6753
+  md5: 851e9651c9e4cd5dc19f80398eba9a1c
   license: GPL-3.0-only WITH GCC-exception-3.1
-  size: 2608901
-  timestamp: 1718351978750
+  license_family: GPL
+  size: 2532549
+  timestamp: 1715016464312
 - kind: conda
   name: libgcc-ng
   version: 13.2.0
-  build: h77fa898_9
-  build_number: 9
-  subdir: linux-64
-  url: https://conda.anaconda.org/conda-forge/linux-64/libgcc-ng-13.2.0-h77fa898_9.conda
-  sha256: 99766cf453f4d5ed78b8446d81de99a5fe243dea0d73cf402454f81c136c7d7d
-  md5: f23bc130bc3d2bbd9d9d6892609546ea
+  build: h77fa898_7
+  build_number: 7
+  subdir: linux-64
+  url: https://conda.anaconda.org/conda-forge/linux-64/libgcc-ng-13.2.0-h77fa898_7.conda
+  sha256: 62af2b89acbe74a21606c8410c276e57309c0a2ab8a9e8639e3c8131c0b60c92
+  md5: 72ec1b1b04c4d15d4204ece1ecea5978
   depends:
   - _libgcc_mutex 0.1 conda_forge
   - _openmp_mutex >=4.5
   constrains:
-  - libgomp 13.2.0 h77fa898_9
+  - libgomp 13.2.0 h77fa898_7
   license: GPL-3.0-only WITH GCC-exception-3.1
-  size: 802398
-  timestamp: 1718351812596
+  license_family: GPL
+  size: 775806
+  timestamp: 1715016057793
 - kind: conda
   name: libgettextpo
   version: 0.22.5
@@ -3872,19 +3862,20 @@
 - kind: conda
   name: libgfortran5
   version: 13.2.0
-  build: h3d2ce59_9
-  build_number: 9
-  subdir: linux-64
-  url: https://conda.anaconda.org/conda-forge/linux-64/libgfortran5-13.2.0-h3d2ce59_9.conda
-  sha256: 16042f9ee0b6303c85cac9c763dd32e8bdc82f3f7c24156560e603adfc31506a
-  md5: 2f2a59af95aed6024368b8dbaf9591d8
+  build: hca663fb_7
+  build_number: 7
+  subdir: linux-64
+  url: https://conda.anaconda.org/conda-forge/linux-64/libgfortran5-13.2.0-hca663fb_7.conda
+  sha256: 754ab038115edce550fdccdc9ddf7dead2fa8346b8cdd4428c59ae1e83293978
+  md5: c0bd771f09a326fdcd95a60b617795bf
   depends:
   - libgcc-ng >=13.2.0
   constrains:
   - libgfortran-ng 13.2.0
   license: GPL-3.0-only WITH GCC-exception-3.1
-  size: 1461815
-  timestamp: 1718351821227
+  license_family: GPL
+  size: 1441361
+  timestamp: 1715016068766
 - kind: conda
   name: libgit2
   version: 1.7.2
@@ -4047,17 +4038,18 @@
 - kind: conda
   name: libgomp
   version: 13.2.0
-  build: h77fa898_9
-  build_number: 9
-  subdir: linux-64
-  url: https://conda.anaconda.org/conda-forge/linux-64/libgomp-13.2.0-h77fa898_9.conda
-  sha256: 6f32059e844348ef090e3c1727017cc3c277ebd16038c6dcf7098057b385591a
-  md5: 0d0ad0fdee21442a479005ef5f3a02e8
+  build: h77fa898_7
+  build_number: 7
+  subdir: linux-64
+  url: https://conda.anaconda.org/conda-forge/linux-64/libgomp-13.2.0-h77fa898_7.conda
+  sha256: 781444fa069d3b50e8ed667b750571cacda785761c7fc2a89ece1ac49693d4ad
+  md5: abf3fec87c2563697defa759dec3d639
   depends:
   - _libgcc_mutex 0.1 conda_forge
   license: GPL-3.0-only WITH GCC-exception-3.1
-  size: 444496
-  timestamp: 1718351734049
+  license_family: GPL
+  size: 422336
+  timestamp: 1715015995979
 - kind: conda
   name: libiconv
   version: '1.17'
@@ -4382,17 +4374,18 @@
 - kind: conda
   name: libsanitizer
   version: 12.3.0
-  build: hb8811af_9
-  build_number: 9
-  subdir: linux-64
-  url: https://conda.anaconda.org/conda-forge/linux-64/libsanitizer-12.3.0-hb8811af_9.conda
-  sha256: ebfccbe604a2c3319488cb1aaabaff31230c4b4cb8229b14af95705e07ca2369
-  md5: 6b0781337bd5ccf7ac5762f90a0502ea
+  build: hb8811af_7
+  build_number: 7
+  subdir: linux-64
+  url: https://conda.anaconda.org/conda-forge/linux-64/libsanitizer-12.3.0-hb8811af_7.conda
+  sha256: 3f481da2367b5e407a954210b86a828528c0416023315a8d78e6729639c7d072
+  md5: ee573415c47ce17f65101d0b3fba396d
   depends:
   - libgcc-ng >=12.3.0
   license: GPL-3.0-only WITH GCC-exception-3.1
-  size: 3983267
-  timestamp: 1718352099748
+  license_family: GPL
+  size: 3939615
+  timestamp: 1715016598795
 - kind: conda
   name: libsqlite
   version: 3.46.0
@@ -4517,32 +4510,30 @@
 - kind: conda
   name: libstdcxx-devel_linux-64
   version: 12.3.0
-  build: h6b66f73_109
-  build_number: 109
+  build: h0223996_107
+  build_number: 107
   subdir: noarch
   noarch: generic
-  url: https://conda.anaconda.org/conda-forge/noarch/libstdcxx-devel_linux-64-12.3.0-h6b66f73_109.conda
-  sha256: f55f36333e4eebc965c5988df8f0a5875da4bb8f81476b8310181c413d3d6ac1
-  md5: 1bc268f77c5219eec76a708f8840b75e
-  depends:
-  - __unix
+  url: https://conda.anaconda.org/conda-forge/noarch/libstdcxx-devel_linux-64-12.3.0-h0223996_107.conda
+  sha256: b67931a6ad04effddaf5b18c732ac6154f0f494d5d5189e5e23fbc5a26212389
+  md5: 167a1f5d77d8f3c2a638f7eb418429f1
   license: GPL-3.0-only WITH GCC-exception-3.1
-  size: 11626446
-  timestamp: 1718352020922
+  license_family: GPL
+  size: 11881031
+  timestamp: 1715016519463
 - kind: conda
   name: libstdcxx-ng
   version: 13.2.0
-  build: hc0a3c3a_9
-  build_number: 9
-  subdir: linux-64
-  url: https://conda.anaconda.org/conda-forge/linux-64/libstdcxx-ng-13.2.0-hc0a3c3a_9.conda
-  sha256: 642469fd890e890fd96db3d26e4fbd66b5d5d56142d8657b5c15450ab05dc6e1
-  md5: 2075df518ef9d09f1ae209c83116e808
-  depends:
-  - libgcc-ng 13.2.0 h77fa898_9
+  build: hc0a3c3a_7
+  build_number: 7
+  subdir: linux-64
+  url: https://conda.anaconda.org/conda-forge/linux-64/libstdcxx-ng-13.2.0-hc0a3c3a_7.conda
+  sha256: 35f1e08be0a84810c9075f5bd008495ac94e6c5fe306dfe4b34546f11fed850f
+  md5: 53ebd4c833fa01cb2c6353e99f905406
   license: GPL-3.0-only WITH GCC-exception-3.1
-  size: 3859691
-  timestamp: 1718351846392
+  license_family: GPL
+  size: 3837704
+  timestamp: 1715016117360
 - kind: conda
   name: libtiff
   version: 4.6.0
@@ -5386,19 +5377,19 @@
   timestamp: 1717545846389
 - kind: conda
   name: packaging
-  version: '24.1'
+  version: '24.0'
   build: pyhd8ed1ab_0
   subdir: noarch
   noarch: python
-  url: https://conda.anaconda.org/conda-forge/noarch/packaging-24.1-pyhd8ed1ab_0.conda
-  sha256: 36aca948219e2c9fdd6d80728bcc657519e02f06c2703d8db3446aec67f51d81
-  md5: cbe1bb1f21567018ce595d9c2be0f0db
+  url: https://conda.anaconda.org/conda-forge/noarch/packaging-24.0-pyhd8ed1ab_0.conda
+  sha256: a390182d74c31dfd713c16db888c92c277feeb6d1fe96ff9d9c105f9564be48a
+  md5: 248f521b64ce055e7feae3105e7abeb8
   depends:
   - python >=3.8
   license: Apache-2.0
   license_family: APACHE
-  size: 50290
-  timestamp: 1718189540074
+  size: 49832
+  timestamp: 1710076089469
 - kind: conda
   name: paginate
   version: 0.5.6
